{
<<<<<<< HEAD
  "lib/fixtures": "0.3.0",
  "lib/ocrypto": "0.8.0",
=======
  "lib/fixtures": "0.4.0",
  "lib/ocrypto": "0.7.0",
>>>>>>> 5c5b52e0
  "lib/flattening": "0.1.3",
  "lib/identifier": "0.2.0",
  "protocol/go": "0.14.0",
  "sdk": "0.10.0",
  "service": "0.11.0"
}<|MERGE_RESOLUTION|>--- conflicted
+++ resolved
@@ -1,11 +1,6 @@
 {
-<<<<<<< HEAD
-  "lib/fixtures": "0.3.0",
+  "lib/fixtures": "0.4.0",
   "lib/ocrypto": "0.8.0",
-=======
-  "lib/fixtures": "0.4.0",
-  "lib/ocrypto": "0.7.0",
->>>>>>> 5c5b52e0
   "lib/flattening": "0.1.3",
   "lib/identifier": "0.2.0",
   "protocol/go": "0.14.0",
