--- conflicted
+++ resolved
@@ -1,10 +1,6 @@
 {
   "lib/fixtures": "0.3.0",
-<<<<<<< HEAD
-  "lib/ocrypto": "0.4.0",
-=======
   "lib/ocrypto": "0.5.0",
->>>>>>> c194e352
   "lib/flattening": "0.1.3",
   "lib/identifier": "0.0.2",
   "protocol/go": "0.8.0",
