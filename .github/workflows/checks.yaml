name: 'Checks'

env:
  IS_RELEASE_BRANCH: ${{ startsWith(github.head_ref, 'release-please-') }}

on:
  pull_request:
    types:
      - opened
      - synchronize
      - reopened
  push:
    branches:
      - main
  merge_group:
    branches:
      - main
    types:
      - checks_requested
  workflow_call:

jobs:
  go:
    runs-on: ubuntu-22.04
    permissions:
      checks: write
      contents: read
      pull-requests: read
    strategy:
      matrix:
        directory:
          - examples
          - sdk
          - service
          - lib/ocrypto
          - lib/fixtures
          - lib/flattening
    steps:
      - uses: actions/checkout@11bd71901bbe5b1630ceea73d27597364c9af683
        with:
          fetch-depth: 0
      - uses: actions/setup-go@0aaccfd150d50ccaeb58ebd88d36e91967a5f35b #v5.4.0
        with:
          go-version-file: 'service/go.mod'
          check-latest: false
          cache-dependency-path: |
            examples/go.sum
            protocol/go/go.sum
            sdk/go.sum
            service/go.sum
      - if: env.IS_RELEASE_BRANCH == 'true'
        name: prevent depending on unreleased upstream changes
        run: ./.github/scripts/work-init.sh
      - if: github.head_ref == format('release-please--branches--main--components--{0}', matrix.directory)
        name: prevent tagging with replace directives
        run: go mod edit --json | jq -e '.Replace | not'
        working-directory: ${{ matrix.directory }}
      - run: go mod download
        working-directory: ${{ matrix.directory }}
      - run: go mod verify
        working-directory: ${{ matrix.directory }}
      - run: go work use .
        if: env.IS_RELEASE_BRANCH == 'true'
        working-directory: ${{ matrix.directory }}
      - name: govluncheck
        uses: golang/govulncheck-action@b625fbe08f3bccbe446d94fbf87fcc875a4f50ee
        with:
          go-version-input: "1.24.1"
          work-dir: ${{ matrix.directory }}
      - name: golangci-lint
        uses: golangci/golangci-lint-action@2226d7cb06a077cd73e56eedd38eecad18e5d837
        with:
          version: v1.64
          working-directory: ${{ matrix.directory }}
          skip-cache: true
          args: --out-format=colored-line-number
      - if: matrix.directory == 'service'
        run: .github/scripts/init-temp-keys.sh
      - run: go test ./... -short
        working-directory: ${{ matrix.directory }}
      - if: matrix.directory == 'service'
        run: go test ./service/integration -race -failfast
      - name: check go fmt and go mod tidy
        run: |-
          go mod tidy
          go fmt ./...
          git restore go.sum
        working-directory: ${{ matrix.directory }}
      - run: git diff
      - run: git diff-files --ignore-submodules
      - name: Check that files have been formatted before PR submission; see above for error details
        run: git diff-files --quiet --ignore-submodules
        if: env.IS_RELEASE_BRANCH == 'false'

  integration:
    name: integration tests
    runs-on: ubuntu-22.04
    env:
      TLS_ENABLED: "true"
    steps:
      - uses: actions/checkout@11bd71901bbe5b1630ceea73d27597364c9af683
      - uses: actions/setup-go@0aaccfd150d50ccaeb58ebd88d36e91967a5f35b #v5.4.0
        with:
          go-version-file: 'service/go.mod'
          check-latest: false
          cache-dependency-path: |
            service/go.sum
            examples/go.sum
            protocol/go/go.sum
            sdk/go.sum
      - if: env.IS_RELEASE_BRANCH == 'true'
        run: ./.github/scripts/work-init.sh
      - run: go mod download
      - run: go mod verify
      - name: Install mkcert
        run: |
          sudo apt-get install -y libnss3-tools
          curl -JLO "https://dl.filippo.io/mkcert/latest?for=linux/amd64"
          chmod +x mkcert-v*-linux-amd64
          sudo cp mkcert-v*-linux-amd64 /usr/local/bin/mkcert
      - run: |
          .github/scripts/init-temp-keys.sh
          mkcert -install
          mkcert -cert-file ./keys/platform.crt -key-file ./keys/platform-key.pem localhost
          cp opentdf-dev.yaml opentdf.yaml
          yq eval '.server.tls.enabled = true' -i opentdf.yaml
      - name: Added Trusted Certs
        run: |
          sudo chmod -R 777 ./keys
          sudo apt-get install -y ca-certificates
          sudo cp ./keys/localhost.crt /usr/local/share/ca-certificates
          sudo update-ca-certificates
      - run: docker compose up -d --wait --wait-timeout 240 || (docker compose logs && exit 1)
      - run: go run ./service provision keycloak
      - run: go run ./service provision fixtures
      - uses: JarvusInnovations/background-action@2428e7b970a846423095c79d43f759abf979a635
        name: start server in background
        with:
          run: >
            go build -o opentdf -v service/main.go
            && .github/scripts/watch.sh opentdf.yaml ./opentdf start
          wait-on: |
            tcp:localhost:8080
          log-output-if: true
          wait-for: 90s
      - run: go install github.com/fullstorydev/grpcurl/cmd/grpcurl@v1.8.9
      - name: Setup Bats and bats libs
        uses: bats-core/bats-action@3.0.0
      - run: test/service-start.bats
      - run: test/tdf-roundtrips.bats
      - run: test/policy-service.bats
      - name: verify bultin casbin policy
        run: test/builtin-casbin.bats
      - name: create roundtrip test data and run tests
        run: go test ./service/rttests -v
      - name: enable static entitlements rego policy
        run: yq eval '.services.authorization.rego.path = "./test/rego/static-entitlements.rego"' -i opentdf.yaml
      - run: sleep 30
      - name: validate static rego policy
        run: test/rego/static-entitlements.bats
      - name: enable custom entity rego policy
        run: yq eval '.services.authorization.rego.path = "./test/rego/custom-entity.rego"' -i opentdf.yaml
      - run: sleep 30
      - name: validate custom entity rego policy
        run: test/rego/custom-entity.bats

  benchmark:
    name: benchmark tests
    runs-on: ubuntu-22.04
    env:
      TLS_ENABLED: "true"
    steps:
      - uses: actions/checkout@11bd71901bbe5b1630ceea73d27597364c9af683
      - uses: actions/setup-go@0aaccfd150d50ccaeb58ebd88d36e91967a5f35b #v5.4.0
        with:
          go-version-file: 'service/go.mod'
          check-latest: false
          cache-dependency-path: |
            service/go.sum
            examples/go.sum
            protocol/go/go.sum
            sdk/go.sum
      - if: env.IS_RELEASE_BRANCH == 'true'
        run: ./.github/scripts/work-init.sh
      - run: go mod download
      - run: go mod verify
      - name: Install mkcert
        run: |
          sudo apt-get install -y libnss3-tools
          curl -JLO "https://dl.filippo.io/mkcert/latest?for=linux/amd64"
          chmod +x mkcert-v*-linux-amd64
          sudo cp mkcert-v*-linux-amd64 /usr/local/bin/mkcert
      - run: |
          .github/scripts/init-temp-keys.sh
          mkcert -install
          mkcert -cert-file ./keys/platform.crt -key-file ./keys/platform-key.pem localhost
          cp opentdf-dev.yaml opentdf.yaml
          yq eval '.server.tls.enabled = true' -i opentdf.yaml
          yq eval '.trace = {"enabled":true,"folder":"traces"}' -i opentdf.yaml
      - name: Added Trusted Certs
        run: |
          sudo chmod -R 777 ./keys
          sudo apt-get install -y ca-certificates
          sudo cp ./keys/localhost.crt /usr/local/share/ca-certificates
          sudo update-ca-certificates
      - run: docker compose up -d --wait --wait-timeout 240 || (docker compose logs && exit 1)
      - run: go run ./service provision keycloak
      - run: go run ./service provision fixtures
      - uses: JarvusInnovations/background-action@2428e7b970a846423095c79d43f759abf979a635
        name: start server in background
        with:
          run: >
            go build -o opentdf -v service/main.go
            && .github/scripts/watch.sh opentdf.yaml ./opentdf start
          wait-on: |
            tcp:localhost:8080
          log-output-if: true
          wait-for: 90s
      - name: build examples
        run: cd examples && go build -o examples .
      - name: run bulk rewrap benchmark tests
        run: |
          OUTPUT=$(./examples/examples benchmark-bulk --tdf tdf3 --count 100)
          echo "$OUTPUT"
          echo "$OUTPUT" >> "$GITHUB_STEP_SUMMARY"
          {
            echo "BENCHMARK_BULK_OUTPUT<<EOO";
            echo "$OUTPUT";
            echo "EOO"
          } >> "$GITHUB_ENV"

      - name: run tdf3 benchmark tests
        run: ./examples/examples benchmark --count=5000 --concurrent=50
      - name: run nanotdf benchmark tests
        run: ./examples/examples benchmark --storeCollectionHeaders=false --tdf=nanotdf --count=5000 --concurrent=50
      - name: collect the metrics from the benchmark tests
        run: |
          OUTPUT=$(./examples/examples metrics)
          echo "$OUTPUT"
          echo "$OUTPUT" >> "$GITHUB_STEP_SUMMARY"

          {
            echo "BENCHMARK_METRICS_OUTPUT<<EOO";
            echo "$OUTPUT";
            echo "EOO"
          } >> "$GITHUB_ENV"

      - name: save benchmark results as a comment
        if: github.event_name == 'pull_request'
        uses: actions/github-script@60a0d83039c74a4aee543508d2ffcb1c3799cdea #v7.0.1
        with:
          script: |
            github.rest.issues.createComment({
              owner: context.repo.owner,
              repo: context.repo.repo,
              issue_number: context.issue.number,
              body: `${ ${{ toJSON(env.BENCHMARK_METRICS_OUTPUT) }} }\n\n${ ${{ toJSON(env.BENCHMARK_BULK_OUTPUT) }} }`
            })

  image:
    name: image build
    runs-on: ubuntu-22.04
    steps:
      - uses: actions/checkout@11bd71901bbe5b1630ceea73d27597364c9af683
      - uses: docker/setup-buildx-action@v3
      - uses: docker/build-push-action@v6.10.0
        with:
          context: .
          file: ./Dockerfile
          push: false

  platform-xtest:
    uses: opentdf/tests/.github/workflows/xtest.yml@main
    with:
      focus-sdk: go
<<<<<<< HEAD
      platform-ref: ${{ github.ref }}
=======
      # use commit instead of ref so we can "go get" specific sdk version
      platform-ref: ${{ github.event.pull_request.head.sha || github.sha }} lts
>>>>>>> 4809e699

  # test latest otdfctl CLI 'main' against platform PR branch
  otdfctl-test:
    name: otdfctl e2e tests
    runs-on: ubuntu-latest
    steps:
      - uses: opentdf/platform/test/start-up-with-containers@main
        with:
          platform-ref: ${{ github.event.pull_request.head.sha || github.sha }}
      - uses: opentdf/otdfctl/e2e@main
        with:
          otdfctl-ref: 'main'

  buflint:
    name: Protocol Buffer Lint and Gencode Up-to-date check
    runs-on: ubuntu-22.04
    steps:
      - uses: actions/checkout@11bd71901bbe5b1630ceea73d27597364c9af683
      - uses: bufbuild/buf-setup-action@a47c93e0b1648d5651a065437926377d060baa99
        with:
          github_token: ${{ github.token }}
      - uses: bufbuild/buf-lint-action@06f9dd823d873146471cfaaf108a993fe00e5325
        with:
          input: service
      - uses: bufbuild/buf-breaking-action@c57b3d842a5c3f3b454756ef65305a50a587c5ba
        with:
          input: service
          against: 'https://github.com/opentdf/platform.git#branch=main,subdir=service'
      - uses: actions/setup-go@0aaccfd150d50ccaeb58ebd88d36e91967a5f35b #v5.4.0
        with:
          go-version-file: 'service/go.mod'
          check-latest: false
          cache-dependency-path: |
            service/go.sum
            protocol/go/go.sum
            sdk/go.sum
            examples/go.sum
      - run: cd service && go get github.com/pseudomuto/protoc-gen-doc/cmd/protoc-gen-doc
      - run: cd service && go install github.com/pseudomuto/protoc-gen-doc/cmd/protoc-gen-doc
      - run: make proto-generate
      - name: Restore go.mod after installing protoc-gen-doc
        run: git restore {service,protocol/go}/go.{mod,sum}
      - name: validate go mod tidy
        run: |-
          cd protocol/go
          go mod tidy
          git restore go.sum
      - run: git diff
      - run: git diff-files --ignore-submodules
      - name: Check that make proto-generate has run before PR submission; see above for error details
        run: git diff-files --quiet --ignore-submodules

  ci:
    needs:
      - buflint
      - go
      - image
      - integration
      - benchmark
      - license
      - platform-xtest
      - otdfctl-test
    runs-on: ubuntu-22.04
    if: ${{ !cancelled() }}
    steps:
      - if: contains(needs.*.result, 'failure')
        run: echo "Failed due to ${{ contains(needs.*.result, 'failure') }}" && exit 1

  license:
    name: license check
    runs-on: ubuntu-22.04
    steps:
      - uses: actions/checkout@11bd71901bbe5b1630ceea73d27597364c9af683
      - uses: actions/setup-go@0aaccfd150d50ccaeb58ebd88d36e91967a5f35b #v5.4.0
        with:
          go-version-file: 'service/go.mod'
          check-latest: false
          cache: false
      - name: check service licenses
        run: >
          "$(go env GOROOT)"/bin/go run github.com/google/go-licenses@5348b744d0983d85713295ea08a20cca1654a45e
          check --disallowed_types=forbidden --include_tests
          ./service
      - name: check sdk licenses
        run: >
          "$(go env GOROOT)"/bin/go run github.com/google/go-licenses@5348b744d0983d85713295ea08a20cca1654a45e
          check --disallowed_types=forbidden --include_tests
          ./sdk
      - name: check examples licenses
        run: >
          "$(go env GOROOT)"/bin/go run github.com/google/go-licenses@5348b744d0983d85713295ea08a20cca1654a45e
          check --disallowed_types=forbidden --include_tests
          ./examples<|MERGE_RESOLUTION|>--- conflicted
+++ resolved
@@ -273,12 +273,8 @@
     uses: opentdf/tests/.github/workflows/xtest.yml@main
     with:
       focus-sdk: go
-<<<<<<< HEAD
-      platform-ref: ${{ github.ref }}
-=======
       # use commit instead of ref so we can "go get" specific sdk version
-      platform-ref: ${{ github.event.pull_request.head.sha || github.sha }} lts
->>>>>>> 4809e699
+      platform-ref: ${{ github.event.pull_request.head.sha || github.sha }} ${{ github.ref }} lts
 
   # test latest otdfctl CLI 'main' against platform PR branch
   otdfctl-test:
