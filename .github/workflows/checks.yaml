name: "Checks"

on:
  pull_request:
    branches:
      - main
  push:
    branches:
      - main
  merge_group:
    branches:
      - main
    types:
      - checks_requested

jobs:
  pr:
    name: Validate PR title
    if: contains(fromJSON('["pull_request", "pull_request_target"]'), github.event_name)
    runs-on: ubuntu-22.04
    permissions:
      pull-requests: read
    steps:
      - uses: amannn/action-semantic-pull-request@e9fabac35e210fea40ca5b14c0da95a099eff26f
        env:
          GITHUB_TOKEN: ${{ secrets.GITHUB_TOKEN }}

  go:
    runs-on: ubuntu-22.04
    permissions:
      checks: write
      contents: read
      pull-requests: read
    strategy:
      matrix:
        directory:
          - "."
          - sdk
          - examples
    steps:
      - uses: actions/checkout@b4ffde65f46336ab88eb53be808477a3936bae11
      - uses: actions/setup-go@0c52d547c9bc32b1aa3301fd7a9cb496313a4491
        with:
          go-version: "1.21.8"
          cache-dependency-path: |
            ./go.sum
            examples/go.sum
            protocol/go/go.sum
            sdk/go.sum
      - run: make go.work
      - run: go mod download
      - run: go mod verify
      - name: golangci-lint
        #uses: golangci/golangci-lint-action@3cfe3a4abbb849e10058ce4af15d205b6da42804
        uses: strantalis/golangci-lint-action@f4e979f5b36068d69d340547f66c991dca8b70ef
        with:
          version: v1.56
          working-directory: ${{ matrix.directory }}
          skip-cache: true
          only-new-issues: ${{ (github.event_name == 'pull_request' || github.event_name == 'merge_group') }}
      - name: Install softHSM
        if: matrix.directory == '.'
        run: |-
          sudo apt-get install -y softhsm opensc openssl
          sudo chmod +x /etc/softhsm
          sudo chmod +r /etc/softhsm/softhsm2.conf
          mkdir -p $(pwd)/.tmp/tokens
          echo "directories.tokendir = $(pwd)/.tmp/tokens" > softhsm2.conf
          echo "log.level = DEBUG" >> softhsm2.conf
          echo "SOFTHSM2_CONF=$(pwd)/softhsm2.conf" >> "$GITHUB_ENV"
      - run: go test ./... -short
        working-directory: ${{ matrix.directory }}

  integration:
    name: integration tests
    runs-on: ubuntu-22.04
    steps:
      - uses: actions/checkout@b4ffde65f46336ab88eb53be808477a3936bae11
      - uses: actions/setup-go@0c52d547c9bc32b1aa3301fd7a9cb496313a4491
        with:
          go-version: "1.21.8"
          cache-dependency-path: |
            ./go.sum
            examples/go.sum
            protocol/go/go.sum
            sdk/go.sum
      - run: make go.work
      - run: go mod download
      - run: go mod verify
      - run: go test ./integration -race
      - name: Install softHSM
        run: |-
          sudo apt-get install -y softhsm opensc openssl
          sudo chmod +x /etc/softhsm
          sudo chmod +r /etc/softhsm/softhsm2.conf
          mkdir -p $(pwd)/.tmp/tokens
          echo "directories.tokendir = $(pwd)/.tmp/tokens" > softhsm2.conf
          echo "log.level = DEBUG" >> softhsm2.conf
          echo "SOFTHSM2_CONF=$(pwd)/softhsm2.conf" >> "$GITHUB_ENV"
      - run: .github/scripts/hsm-init-temporary-keys.sh
      - run: docker compose up -d --wait --wait-timeout 240
      - run: cp example-opentdf.yaml opentdf.yaml
      - uses: JarvusInnovations/background-action@313d37130873d82c33fc907b9b78e932aec8e990
        name: start server in background
        with:
          run: |
            go run . start
          wait-on: |
            tcp:localhost:9000
          log-output-if: true
          wait-for: 90s
      - run: go install github.com/fullstorydev/grpcurl/cmd/grpcurl@v1.8.9
      - run: grpcurl -plaintext localhost:9000 list
      - run: grpcurl -plaintext localhost:9000 grpc.health.v1.Health.Check
<<<<<<< HEAD
=======
      - run: curl --show-error --fail --insecure localhost:9000/kas/v2/kas_public_key
>>>>>>> cab4ff89

  image:
    name: image build
    runs-on: ubuntu-22.04
    steps:
      - uses: actions/checkout@b4ffde65f46336ab88eb53be808477a3936bae11
      - uses: docker/setup-buildx-action@v3
      - uses: docker/build-push-action@v5.1.0
        with:
          context: .
          file: ./Dockerfile
          push: false

  buflint:
    name: Protocol Buffer Lint and Gencode Up-to-date check
    runs-on: ubuntu-22.04
    steps:
      - uses: actions/checkout@b4ffde65f46336ab88eb53be808477a3936bae11
      - uses: bufbuild/buf-setup-action@382440cdb8ec7bc25a68d7b4711163d95f7cc3aa
      - uses: bufbuild/buf-lint-action@044d13acb1f155179c606aaa2e53aea304d22058
        with:
          input: services
      - uses: bufbuild/buf-breaking-action@a074e988ee34efcd4927079e79c611f428354c01
        # TODO(#212) Block on breaking changes after protos are frozen
        continue-on-error: true
        with:
          input: services
          against: "https://github.com/opentdf/platform.git#branch=main,subdir=services"
      - uses: actions/setup-go@0c52d547c9bc32b1aa3301fd7a9cb496313a4491
        with:
          go-version: "1.21.8"
          cache-dependency-path: |
            ./go.sum
            protocol/go/go.sum
            sdk/go.sum
            examples/go.sum
      - run: go get github.com/pseudomuto/protoc-gen-doc/cmd/protoc-gen-doc
      - run: go install github.com/pseudomuto/protoc-gen-doc/cmd/protoc-gen-doc
      - run: make proto-generate
      - name: Restore go.mod after installing protoc-gen-doc
        run: git restore {.,protocol/go}/go.{mod,sum}
      - run: git diff
      - run: git diff-files --ignore-submodules
      - name: Check that files have been formatted before PR submission
        run: git diff-files --quiet --ignore-submodules
  ci:
    needs:
      - buflint
      - go
      - image
      - integration
      - pr
    runs-on: ubuntu-latest
    if: always()
    steps:
      - if: contains(needs.*.result, 'failure')
        run: echo "Failed due to ${{ contains(needs.*.result, 'failure') }}" && exit 1

  license:
    name: license check
    runs-on: ubuntu-22.04
    steps:
      - uses: actions/checkout@b4ffde65f46336ab88eb53be808477a3936bae11
      - uses: actions/setup-go@0c52d547c9bc32b1aa3301fd7a9cb496313a4491
        with:
          go-version: "1.21.8"
          cache: false
      - run: make go.work
      - uses: dorny/paths-filter@de90cc6fb38fc0963ad72b210f1f284cd68cea36
        id: deps-changed
        with:
          filters: |
            examples:
              - 'examplesk/go.*'
            platform:
              - './go.*'
            sdk:
              - 'sdk/go.*'
      - name: install go-licenses
        run: go install github.com/google/go-licenses@5348b744d0983d85713295ea08a20cca1654a45e
      - name: check platform licenses
        if: steps.deps-changed.outputs.platform == 'true'
        run: >
          go-licenses check --disallowed_types=forbidden --include_tests  
          --ignore github.com/opentdf/platform/sdk
          --ignore github.com/opentdf/platform/protocol
          .
      - name: check sdk licenses
        if: steps.deps-changed.outputs.sdk == 'true'
        run: >
          go-licenses check --disallowed_types=forbidden --include_tests
          --ignore github.com/opentdf/platform/sdk  
          --ignore github.com/opentdf/platform/protocol
          ./sdk
      - name: check examples licenses
        if: steps.deps-changed.outputs.examples == 'true'
        run: >
          go-licenses check --disallowed_types=forbidden --include_tests  
          --ignore github.com/opentdf/platform/sdk
          --ignore github.com/opentdf/platform/protocol
          ./examples<|MERGE_RESOLUTION|>--- conflicted
+++ resolved
@@ -112,10 +112,7 @@
       - run: go install github.com/fullstorydev/grpcurl/cmd/grpcurl@v1.8.9
       - run: grpcurl -plaintext localhost:9000 list
       - run: grpcurl -plaintext localhost:9000 grpc.health.v1.Health.Check
-<<<<<<< HEAD
-=======
       - run: curl --show-error --fail --insecure localhost:9000/kas/v2/kas_public_key
->>>>>>> cab4ff89
 
   image:
     name: image build
