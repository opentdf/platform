# If you prefer the allow list template instead of the deny list, see community template:
# https://github.com/github/gitignore/blob/main/community/Golang/Go.AllowList.gitignore
#
# Binaries for programs and plugins
*.exe
*.exe~
*.dll
*.so
*.dylib

# Test binary, built with `go test -c`
*.test

# Output of the go coverage tool, specifically when used with LiteIDE
*.out

# Dependency directories (remove the comment below to include it)
# vendor/

# Go workspace file
go.work

tmp/
.DS_Store
__pycache__
<<<<<<< HEAD

# GoLand IDE
.idea/
=======
opentdf.yaml
>>>>>>> 47b3a105
<|MERGE_RESOLUTION|>--- conflicted
+++ resolved
@@ -23,10 +23,8 @@
 tmp/
 .DS_Store
 __pycache__
-<<<<<<< HEAD
 
 # GoLand IDE
 .idea/
-=======
-opentdf.yaml
->>>>>>> 47b3a105
+
+opentdf.yaml