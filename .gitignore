# If you prefer the allow list template instead of the deny list, see community template:
# https://github.com/github/gitignore/blob/main/community/Golang/Go.AllowList.gitignore
#
# Binaries for programs and plugins
*.exe
*.exe~
*.dll
*.so
*.dylib

# Test binary, built with `go test -c`
*.test

# Output of the go coverage tool, specifically when used with LiteIDE
*.out

# Dependency directories (remove the comment below to include it)
# vendor/

# Go workspace file
go.work

tmp/
.DS_Store
__pycache__
<<<<<<< HEAD
opentdf.yaml
/.idea/*
!/proto/google/
=======

# GoLand IDE
.idea/

opentdf.yaml
>>>>>>> 591c67bb
<|MERGE_RESOLUTION|>--- conflicted
+++ resolved
@@ -23,14 +23,8 @@
 tmp/
 .DS_Store
 __pycache__
-<<<<<<< HEAD
-opentdf.yaml
-/.idea/*
-!/proto/google/
-=======
 
 # GoLand IDE
 .idea/
 
-opentdf.yaml
->>>>>>> 591c67bb
+opentdf.yaml