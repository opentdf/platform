--- conflicted
+++ resolved
@@ -2,11 +2,6 @@
   "lib/fixtures": "0.2.0",
   "lib/ocrypto": "0.1.0",
   "protocol/go": "0.2.0",
-<<<<<<< HEAD
-  "sdk": "0.1.0",
+  "sdk": "0.2.0",
   "service": "0.2.0"
-=======
-  "sdk": "0.2.0",
-  "service": "0.1.0"
->>>>>>> 29493980
 }