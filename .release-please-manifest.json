--- conflicted
+++ resolved
@@ -1,11 +1,6 @@
 {
-<<<<<<< HEAD
-  "lib/fixtures": "0.2.0",
+  "lib/fixtures": "0.2.1",
   "lib/ocrypto": "0.1.1",
-=======
-  "lib/fixtures": "0.2.1",
-  "lib/ocrypto": "0.1.0",
->>>>>>> b02c502c
   "protocol/go": "0.2.1",
   "sdk": "0.2.0",
   "service": "0.4.1"
