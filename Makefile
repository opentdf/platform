# make
# To run all lint checks: `LINT_OPTIONS= make lint`

.PHONY: all build clean connect-wrapper-generate docker-build fix fmt go-lint license lint proto-generate proto-lint sdk/sdk test tidy toolcheck

MODS=protocol/go lib/ocrypto lib/fixtures lib/flattening lib/identifier sdk service examples
HAND_MODS=lib/ocrypto lib/fixtures lib/flattening lib/identifier sdk service examples

ROOT_DIR:=$(shell dirname $(realpath $(firstword $(MAKEFILE_LIST))))

# LINT_OPTIONS?=--new
# LINT_OPTIONS?=-new-from-rev=main
LINT_OPTIONS?=-c $(ROOT_DIR)/.golangci.yaml

all: toolcheck clean build lint license test

toolcheck:
	@echo "Checking for required tools..."
	@which buf > /dev/null || (echo "buf not found, please install it from https://docs.buf.build/installation" && exit 1)
	@which golangci-lint > /dev/null || (echo "golangci-lint not found, run  'go install github.com/golangci/golangci-lint/cmd/golangci-lint@v2.1.6'" && exit 1)
	@which protoc-gen-doc > /dev/null || (echo "protoc-gen-doc not found, run 'go install github.com/pseudomuto/protoc-gen-doc/cmd/protoc-gen-doc@v1.5.1'" && exit 1)
<<<<<<< HEAD
	@required_golangci_lint_version="2.1.0"; \
	current_version=$$(golangci-lint --version | grep -Eo 'v?[0-9]+\.[0-9]+\.[0-9]+' | sed 's/^v//' | head -n 1); \
	[ "$$(printf '%s\n' "$$required_golangci_lint_version" "$$current_version" | sort -V | head -n1)" = "$$required_golangci_lint_version" ] || \
		(echo "golangci-lint version must be v$$required_golangci_lint_version or later [found: $$current_version]" && exit 1)
=======
	@which protoc-gen-connect-openapi > /dev/null || (echo "protoc-gen-connect-openapi not found, run 'go install github.com/sudorandom/protoc-gen-connect-openapi@latest'" && exit 1)
	@golangci-lint --version | grep "version v\?1.6[456]" > /dev/null || (echo "golangci-lint version must be v1.64 or later [$(golangci-lint --version)]" && exit 1)
>>>>>>> 59831cdc
	@which goimports >/dev/null || (echo "goimports not found, run 'go install golang.org/x/tools/cmd/goimports@latest'")
	@govulncheck -version >/dev/null || (echo "govulncheck not found, run 'go install golang.org/x/vuln/cmd/govulncheck@latest'")

fix: tidy fmt

fmt:
	for m in $(HAND_MODS); do  golangci-lint fmt $$m || exit 1; done

tidy:
	for m in $(MODS); do (cd $$m && go mod tidy) || exit 1; done

license:
	for m in $(MODS); do (cd $$m && go run github.com/google/go-licenses@v1.6.0 check --disallowed_types=forbidden --include_tests ./) || exit 1; done

lint: proto-lint go-lint govulncheck

proto-lint:
	buf lint service || (exit_code=$$?; \
	 if [ $$exit_code -eq 100 ]; then \
      echo "Buf lint exited with code 100, treating as success"; \
		else \
			echo "Buf lint exited with code $$exit_code"; \
			exit $$exit_code; \
		fi)

go-lint:
	status=0; \
	for m in $(HAND_MODS); do \
		echo "Linting module: $$m"; \
		(cd "$$m" && golangci-lint run $(LINT_OPTIONS) ) || status=1; \
	done; \
	exit $$status

govulncheck:
	status=0; \
	for m in $(MODS); do \
		echo "govulncheck module: $$m"; \
		(cd "$$m" && govulncheck ./...) || status=1; \
	done; \
	exit $$status

proto-generate:
	rm -rf protocol/go/[a-fh-z]* docs/grpc docs/openapi
	buf generate service
	buf generate service --template buf.gen.grpc.docs.yaml
	buf generate service --template buf.gen.openapi.docs.yaml

	buf generate buf.build/grpc-ecosystem/grpc-gateway -o tmp-gen
	buf generate buf.build/grpc-ecosystem/grpc-gateway -o tmp-gen --template buf.gen.grpc.docs.yaml
	buf generate buf.build/grpc-ecosystem/grpc-gateway -o tmp-gen --template buf.gen.openapi.docs.yaml

	go run ./sdk/codegen

connect-wrapper-generate:
	go run ./sdk/codegen

policy-sql-gen:
	@which sqlc > /dev/null || { echo "sqlc not found, please install it: https://docs.sqlc.dev/en/stable/overview/install.html"; exit 1; }
	sqlc generate -f service/policy/db/sqlc.yaml

policy-erd-gen:
	@which mermerd > /dev/null || { echo "mermerd not found, please install it: https://github.com/KarnerTh/mermerd#installation"; exit 1; }
	# Docs: https://github.com/KarnerTh/mermerd#parametersflags
	mermerd -c 'postgresql://postgres:changeme@localhost:5432/opentdf' -e -o service/policy/db/schema_erd.md -s opentdf_policy --useAllTables --showDescriptions enumValues,columnComments
	# Add mermaid CSS to the end of the generated file
	@echo '\n<style>div.mermaid{overflow-x:scroll;}div.mermaid>svg{width:250rem;}</style>' >> service/policy/db/schema_erd.md

test:
	for m in $(HAND_MODS); do (cd $$m && go test ./... -race) || exit 1; done

fuzz:
	cd sdk && go test ./... -fuzztime=2m

bench:
	for m in $(HAND_MODS); do (cd $$m && go test -bench ./... -benchmem) || exit 1; done

clean:
	for m in $(MODS); do (cd $$m && go clean) || exit 1; done
	rm -f opentdf examples/examples

build: proto-generate connect-wrapper-generate opentdf sdk/sdk examples/examples

opentdf: $(shell find service)
	go build -o opentdf -v service/main.go

sdk/sdk: $(shell find sdk)
	(cd sdk && go build ./...)

examples/examples: $(shell find examples)
	(cd examples && go build -o examples .)

docker-build: build
	docker build -t opentdf .<|MERGE_RESOLUTION|>--- conflicted
+++ resolved
@@ -19,15 +19,11 @@
 	@which buf > /dev/null || (echo "buf not found, please install it from https://docs.buf.build/installation" && exit 1)
 	@which golangci-lint > /dev/null || (echo "golangci-lint not found, run  'go install github.com/golangci/golangci-lint/cmd/golangci-lint@v2.1.6'" && exit 1)
 	@which protoc-gen-doc > /dev/null || (echo "protoc-gen-doc not found, run 'go install github.com/pseudomuto/protoc-gen-doc/cmd/protoc-gen-doc@v1.5.1'" && exit 1)
-<<<<<<< HEAD
+	@which protoc-gen-connect-openapi > /dev/null || (echo "protoc-gen-connect-openapi not found, run 'go install github.com/sudorandom/protoc-gen-connect-openapi@latest'" && exit 1)
 	@required_golangci_lint_version="2.1.0"; \
 	current_version=$$(golangci-lint --version | grep -Eo 'v?[0-9]+\.[0-9]+\.[0-9]+' | sed 's/^v//' | head -n 1); \
 	[ "$$(printf '%s\n' "$$required_golangci_lint_version" "$$current_version" | sort -V | head -n1)" = "$$required_golangci_lint_version" ] || \
 		(echo "golangci-lint version must be v$$required_golangci_lint_version or later [found: $$current_version]" && exit 1)
-=======
-	@which protoc-gen-connect-openapi > /dev/null || (echo "protoc-gen-connect-openapi not found, run 'go install github.com/sudorandom/protoc-gen-connect-openapi@latest'" && exit 1)
-	@golangci-lint --version | grep "version v\?1.6[456]" > /dev/null || (echo "golangci-lint version must be v1.64 or later [$(golangci-lint --version)]" && exit 1)
->>>>>>> 59831cdc
 	@which goimports >/dev/null || (echo "goimports not found, run 'go install golang.org/x/tools/cmd/goimports@latest'")
 	@govulncheck -version >/dev/null || (echo "govulncheck not found, run 'go install golang.org/x/vuln/cmd/govulncheck@latest'")
 
