# OpenTDF

![Vulnerability Check](https://github.com/opentdf/platform/actions/workflows/vulnerability-check.yaml/badge.svg?branch=main)

## Documentation

- [Configuration](./docs/configuration.md)
- [Development](#development)
- [Policy Config Schema](./service/migrations/20240212000000_schema_erd.md)
- [Policy Config Testing Diagram](./service/integration/testing_diagram.png)

## Development

### Prerequisites

#### Required

- Go (_see go.mod for specific version_)
- Container runtime
  - [Docker](https://www.docker.com/get-started/)
  - [Podman](https://podman.io/docs/installation)
- Compose - used to manage multi-container applications
  - [Docker Compose](https://docs.docker.com/compose/install/)
  - [Podman Compose](https://github.com/containers/podman-compose)

#### Optional

- [Air](https://github.com/cosmtrek/air) is used for hot-reload development
  - install with `go install github.com/cosmtrek/air`
- [Buf](https://buf.build/docs/ecosystem/cli-overview) is used for managing protobuf files
  - install with `go install github.com/bufbuild/buf/cmd/buf`
- [grpcurl](https://github.com/fullstorydev/grpcurl) is used for testing gRPC services
  - install with `go install github.com/fullstorydev/grpcurl/cmd/grpcurl`
<<<<<<< HEAD

On macOS, these can be installed with [brew](https://docs.brew.sh/Installation)

`brew install buf grpcurl goose openssl`
=======
- [golangci-lint](https://golangci-lint.run/) is used for ensuring good coding practices
  - install with `brew install golangci-lint`
- [softHSM](https://github.com/opendnssec/SoftHSMv2) is used to emulate hardware security (aka `PKCS #11`)

On macOS, these can be installed with [brew](https://docs.brew.sh/Installation)

`brew install buf grpcurl openssl pkcs11-tools softhsm golangci-lint`
>>>>>>> e8125636

### Run

> [!NOTE]
> Migrations are handled automatically by the server. This can be disabled via the config file, as
> needed. They can also be run manually using the `migrate` command
> (`make go.work`;`go run github.com/opentdf/platform/service migrate up`).

1. `docker-compose up`
2. Create an OpenTDF config file: `opentdf.yaml`
   1. The `opentdf-example.yaml` file is a good starting point, but you may need to modify it to match your environment.
   2. The `opentdf-example-no-kas.yaml` file configures the platform to run insecurely without KAS and without endpoint auth.
3. Provision keycloak: `go run github.com/opentdf/platform/service provision keycloak`
4. Configure KAS keys: `.github/scripts/init-temp-keys.sh`
5. Run the server: `go run github.com/opentdf/platform/service start`
   1. _Alt_ use the hot-reload development environment `air`
6. The server is now running on `localhost:8080` (or the port specified in the config file)

Note: support was added to provision a set of fixture data into the database.
Run `go run github.com/opentdf/platform/service provision fixtures -h` for more information.

### Generation

Our native gRPC service functions are generated from `proto` definitions using [Buf](https://buf.build/docs/introduction).

The `Makefile` provides command scripts to invoke `Buf` with the `buf.gen.yaml` config, including OpenAPI docs, grpc docs, and the
generated code.

For convenience, the `make pre-build` script checks if you have the necessary dependencies for `proto -> gRPC` generation.

## Services

### Key Access Service (KAS)

A KAS controls access to TDF protected content.

#### Configuration

To enable KAS, you must have stable asymmetric keypairs configured.
[The temp keys init script](.github/scripts/init-temp-keys.sh) will generate two development keys.

### Policy

The policy service is responsible for managing policy configurations. It provides a gRPC API for
creating, updating, and deleting policy configurations. [Docs](https://github.com/opentdf/platform/tree/main/docs)<|MERGE_RESOLUTION|>--- conflicted
+++ resolved
@@ -29,22 +29,17 @@
   - install with `go install github.com/cosmtrek/air`
 - [Buf](https://buf.build/docs/ecosystem/cli-overview) is used for managing protobuf files
   - install with `go install github.com/bufbuild/buf/cmd/buf`
+- [golangci-lint](https://golangci-lint.run/) is used for ensuring good coding practices
+  - install with `brew install golangci-lint`
 - [grpcurl](https://github.com/fullstorydev/grpcurl) is used for testing gRPC services
   - install with `go install github.com/fullstorydev/grpcurl/cmd/grpcurl`
-<<<<<<< HEAD
 
 On macOS, these can be installed with [brew](https://docs.brew.sh/Installation)
 
-`brew install buf grpcurl goose openssl`
-=======
-- [golangci-lint](https://golangci-lint.run/) is used for ensuring good coding practices
-  - install with `brew install golangci-lint`
-- [softHSM](https://github.com/opendnssec/SoftHSMv2) is used to emulate hardware security (aka `PKCS #11`)
+```sh
+brew install buf golangci-lint goose grpcurl openssl
 
-On macOS, these can be installed with [brew](https://docs.brew.sh/Installation)
-
-`brew install buf grpcurl openssl pkcs11-tools softhsm golangci-lint`
->>>>>>> e8125636
+```
 
 ### Run
 
