--- conflicted
+++ resolved
@@ -64,58 +64,7 @@
 
 ### Quick Start
 
-<<<<<<< HEAD
-<!-- START copy ./service/README.md#quick-start -->
-
-> [!WARNING]
-> This quickstart guide is intended for development and testing purposes only. The OpenTDF platform team does not
-> provide recommendations for production deployments.
-
-To get started with the OpenTDF platform make sure you are running the same Go version found in the `go.mod` file.
-
-<!-- markdownlint-disable MD034 github embedded sourcecode -->
-https://github.com/opentdf/platform/blob/main/service/go.mod#L3
-
-Generate development keys/certs for the platform infrastructure.
-
-> **Note for Apple M4 chip users:**  
-> If you are running on an Apple M4 chip, set the Java environment variable before running any commands:
-> ```sh
-> export JAVA_OPTS_APPEND="-XX:UseSVE=0"
-> ```
-> This resolves SIGILL with Code 134 errors when running Java processes.
-
-```sh
-./.github/scripts/init-temp-keys.sh
-```
-
-Start the required infrastructure with [compose-spec](https://compose-spec.io).
-
-```sh
-docker compose up
-```
-
-Copy the development configuration file from the example and update it with your own values (if necessary, not common).
-
-```sh
-cp opentdf-dev.yaml opentdf.yaml
-```
-
-Provision keycloak with the default configuration.
-
-```sh
-go run ./service provision keycloak
-```
-
-Run the OpenTDF platform service.
-
-```sh
-go run ./service start
-```
-<!-- END copy ./service/README#quick-start -->
-=======
 Consumers of the OpenTDF platform: [Running the Platform Locally](./docs/Consuming.md).
->>>>>>> 2bb7eb06
 
 ### Multi-Strategy Entity Resolution Service
 
