--- conflicted
+++ resolved
@@ -68,10 +68,7 @@
 * 🟩 **Good**, Allows admins a safe, auditable way for deleting keys
 * 🟨 **Neutral**, Cannot guarantee that the admin has kept the key after calling the export key method.
 * 🟥 **Bad**, No way of recovering your private key if not backed up before deletion.
-<<<<<<< HEAD
-=======
 * 🟥 **Bad**, Requires additional distribution of the key, spreading the potential for compromise even if removed by the service.
->>>>>>> 841bc803
 
 ## Decision Outcome
 
