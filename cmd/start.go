package cmd

import (
	"context"
	"fmt"
	"log/slog"
	"os"
	"os/signal"
	"syscall"

	"github.com/opentdf/platform/services/authorization"
	"github.com/opentdf/platform/services/health"
	"google.golang.org/grpc"

	"github.com/opentdf/platform/internal/config"
	"github.com/opentdf/platform/internal/db"
	"github.com/opentdf/platform/internal/logger"
	"github.com/opentdf/platform/internal/opa"
	"github.com/opentdf/platform/internal/server"

	"github.com/opentdf/platform/services/kasregistry"
	attr "github.com/opentdf/platform/services/policy/attributes"
	"github.com/opentdf/platform/services/policy/namespaces"
	"github.com/opentdf/platform/services/policy/resourcemapping"
	"github.com/opentdf/platform/services/policy/subjectmapping"

	// "github.com/opentdf/platform/services/keyaccessgrants"
	"github.com/spf13/cobra"
)

//nolint:gochecknoglobals // startCmd represents the start command.
var startCmd = &cobra.Command{
	Use:   "start",
	Short: "Start the opentdf service",
	RunE:  start,
}

func init() {
	startCmd.SilenceUsage = true
	rootCmd.AddCommand(startCmd)

	// Here you will define your flags and configuration settings.

	// Cobra supports Persistent Flags which will work for this command
	// and all subcommands, e.g.:
	// startCmd.PersistentFlags().String("foo", "", "A help for foo")

	// Cobra supports local flags which will only run when this command
	// is called directly, e.g.:
	// startCmd.Flags().BoolP("toggle", "t", false, "Help message for toggle")
}

func start(_ *cobra.Command, _ []string) error {
	slog.Info("starting opentdf services")

	slog.Info("loading configuration")
	// Load the config
	conf, err := config.LoadConfig()
	if err != nil {
		return fmt.Errorf("could not load config: %w", err)
	}

	logger, err := logger.NewLogger(conf.Logger)
	if err != nil {
		return fmt.Errorf("could not start logger: %w", err)
	}
	slog.SetDefault(logger.Logger)

	ctx := context.Background()

	slog.Info("starting opa engine")
	// Start the opa engine
	eng, err := opa.NewEngine(conf.OPA)
	if err != nil {
		return fmt.Errorf("could not start opa engine: %w", err)
	}
	defer eng.Stop(ctx)

	// Lets make sure we can establish a new db client
	dbClient, err := createDatabaseClient(ctx, conf.DB)
	if err != nil {
		return fmt.Errorf("issue creating database client: %w", err)
	}
	defer dbClient.Close()

	// Create new server for grpc & http. Also will support in process grpc potentially too
	otdf, err := server.NewOpenTDFServer(conf.Server)
	if err != nil {
		slog.Error("issue creating opentdf server", slog.String("error", err.Error()))
		return fmt.Errorf("issue creating opentdf server: %w", err)
	}
	defer otdf.Stop()

	// Register the services
	err = RegisterServices(*conf, otdf, dbClient, eng)
	if err != nil {
		return fmt.Errorf("issue registering services: %w", err)
	}

	// Start the server
	slog.Info("starting opentdf")

	otdf.Run()

	waitForShutdownSignal()

	return nil
}

// waitForShutdownSignal blocks until a SIGINT or SIGTERM is received.
func waitForShutdownSignal() {
	sigs := make(chan os.Signal, 1)
	signal.Notify(sigs, syscall.SIGINT, syscall.SIGTERM)
	<-sigs
}

func createDatabaseClient(ctx context.Context, conf db.Config) (*db.Client, error) {
	slog.Info("creating database client")
	dbClient, err := db.NewClient(conf)
	if err != nil {
		//nolint:wrapcheck // we want to return the error as is. the start command will wrap it
		return nil, err
	}

	slog.Info("running database migrations")
	appliedMigrations, err := dbClient.RunMigrations(ctx)
	if err != nil {
		return nil, fmt.Errorf("issue running database migrations: %w", err)
	}

	slog.Info("database migrations complete", slog.Int("applied", appliedMigrations))
	return dbClient, nil
}

//nolint:revive // the opa engine will be used in the future
func RegisterServices(_ config.Config, otdf *server.OpenTDFServer, dbClient *db.Client, eng *opa.Engine) error {
	var err error
	slog.Info("registering resource mappings server")
	err = resourcemapping.NewResourceMappingServer(dbClient, otdf.GrpcServer, otdf.Mux)
	if err != nil {
		return fmt.Errorf("could not register resource mappings service: %w", err)
	}

	slog.Info("registering attributes server")
	err = attr.NewAttributesServer(dbClient, otdf.GrpcServer, otdf.GrpcInProcess.GetGrpcServer(), otdf.Mux)
	if err != nil {
		return fmt.Errorf("could not register attributes service: %w", err)
	}

	slog.Info("registering subject mappings service")
	err = subjectmapping.NewSubjectMappingServer(dbClient, otdf.GrpcServer, otdf.GrpcInProcess.GetGrpcServer(), otdf.Mux)
	if err != nil {
		return fmt.Errorf("could not register subject mappings service: %w", err)
	}

	slog.Info("registering key access server registry")
	err = kasregistry.NewKeyAccessServerRegistryServer(dbClient, otdf.GrpcServer, otdf.Mux)
	if err != nil {
		return fmt.Errorf("could not register key access grants service: %w", err)
	}

	slog.Info("registering namespaces server")
	err = namespaces.NewNamespacesServer(dbClient, otdf.GrpcServer, otdf.Mux)
	if err != nil {
		return fmt.Errorf("could not register namespaces service: %w", err)
	}

	slog.Info("registering authorization server")
<<<<<<< HEAD
	err = authorization.NewAuthorizationServer(otdf.GrpcServer, otdf.GrpcInProcess.Conn(), otdf.Mux, eng)
=======
	err = authorization.NewAuthorizationServer(otdf.GrpcServer, otdf.GrpcInProcess.Conn(), otdf.Mux)
>>>>>>> c76917bd
	if err != nil {
		return fmt.Errorf("could not register authorization service: %w", err)
	}

	slog.Info("registering grpc health service")
	health.NewHealthService(dbClient, []*grpc.Server{otdf.GrpcServer, otdf.GrpcInProcess.GetGrpcServer()})

	return nil
}<|MERGE_RESOLUTION|>--- conflicted
+++ resolved
@@ -166,11 +166,7 @@
 	}
 
 	slog.Info("registering authorization server")
-<<<<<<< HEAD
 	err = authorization.NewAuthorizationServer(otdf.GrpcServer, otdf.GrpcInProcess.Conn(), otdf.Mux, eng)
-=======
-	err = authorization.NewAuthorizationServer(otdf.GrpcServer, otdf.GrpcInProcess.Conn(), otdf.Mux)
->>>>>>> c76917bd
 	if err != nil {
 		return fmt.Errorf("could not register authorization service: %w", err)
 	}
