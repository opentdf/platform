--- conflicted
+++ resolved
@@ -20,12 +20,8 @@
 	// "github.com/opentdf/opentdf-v2-poc/services/acre"
 	// "github.com/opentdf/opentdf-v2-poc/services/acse"
 	"github.com/opentdf/opentdf-v2-poc/services/attributes"
-<<<<<<< HEAD
-	"github.com/opentdf/opentdf-v2-poc/services/keyaccessgrants"
 	"github.com/opentdf/opentdf-v2-poc/services/namespaces"
-=======
 	// "github.com/opentdf/opentdf-v2-poc/services/keyaccessgrants"
->>>>>>> 4283795e
 	"github.com/spf13/cobra"
 )
 
@@ -132,23 +128,12 @@
 
 //nolint:revive // the opa engine will be used in the future
 func RegisterServices(_ config.Config, otdf *server.OpenTDFServer, dbClient *db.Client, eng *opa.Engine) error {
-<<<<<<< HEAD
 	var err error
-	slog.Info("registering acre server")
-	err = acre.NewResourceEncoding(dbClient, otdf.GrpcServer, otdf.Mux)
-	if err != nil {
-		return fmt.Errorf("could not register acre service: %w", err)
-	}
-=======
-	var (
-		err error
-	)
 	// slog.Info("registering acre server")
 	// err = acre.NewResourceEncoding(dbClient, otdf.GrpcServer, otdf.Mux)
 	// if err != nil {
 	// 	return fmt.Errorf("could not register acre service: %w", err)
 	// }
->>>>>>> 4283795e
 
 	slog.Info("registering attributes server")
 	err = attributes.NewAttributesServer(dbClient, otdf.GrpcServer, otdf.Mux)
