--- conflicted
+++ resolved
@@ -131,23 +131,12 @@
 
 //nolint:revive // the opa engine will be used in the future
 func RegisterServices(_ config.Config, otdf *server.OpenTDFServer, dbClient *db.Client, eng *opa.Engine) error {
-<<<<<<< HEAD
 	var err error
-	// slog.Info("registering acre server")
-	// err = acre.NewResourceEncoding(dbClient, otdf.GrpcServer, otdf.Mux)
-	// if err != nil {
-	// 	return fmt.Errorf("could not register acre service: %w", err)
-	// }
-=======
-	var (
-		err error
-	)
 	slog.Info("registering acre server")
 	err = resourcemapping.NewResourceMappingServer(dbClient, otdf.GrpcServer, otdf.Mux)
 	if err != nil {
 		return fmt.Errorf("could not register acre service: %w", err)
 	}
->>>>>>> c144db1e
 
 	slog.Info("registering attributes server")
 	err = attributes.NewAttributesServer(dbClient, otdf.GrpcServer, otdf.Mux)
