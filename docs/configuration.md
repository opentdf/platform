--- conflicted
+++ resolved
@@ -57,12 +57,7 @@
 - `port`: The port number for the database.
 - `user`: The username for the database.
 - `password`: The password for the database.
-<<<<<<< HEAD
-- `sslmode`: The ssl mode for the database.
-=======
-- `sslMode`: The ssl mode for the database (default: prefer).
->>>>>>> 32d6f112
-
+- `sslmode`: The ssl mode for the database (default: prefer).
 Example:
 
 ```yaml
@@ -71,11 +66,7 @@
   port: 5432
   user: postgres
   password: changeme
-<<<<<<< HEAD
   sslmode: require
-=======
-  sslMode: require
->>>>>>> 32d6f112
 ```
 
 ## OPA Configuration
