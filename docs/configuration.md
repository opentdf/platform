--- conflicted
+++ resolved
@@ -219,7 +219,6 @@
       query: data.opentdf.entitlements.attributes
 ```
 
-<<<<<<< HEAD
 ### Policy
 
 Root level key `policy`
@@ -237,7 +236,7 @@
     list_request_limit_default: 1000
     list_request_limit_max: 2500
 ```
-=======
+
 ### Casbin Endpoint Authorization
 
 OpenTDF uses Casbin to manage authorization policies. This document provides an overview of how to configure and manage the default authorization policy in OpenTDF.
@@ -323,4 +322,3 @@
 #### Managing Authorization Policy
 
 Admins can manage the authorization policy directly in the YAML configuration file. For detailed configuration options, refer to the [Casbin documentation](https://casbin.org/docs/en/syntax-for-models).
->>>>>>> 23c365ac
