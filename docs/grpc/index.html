--- conflicted
+++ resolved
@@ -5262,987 +5262,6 @@
     
       
       <div class="file-heading">
-<<<<<<< HEAD
-        <h2 id="entity/entity.proto">entity/entity.proto</h2><a href="#title">Top</a>
-=======
-        <h2 id="entityresolution/v2/entity_resolution.proto">entityresolution/v2/entity_resolution.proto</h2><a href="#title">Top</a>
->>>>>>> 94079a9b
-      </div>
-      <p></p>
-
-      
-<<<<<<< HEAD
-        <h3 id="entity.Entity">Entity</h3>
-        <p>PE (Person Entity) or NPE (Non-Person Entity)</p>
-=======
-        <h3 id="entityresolution.v2.CreateEntityChainsFromTokensRequest">CreateEntityChainsFromTokensRequest</h3>
-        <p>Create an entity chain for each token (JWT) in the request.</p>
->>>>>>> 94079a9b
-
-        
-          <table class="field-table">
-            <thead>
-              <tr><td>Field</td><td>Type</td><td>Label</td><td>Description</td></tr>
-            </thead>
-            <tbody>
-              
-                <tr>
-<<<<<<< HEAD
-                  <td>ephemeral_id</td>
-                  <td><a href="#string">string</a></td>
-                  <td></td>
-                  <td><p>ephemeral id for tracking between request and response </p></td>
-                </tr>
-              
-                <tr>
-                  <td>email_address</td>
-                  <td><a href="#string">string</a></td>
-                  <td></td>
-                  <td><p> </p></td>
-                </tr>
-              
-                <tr>
-                  <td>user_name</td>
-                  <td><a href="#string">string</a></td>
-                  <td></td>
-                  <td><p> </p></td>
-                </tr>
-              
-                <tr>
-                  <td>claims</td>
-                  <td><a href="#google.protobuf.Any">google.protobuf.Any</a></td>
-                  <td></td>
-                  <td><p>used by ERS claims mode </p></td>
-                </tr>
-              
-                <tr>
-                  <td>client_id</td>
-                  <td><a href="#string">string</a></td>
-                  <td></td>
-                  <td><p> </p></td>
-                </tr>
-              
-                <tr>
-                  <td>category</td>
-                  <td><a href="#entity.Entity.Category">Entity.Category</a></td>
-                  <td></td>
-=======
-                  <td>tokens</td>
-                  <td><a href="#entity.Token">entity.Token</a></td>
-                  <td>repeated</td>
->>>>>>> 94079a9b
-                  <td><p> </p></td>
-                </tr>
-              
-            </tbody>
-          </table>
-
-          
-
-        
-      
-<<<<<<< HEAD
-        <h3 id="entity.EntityChain">EntityChain</h3>
-        <p>A set of related PE and NPE</p>
-=======
-        <h3 id="entityresolution.v2.CreateEntityChainsFromTokensResponse">CreateEntityChainsFromTokensResponse</h3>
-        <p></p>
->>>>>>> 94079a9b
-
-        
-          <table class="field-table">
-            <thead>
-              <tr><td>Field</td><td>Type</td><td>Label</td><td>Description</td></tr>
-            </thead>
-            <tbody>
-              
-                <tr>
-<<<<<<< HEAD
-                  <td>ephemeral_id</td>
-                  <td><a href="#string">string</a></td>
-                  <td></td>
-                  <td><p>ephemeral id for tracking between request and response </p></td>
-                </tr>
-              
-                <tr>
-                  <td>entities</td>
-                  <td><a href="#entity.Entity">Entity</a></td>
-=======
-                  <td>entity_chains</td>
-                  <td><a href="#entity.EntityChain">entity.EntityChain</a></td>
->>>>>>> 94079a9b
-                  <td>repeated</td>
-                  <td><p> </p></td>
-                </tr>
-              
-            </tbody>
-          </table>
-
-          
-
-        
-      
-<<<<<<< HEAD
-        <h3 id="entity.Token">Token</h3>
-=======
-        <h3 id="entityresolution.v2.EntityNotFoundError">EntityNotFoundError</h3>
->>>>>>> 94079a9b
-        <p></p>
-
-        
-          <table class="field-table">
-            <thead>
-              <tr><td>Field</td><td>Type</td><td>Label</td><td>Description</td></tr>
-            </thead>
-            <tbody>
-              
-                <tr>
-                  <td>ephemeral_id</td>
-                  <td><a href="#string">string</a></td>
-                  <td></td>
-                  <td><p>ephemeral id for tracking between request and response </p></td>
-                </tr>
-              
-                <tr>
-                  <td>jwt</td>
-                  <td><a href="#string">string</a></td>
-                  <td></td>
-                  <td><p>the token </p></td>
-                </tr>
-              
-            </tbody>
-          </table>
-
-          
-
-        
-      
-<<<<<<< HEAD
-
-      
-        <h3 id="entity.Entity.Category">Entity.Category</h3>
-=======
-        <h3 id="entityresolution.v2.EntityRepresentation">EntityRepresentation</h3>
->>>>>>> 94079a9b
-        <p></p>
-        <table class="enum-table">
-          <thead>
-            <tr><td>Name</td><td>Number</td><td>Description</td></tr>
-          </thead>
-          <tbody>
-            
-              <tr>
-                <td>CATEGORY_UNSPECIFIED</td>
-                <td>0</td>
-                <td><p></p></td>
-              </tr>
-            
-              <tr>
-                <td>CATEGORY_SUBJECT</td>
-                <td>1</td>
-                <td><p></p></td>
-              </tr>
-            
-              <tr>
-                <td>CATEGORY_ENVIRONMENT</td>
-                <td>2</td>
-                <td><p></p></td>
-              </tr>
-            
-          </tbody>
-        </table>
-      
-
-      
-
-      
-    
-      
-      <div class="file-heading">
-        <h2 id="authorization/v2/authorization.proto">authorization/v2/authorization.proto</h2><a href="#title">Top</a>
-      </div>
-      <p></p>
-
-      
-        <h3 id="authorization.v2.EntityEntitlements">EntityEntitlements</h3>
-        <p>Entitlements for a given entity, mapping each attribute value FQN to any entitled actions[]</p>
-
-        
-          <table class="field-table">
-            <thead>
-              <tr><td>Field</td><td>Type</td><td>Label</td><td>Description</td></tr>
-            </thead>
-            <tbody>
-              
-                <tr>
-<<<<<<< HEAD
-                  <td>ephemeral_id</td>
-                  <td><a href="#string">string</a></td>
-                  <td></td>
-                  <td><p>ephemeral id for tracking between request and response </p></td>
-                </tr>
-              
-                <tr>
-                  <td>actions_per_attribute_value_fqn</td>
-                  <td><a href="#authorization.v2.EntityEntitlements.ActionsPerAttributeValueFqnEntry">EntityEntitlements.ActionsPerAttributeValueFqnEntry</a></td>
-                  <td>repeated</td>
-                  <td><p> </p></td>
-=======
-                  <td>original_id</td>
-                  <td><a href="#string">string</a></td>
-                  <td></td>
-                  <td><p>ephemeral entity id from the request </p></td>
->>>>>>> 94079a9b
-                </tr>
-              
-                <tr>
-                  <td>additional_props</td>
-                  <td><a href="#google.protobuf.Struct">google.protobuf.Struct</a></td>
-                  <td>repeated</td>
-                  <td><p> </p></td>
-                </tr>
-              
-            </tbody>
-          </table>
-
-          
-
-        
-      
-<<<<<<< HEAD
-        <h3 id="authorization.v2.EntityEntitlements.ActionsList">EntityEntitlements.ActionsList</h3>
-        <p></p>
-=======
-        <h3 id="entityresolution.v2.ResolveEntitiesRequest">ResolveEntitiesRequest</h3>
-        <p>Resolve a set of entities to their representations.</p>
->>>>>>> 94079a9b
-
-        
-          <table class="field-table">
-            <thead>
-              <tr><td>Field</td><td>Type</td><td>Label</td><td>Description</td></tr>
-            </thead>
-            <tbody>
-              
-                <tr>
-<<<<<<< HEAD
-                  <td>actions</td>
-                  <td><a href="#policy.Action">policy.Action</a></td>
-=======
-                  <td>entities</td>
-                  <td><a href="#entity.Entity">entity.Entity</a></td>
->>>>>>> 94079a9b
-                  <td>repeated</td>
-                  <td><p> </p></td>
-                </tr>
-              
-            </tbody>
-          </table>
-
-          
-
-        
-      
-<<<<<<< HEAD
-        <h3 id="authorization.v2.EntityEntitlements.ActionsPerAttributeValueFqnEntry">EntityEntitlements.ActionsPerAttributeValueFqnEntry</h3>
-=======
-        <h3 id="entityresolution.v2.ResolveEntitiesResponse">ResolveEntitiesResponse</h3>
->>>>>>> 94079a9b
-        <p></p>
-
-        
-          <table class="field-table">
-            <thead>
-              <tr><td>Field</td><td>Type</td><td>Label</td><td>Description</td></tr>
-            </thead>
-            <tbody>
-              
-                <tr>
-<<<<<<< HEAD
-                  <td>key</td>
-                  <td><a href="#string">string</a></td>
-                  <td></td>
-                  <td><p> </p></td>
-                </tr>
-              
-                <tr>
-                  <td>value</td>
-                  <td><a href="#authorization.v2.EntityEntitlements.ActionsList">EntityEntitlements.ActionsList</a></td>
-                  <td></td>
-                  <td><p> </p></td>
-                </tr>
-              
-            </tbody>
-          </table>
-
-          
-
-        
-      
-        <h3 id="authorization.v2.EntityIdentifier">EntityIdentifier</h3>
-        <p>The EntityIdentifier specifies the actor in an entitlement or decision request - the PE, NPE, or PE+NPE being authorized.</p><p>The abstraction houses the distinct entity types, PE and/or NPE combinations, or a registered resource value</p><p>being treated as an entity in entitlement/authorization decisioning.</p>
-
-        
-          <table class="field-table">
-            <thead>
-              <tr><td>Field</td><td>Type</td><td>Label</td><td>Description</td></tr>
-            </thead>
-            <tbody>
-              
-                <tr>
-                  <td>entity_chain</td>
-                  <td><a href="#entity.EntityChain">entity.EntityChain</a></td>
-                  <td></td>
-                  <td><p>chain of one or more entities </p></td>
-                </tr>
-              
-                <tr>
-                  <td>registered_resource_value_fqn</td>
-                  <td><a href="#string">string</a></td>
-                  <td></td>
-                  <td><p>fully qualified name of the registered resource value stored in platform policy, where in
-this case the resource acts as and represents a single entity for authorization/entitlement decisioning </p></td>
-                </tr>
-              
-                <tr>
-                  <td>token</td>
-                  <td><a href="#entity.Token">entity.Token</a></td>
-                  <td></td>
-                  <td><p>access token (JWT), which is used to create an entity chain (comprising one or more entities) </p></td>
-                </tr>
-              
-            </tbody>
-          </table>
-
-          
-
-        
-      
-        <h3 id="authorization.v2.GetDecisionBulkRequest">GetDecisionBulkRequest</h3>
-        <p>Is access allowed?</p><p>1. Multiplexing of a Decision<EntityIdentifier, Action, repeated Resource> request</p><p>This is a more performant bulk request for complex decisioning (i.e. multiple entity chains or actions on</p><p>multiple resources)</p>
-
-        
-          <table class="field-table">
-            <thead>
-              <tr><td>Field</td><td>Type</td><td>Label</td><td>Description</td></tr>
-            </thead>
-            <tbody>
-              
-                <tr>
-                  <td>decision_requests</td>
-                  <td><a href="#authorization.v2.GetDecisionMultiResourceRequest">GetDecisionMultiResourceRequest</a></td>
-                  <td>repeated</td>
-                  <td><p> </p></td>
-                </tr>
-              
-            </tbody>
-          </table>
-
-          
-
-        
-      
-        <h3 id="authorization.v2.GetDecisionBulkResponse">GetDecisionBulkResponse</h3>
-        <p></p>
-
-        
-          <table class="field-table">
-            <thead>
-              <tr><td>Field</td><td>Type</td><td>Label</td><td>Description</td></tr>
-            </thead>
-            <tbody>
-              
-                <tr>
-                  <td>decision_responses</td>
-                  <td><a href="#authorization.v2.GetDecisionMultiResourceResponse">GetDecisionMultiResourceResponse</a></td>
-                  <td>repeated</td>
-                  <td><p> </p></td>
-                </tr>
-              
-            </tbody>
-          </table>
-
-          
-
-        
-      
-        <h3 id="authorization.v2.GetDecisionMultiResourceRequest">GetDecisionMultiResourceRequest</h3>
-        <p>Can the identified entity/entities access?</p><p>1. one entity reference (actor)</p><p>2. one action</p><p>3. multiple resources</p><p>Note: this is a more performant bulk request for multiple resource decisions</p>
-
-        
-          <table class="field-table">
-            <thead>
-              <tr><td>Field</td><td>Type</td><td>Label</td><td>Description</td></tr>
-            </thead>
-            <tbody>
-              
-                <tr>
-                  <td>entity_identifier</td>
-                  <td><a href="#authorization.v2.EntityIdentifier">EntityIdentifier</a></td>
-                  <td></td>
-                  <td><p>an entity must be identified for authorization decisioning </p></td>
-                </tr>
-              
-                <tr>
-                  <td>action</td>
-                  <td><a href="#policy.Action">policy.Action</a></td>
-                  <td></td>
-                  <td><p>name on action is required </p></td>
-                </tr>
-              
-                <tr>
-                  <td>resources</td>
-                  <td><a href="#authorization.v2.Resource">Resource</a></td>
-                  <td>repeated</td>
-                  <td><p> </p></td>
-                </tr>
-              
-            </tbody>
-          </table>
-
-          
-
-        
-      
-        <h3 id="authorization.v2.GetDecisionMultiResourceResponse">GetDecisionMultiResourceResponse</h3>
-        <p></p>
-
-        
-          <table class="field-table">
-            <thead>
-              <tr><td>Field</td><td>Type</td><td>Label</td><td>Description</td></tr>
-            </thead>
-            <tbody>
-              
-                <tr>
-                  <td>all_permitted</td>
-                  <td><a href="#google.protobuf.BoolValue">google.protobuf.BoolValue</a></td>
-                  <td></td>
-                  <td><p>convenience flag indicating global resource decisions result (permit/deny) </p></td>
-                </tr>
-              
-                <tr>
-                  <td>resource_decisions</td>
-                  <td><a href="#authorization.v2.ResourceDecision">ResourceDecision</a></td>
-                  <td>repeated</td>
-                  <td><p>individual resource decisions </p></td>
-                </tr>
-              
-            </tbody>
-          </table>
-
-          
-
-        
-      
-        <h3 id="authorization.v2.GetDecisionRequest">GetDecisionRequest</h3>
-        <p>Can the identified entity/entities access?</p><p>1. one entity reference (actor)</p><p>2. one action</p><p>3. one resource</p>
-
-        
-          <table class="field-table">
-            <thead>
-              <tr><td>Field</td><td>Type</td><td>Label</td><td>Description</td></tr>
-            </thead>
-            <tbody>
-              
-                <tr>
-                  <td>entity_identifier</td>
-                  <td><a href="#authorization.v2.EntityIdentifier">EntityIdentifier</a></td>
-                  <td></td>
-                  <td><p>an entity must be identified for authorization decisioning </p></td>
-                </tr>
-              
-                <tr>
-                  <td>action</td>
-                  <td><a href="#policy.Action">policy.Action</a></td>
-                  <td></td>
-                  <td><p>name on action is required </p></td>
-                </tr>
-              
-                <tr>
-                  <td>resource</td>
-                  <td><a href="#authorization.v2.Resource">Resource</a></td>
-                  <td></td>
-                  <td><p> </p></td>
-                </tr>
-              
-            </tbody>
-          </table>
-
-          
-
-        
-      
-        <h3 id="authorization.v2.GetDecisionResponse">GetDecisionResponse</h3>
-        <p></p>
-
-        
-          <table class="field-table">
-            <thead>
-              <tr><td>Field</td><td>Type</td><td>Label</td><td>Description</td></tr>
-            </thead>
-            <tbody>
-              
-                <tr>
-                  <td>decision</td>
-                  <td><a href="#authorization.v2.ResourceDecision">ResourceDecision</a></td>
-                  <td></td>
-                  <td><p>decision on the resource
-
-optional list of obligations represented in URI format
-repeated string obligations = 2; </p></td>
-                </tr>
-              
-            </tbody>
-          </table>
-
-          
-
-        
-      
-        <h3 id="authorization.v2.GetEntitlementsRequest">GetEntitlementsRequest</h3>
-        <p>What is permitted to the identified entity/entities (actor), broken down as permitted actions on attribute value FQNs?</p><p>Note: the v1 API parameter 'scope' has been dropped, and it is recommended to use</p><p>GetDecision if the resource is known</p>
-
-        
-          <table class="field-table">
-            <thead>
-              <tr><td>Field</td><td>Type</td><td>Label</td><td>Description</td></tr>
-            </thead>
-            <tbody>
-              
-                <tr>
-                  <td>entity_identifier</td>
-                  <td><a href="#authorization.v2.EntityIdentifier">EntityIdentifier</a></td>
-                  <td></td>
-                  <td><p>an entity must be identified for entitlement decisioning </p></td>
-                </tr>
-              
-                <tr>
-                  <td>with_comprehensive_hierarchy</td>
-                  <td><a href="#bool">bool</a></td>
-                  <td>optional</td>
-                  <td><p>optional parameter to return all entitled values for attribute definitions with hierarchy rules, propagating
-down the hierarchical values instead of returning solely the value that is directly entitled </p></td>
-                </tr>
-              
-            </tbody>
-          </table>
-
-          
-
-        
-      
-        <h3 id="authorization.v2.GetEntitlementsResponse">GetEntitlementsResponse</h3>
-        <p></p>
-
-        
-          <table class="field-table">
-            <thead>
-              <tr><td>Field</td><td>Type</td><td>Label</td><td>Description</td></tr>
-            </thead>
-            <tbody>
-              
-                <tr>
-                  <td>entitlements</td>
-                  <td><a href="#authorization.v2.EntityEntitlements">EntityEntitlements</a></td>
-                  <td>repeated</td>
-                  <td><p> </p></td>
-                </tr>
-              
-            </tbody>
-          </table>
-
-          
-
-        
-      
-        <h3 id="authorization.v2.Resource">Resource</h3>
-        <p>Either a set of attribute values (such as those on a TDF) or a registered resource value</p>
-
-        
-          <table class="field-table">
-            <thead>
-              <tr><td>Field</td><td>Type</td><td>Label</td><td>Description</td></tr>
-            </thead>
-            <tbody>
-              
-                <tr>
-                  <td>ephemeral_id</td>
-                  <td><a href="#string">string</a></td>
-                  <td></td>
-                  <td><p>ephemeral id for tracking between request and response </p></td>
-                </tr>
-              
-                <tr>
-                  <td>attribute_values</td>
-                  <td><a href="#authorization.v2.Resource.AttributeValues">Resource.AttributeValues</a></td>
-                  <td></td>
-                  <td><p> </p></td>
-                </tr>
-              
-                <tr>
-                  <td>registered_resource_value_fqn</td>
-                  <td><a href="#string">string</a></td>
-                  <td></td>
-                  <td><p> </p></td>
-                </tr>
-              
-            </tbody>
-          </table>
-
-          
-
-        
-      
-        <h3 id="authorization.v2.Resource.AttributeValues">Resource.AttributeValues</h3>
-        <p></p>
-
-        
-          <table class="field-table">
-            <thead>
-              <tr><td>Field</td><td>Type</td><td>Label</td><td>Description</td></tr>
-            </thead>
-            <tbody>
-              
-                <tr>
-                  <td>fqns</td>
-                  <td><a href="#string">string</a></td>
-                  <td>repeated</td>
-                  <td><p> </p></td>
-                </tr>
-              
-            </tbody>
-          </table>
-
-          
-
-        
-      
-        <h3 id="authorization.v2.ResourceDecision">ResourceDecision</h3>
-        <p></p>
-
-        
-          <table class="field-table">
-            <thead>
-              <tr><td>Field</td><td>Type</td><td>Label</td><td>Description</td></tr>
-            </thead>
-            <tbody>
-              
-                <tr>
-                  <td>ephemeral_resource_id</td>
-                  <td><a href="#string">string</a></td>
-                  <td></td>
-                  <td><p>ephemeral id for tracking between request and response </p></td>
-                </tr>
-              
-                <tr>
-                  <td>decision</td>
-                  <td><a href="#authorization.v2.Decision">Decision</a></td>
-                  <td></td>
-                  <td><p>decision result </p></td>
-                </tr>
-              
-            </tbody>
-          </table>
-
-          
-
-        
-      
-
-      
-        <h3 id="authorization.v2.Decision">Decision</h3>
-        <p></p>
-        <table class="enum-table">
-          <thead>
-            <tr><td>Name</td><td>Number</td><td>Description</td></tr>
-          </thead>
-          <tbody>
-            
-              <tr>
-                <td>DECISION_UNSPECIFIED</td>
-                <td>0</td>
-                <td><p></p></td>
-              </tr>
-            
-              <tr>
-                <td>DECISION_DENY</td>
-                <td>1</td>
-                <td><p></p></td>
-              </tr>
-            
-              <tr>
-                <td>DECISION_PERMIT</td>
-                <td>2</td>
-                <td><p>DECISION_OBLIGATED = 3;</p></td>
-              </tr>
-            
-          </tbody>
-        </table>
-      
-
-      
-
-      
-        <h3 id="authorization.v2.AuthorizationService">AuthorizationService</h3>
-        <p></p>
-        <table class="enum-table">
-          <thead>
-            <tr><td>Method Name</td><td>Request Type</td><td>Response Type</td><td>Description</td></tr>
-          </thead>
-          <tbody>
-            
-              <tr>
-                <td>GetDecision</td>
-                <td><a href="#authorization.v2.GetDecisionRequest">GetDecisionRequest</a></td>
-                <td><a href="#authorization.v2.GetDecisionResponse">GetDecisionResponse</a></td>
-                <td><p></p></td>
-              </tr>
-            
-              <tr>
-                <td>GetDecisionMultiResource</td>
-                <td><a href="#authorization.v2.GetDecisionMultiResourceRequest">GetDecisionMultiResourceRequest</a></td>
-                <td><a href="#authorization.v2.GetDecisionMultiResourceResponse">GetDecisionMultiResourceResponse</a></td>
-                <td><p></p></td>
-              </tr>
-            
-              <tr>
-                <td>GetDecisionBulk</td>
-                <td><a href="#authorization.v2.GetDecisionBulkRequest">GetDecisionBulkRequest</a></td>
-                <td><a href="#authorization.v2.GetDecisionBulkResponse">GetDecisionBulkResponse</a></td>
-                <td><p></p></td>
-              </tr>
-            
-              <tr>
-                <td>GetEntitlements</td>
-                <td><a href="#authorization.v2.GetEntitlementsRequest">GetEntitlementsRequest</a></td>
-                <td><a href="#authorization.v2.GetEntitlementsResponse">GetEntitlementsResponse</a></td>
-                <td><p></p></td>
-              </tr>
-            
-          </tbody>
-        </table>
-
-        
-    
-      
-      <div class="file-heading">
-        <h2 id="entityresolution/entity_resolution.proto">entityresolution/entity_resolution.proto</h2><a href="#title">Top</a>
-      </div>
-      <p></p>
-
-      
-        <h3 id="entityresolution.CreateEntityChainFromJwtRequest">CreateEntityChainFromJwtRequest</h3>
-        <p>Example: Get Entity chains for tokens aaaaaa and bbbbbb</p><p>{</p><p>"tokens": [</p><p>"aaaaaaa",</p><p>"bbbbbbbb"</p><p>]</p><p>}</p>
-
-        
-          <table class="field-table">
-            <thead>
-              <tr><td>Field</td><td>Type</td><td>Label</td><td>Description</td></tr>
-            </thead>
-            <tbody>
-              
-                <tr>
-                  <td>tokens</td>
-                  <td><a href="#authorization.Token">authorization.Token</a></td>
-                  <td>repeated</td>
-                  <td><p> </p></td>
-                </tr>
-              
-            </tbody>
-          </table>
-
-          
-
-        
-      
-        <h3 id="entityresolution.CreateEntityChainFromJwtResponse">CreateEntityChainFromJwtResponse</h3>
-        <p>Example: Return the entity chains from the provided tokens</p><p>{</p><p>"entity_chains": [</p><p>{</p><p>"id": "tok1",</p><p>"entities": [</p><p>{</p><p>"clientId": "client1"</p><p>}</p><p>]</p><p>},</p><p>{</p><p>"id": "tok2",</p><p>"entities": [</p><p>{</p><p>"userName": "alice",</p><p>"clientId": "client2"</p><p>}</p><p>]</p><p>}</p><p>]</p><p>}</p>
-
-        
-          <table class="field-table">
-            <thead>
-              <tr><td>Field</td><td>Type</td><td>Label</td><td>Description</td></tr>
-            </thead>
-            <tbody>
-              
-                <tr>
-                  <td>entity_chains</td>
-                  <td><a href="#authorization.EntityChain">authorization.EntityChain</a></td>
-                  <td>repeated</td>
-                  <td><p> </p></td>
-                </tr>
-              
-            </tbody>
-          </table>
-
-          
-
-        
-      
-        <h3 id="entityresolution.EntityNotFoundError">EntityNotFoundError</h3>
-        <p></p>
-
-        
-          <table class="field-table">
-            <thead>
-              <tr><td>Field</td><td>Type</td><td>Label</td><td>Description</td></tr>
-            </thead>
-            <tbody>
-              
-                <tr>
-                  <td>code</td>
-                  <td><a href="#int32">int32</a></td>
-                  <td></td>
-                  <td><p> </p></td>
-                </tr>
-              
-                <tr>
-                  <td>message</td>
-                  <td><a href="#string">string</a></td>
-                  <td></td>
-                  <td><p> </p></td>
-                </tr>
-              
-                <tr>
-                  <td>details</td>
-                  <td><a href="#google.protobuf.Any">google.protobuf.Any</a></td>
-                  <td>repeated</td>
-                  <td><p> </p></td>
-                </tr>
-              
-                <tr>
-                  <td>entity</td>
-                  <td><a href="#string">string</a></td>
-                  <td></td>
-                  <td><p> </p></td>
-                </tr>
-              
-            </tbody>
-          </table>
-
-          
-
-        
-      
-        <h3 id="entityresolution.EntityRepresentation">EntityRepresentation</h3>
-        <p></p>
-
-        
-          <table class="field-table">
-            <thead>
-              <tr><td>Field</td><td>Type</td><td>Label</td><td>Description</td></tr>
-            </thead>
-            <tbody>
-              
-                <tr>
-                  <td>additional_props</td>
-                  <td><a href="#google.protobuf.Struct">google.protobuf.Struct</a></td>
-                  <td>repeated</td>
-                  <td><p> </p></td>
-                </tr>
-              
-                <tr>
-                  <td>original_id</td>
-                  <td><a href="#string">string</a></td>
-                  <td></td>
-                  <td><p>ephemeral entity id from the request </p></td>
-                </tr>
-              
-            </tbody>
-          </table>
-
-          
-
-        
-      
-        <h3 id="entityresolution.ResolveEntitiesRequest">ResolveEntitiesRequest</h3>
-        <p>Example: Get idp attributes for bob and alice (both represented using an email address</p><p>{</p><p>"entities": [</p><p>{</p><p>"id": "e1",</p><p>"emailAddress": "bob@example.org"</p><p>},</p><p>{</p><p>"id": "e2",</p><p>"emailAddress": "alice@example.org"</p><p>}</p><p>]</p><p>}</p>
-
-        
-          <table class="field-table">
-            <thead>
-              <tr><td>Field</td><td>Type</td><td>Label</td><td>Description</td></tr>
-            </thead>
-            <tbody>
-              
-                <tr>
-                  <td>entities</td>
-                  <td><a href="#authorization.Entity">authorization.Entity</a></td>
-                  <td>repeated</td>
-                  <td><p> </p></td>
-                </tr>
-              
-            </tbody>
-          </table>
-
-          
-
-        
-      
-        <h3 id="entityresolution.ResolveEntitiesResponse">ResolveEntitiesResponse</h3>
-        <p>Example: Get idp attributes for bob and alice</p><p>{</p><p>"entity_representations": [</p><p>{</p><p>"idp_entity_id": "e1",</p><p>"additional_props": {"someAttr1":"someValue1"}</p><p>},</p><p>{</p><p>"idp_entity_id": "e2",</p><p>"additional_props": {"someAttr2":"someValue2"}</p><p>}</p><p>]</p><p>}</p>
-
-        
-          <table class="field-table">
-            <thead>
-              <tr><td>Field</td><td>Type</td><td>Label</td><td>Description</td></tr>
-            </thead>
-            <tbody>
-              
-                <tr>
-                  <td>entity_representations</td>
-                  <td><a href="#entityresolution.EntityRepresentation">EntityRepresentation</a></td>
-=======
-                  <td>entity_representations</td>
-                  <td><a href="#entityresolution.v2.EntityRepresentation">EntityRepresentation</a></td>
->>>>>>> 94079a9b
-                  <td>repeated</td>
-                  <td><p> </p></td>
-                </tr>
-              
-            </tbody>
-          </table>
-
-          
-
-        
-      
-
-      
-
-      
-
-      
-        <h3 id="entityresolution.v2.EntityResolutionService">EntityResolutionService</h3>
-        <p></p>
-        <table class="enum-table">
-          <thead>
-            <tr><td>Method Name</td><td>Request Type</td><td>Response Type</td><td>Description</td></tr>
-          </thead>
-          <tbody>
-            
-              <tr>
-                <td>ResolveEntities</td>
-                <td><a href="#entityresolution.v2.ResolveEntitiesRequest">ResolveEntitiesRequest</a></td>
-                <td><a href="#entityresolution.v2.ResolveEntitiesResponse">ResolveEntitiesResponse</a></td>
-                <td><p></p></td>
-              </tr>
-            
-              <tr>
-                <td>CreateEntityChainsFromTokens</td>
-                <td><a href="#entityresolution.v2.CreateEntityChainsFromTokensRequest">CreateEntityChainsFromTokensRequest</a></td>
-                <td><a href="#entityresolution.v2.CreateEntityChainsFromTokensResponse">CreateEntityChainsFromTokensResponse</a></td>
-                <td><p></p></td>
-              </tr>
-            
-          </tbody>
-        </table>
-
-        
-    
-      
-      <div class="file-heading">
         <h2 id="entityresolution/v2/entity_resolution.proto">entityresolution/v2/entity_resolution.proto</h2><a href="#title">Top</a>
       </div>
       <p></p>
