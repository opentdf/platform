--- conflicted
+++ resolved
@@ -1410,6 +1410,144 @@
     
       
       <div class="file-heading">
+        <h2 id="authorization/idp_plugin.proto">authorization/idp_plugin.proto</h2><a href="#title">Top</a>
+      </div>
+      <p></p>
+
+      
+        <h3 id="authorization.EntityNotFoundError">EntityNotFoundError</h3>
+        <p></p>
+
+        
+          <table class="field-table">
+            <thead>
+              <tr><td>Field</td><td>Type</td><td>Label</td><td>Description</td></tr>
+            </thead>
+            <tbody>
+              
+                <tr>
+                  <td>code</td>
+                  <td><a href="#int32">int32</a></td>
+                  <td></td>
+                  <td><p> </p></td>
+                </tr>
+              
+                <tr>
+                  <td>message</td>
+                  <td><a href="#string">string</a></td>
+                  <td></td>
+                  <td><p> </p></td>
+                </tr>
+              
+                <tr>
+                  <td>details</td>
+                  <td><a href="#google.protobuf.Any">google.protobuf.Any</a></td>
+                  <td>repeated</td>
+                  <td><p> </p></td>
+                </tr>
+              
+                <tr>
+                  <td>entity</td>
+                  <td><a href="#string">string</a></td>
+                  <td></td>
+                  <td><p> </p></td>
+                </tr>
+              
+            </tbody>
+          </table>
+
+          
+
+        
+      
+        <h3 id="authorization.IdpEntityRepresentation">IdpEntityRepresentation</h3>
+        <p></p>
+
+        
+          <table class="field-table">
+            <thead>
+              <tr><td>Field</td><td>Type</td><td>Label</td><td>Description</td></tr>
+            </thead>
+            <tbody>
+              
+                <tr>
+                  <td>additional_props</td>
+                  <td><a href="#google.protobuf.Struct">google.protobuf.Struct</a></td>
+                  <td>repeated</td>
+                  <td><p> </p></td>
+                </tr>
+              
+                <tr>
+                  <td>original_id</td>
+                  <td><a href="#string">string</a></td>
+                  <td></td>
+                  <td><p>ephemeral entity id from the request </p></td>
+                </tr>
+              
+            </tbody>
+          </table>
+
+          
+
+        
+      
+        <h3 id="authorization.IdpPluginRequest">IdpPluginRequest</h3>
+        <p>Example: Get idp attributes for bob and alice (both represented using an email address</p><p>{</p><p>"entities": [</p><p>{</p><p>"id": "e1",</p><p>"emailAddress": "bob@example.org"</p><p>},</p><p>{</p><p>"id": "e2",</p><p>"emailAddress": "alice@example.org"</p><p>}</p><p>]</p><p>}</p>
+
+        
+          <table class="field-table">
+            <thead>
+              <tr><td>Field</td><td>Type</td><td>Label</td><td>Description</td></tr>
+            </thead>
+            <tbody>
+              
+                <tr>
+                  <td>entities</td>
+                  <td><a href="#authorization.Entity">Entity</a></td>
+                  <td>repeated</td>
+                  <td><p> </p></td>
+                </tr>
+              
+            </tbody>
+          </table>
+
+          
+
+        
+      
+        <h3 id="authorization.IdpPluginResponse">IdpPluginResponse</h3>
+        <p>Example: Get idp attributes for bob and alice</p><p>{</p><p>"entity_representations": [</p><p>{</p><p>"idp_entity_id": "e1",</p><p>"additional_props": {"someAttr1":"someValue1"}</p><p>},</p><p>{</p><p>"idp_entity_id": "e2",</p><p>"additional_props": {"someAttr2":"someValue2"}</p><p>}</p><p>]</p><p>}</p>
+
+        
+          <table class="field-table">
+            <thead>
+              <tr><td>Field</td><td>Type</td><td>Label</td><td>Description</td></tr>
+            </thead>
+            <tbody>
+              
+                <tr>
+                  <td>entity_representations</td>
+                  <td><a href="#authorization.IdpEntityRepresentation">IdpEntityRepresentation</a></td>
+                  <td>repeated</td>
+                  <td><p> </p></td>
+                </tr>
+              
+            </tbody>
+          </table>
+
+          
+
+        
+      
+
+      
+
+      
+
+      
+    
+      
+      <div class="file-heading">
         <h2 id="common/common.proto">common/common.proto</h2><a href="#title">Top</a>
       </div>
       <p></p>
@@ -1648,159 +1786,27 @@
 
         
       
-<<<<<<< HEAD
-      <div class="file-heading">
-        <h2 id="authorization/idp_plugin.proto">authorization/idp_plugin.proto</h2><a href="#title">Top</a>
-      </div>
-      <p></p>
-
-      
-        <h3 id="authorization.EntityNotFoundError">EntityNotFoundError</h3>
-=======
         <h3 id="kas.LegacyPublicKeyRequest">LegacyPublicKeyRequest</h3>
->>>>>>> 9daf8132
-        <p></p>
-
-        
-          <table class="field-table">
-            <thead>
-              <tr><td>Field</td><td>Type</td><td>Label</td><td>Description</td></tr>
-            </thead>
-            <tbody>
-              
-                <tr>
-<<<<<<< HEAD
-                  <td>code</td>
-                  <td><a href="#int32">int32</a></td>
-                  <td></td>
-                  <td><p> </p></td>
-                </tr>
-              
-                <tr>
-                  <td>message</td>
-                  <td><a href="#string">string</a></td>
-                  <td></td>
-                  <td><p> </p></td>
-                </tr>
-              
-                <tr>
-                  <td>details</td>
-                  <td><a href="#google.protobuf.Any">google.protobuf.Any</a></td>
-                  <td>repeated</td>
-                  <td><p> </p></td>
-                </tr>
-              
-                <tr>
-                  <td>entity</td>
-=======
+        <p></p>
+
+        
+          <table class="field-table">
+            <thead>
+              <tr><td>Field</td><td>Type</td><td>Label</td><td>Description</td></tr>
+            </thead>
+            <tbody>
+              
+                <tr>
                   <td>algorithm</td>
->>>>>>> 9daf8132
-                  <td><a href="#string">string</a></td>
-                  <td></td>
-                  <td><p> </p></td>
-                </tr>
-              
-            </tbody>
-          </table>
-
-          
-<<<<<<< HEAD
-
-        
-      
-        <h3 id="authorization.IdpEntityRepresentation">IdpEntityRepresentation</h3>
-        <p></p>
-
-        
-          <table class="field-table">
-            <thead>
-              <tr><td>Field</td><td>Type</td><td>Label</td><td>Description</td></tr>
-            </thead>
-            <tbody>
-              
-                <tr>
-                  <td>additional_props</td>
-                  <td><a href="#google.protobuf.Struct">google.protobuf.Struct</a></td>
-                  <td>repeated</td>
-                  <td><p> </p></td>
-                </tr>
-              
-                <tr>
-                  <td>original_id</td>
-                  <td><a href="#string">string</a></td>
-                  <td></td>
-                  <td><p>ephemeral entity id from the request </p></td>
-                </tr>
-              
-            </tbody>
-          </table>
-
-          
-
-        
-      
-        <h3 id="authorization.IdpPluginRequest">IdpPluginRequest</h3>
-        <p>Example: Get idp attributes for bob and alice (both represented using an email address</p><p>{</p><p>"entities": [</p><p>{</p><p>"id": "e1",</p><p>"emailAddress": "bob@example.org"</p><p>},</p><p>{</p><p>"id": "e2",</p><p>"emailAddress": "alice@example.org"</p><p>}</p><p>]</p><p>}</p>
-
-        
-          <table class="field-table">
-            <thead>
-              <tr><td>Field</td><td>Type</td><td>Label</td><td>Description</td></tr>
-            </thead>
-            <tbody>
-              
-                <tr>
-                  <td>entities</td>
-                  <td><a href="#authorization.Entity">Entity</a></td>
-                  <td>repeated</td>
-                  <td><p> </p></td>
-                </tr>
-              
-            </tbody>
-          </table>
-
-          
-
-        
-      
-        <h3 id="authorization.IdpPluginResponse">IdpPluginResponse</h3>
-        <p>Example: Get idp attributes for bob and alice</p><p>{</p><p>"entity_representations": [</p><p>{</p><p>"idp_entity_id": "e1",</p><p>"additional_props": {"someAttr1":"someValue1"}</p><p>},</p><p>{</p><p>"idp_entity_id": "e2",</p><p>"additional_props": {"someAttr2":"someValue2"}</p><p>}</p><p>]</p><p>}</p>
-
-        
-          <table class="field-table">
-            <thead>
-              <tr><td>Field</td><td>Type</td><td>Label</td><td>Description</td></tr>
-            </thead>
-            <tbody>
-              
-                <tr>
-                  <td>entity_representations</td>
-                  <td><a href="#authorization.IdpEntityRepresentation">IdpEntityRepresentation</a></td>
-                  <td>repeated</td>
-                  <td><p> </p></td>
-                </tr>
-              
-            </tbody>
-          </table>
-
-          
-
-        
-      
-
-      
-
-      
-
-      
-    
-      
-      <div class="file-heading">
-        <h2 id="common/common.proto">common/common.proto</h2><a href="#title">Top</a>
-      </div>
-      <p></p>
-=======
->>>>>>> 9daf8132
+                  <td><a href="#string">string</a></td>
+                  <td></td>
+                  <td><p> </p></td>
+                </tr>
+              
+            </tbody>
+          </table>
+
+          
 
         
       
