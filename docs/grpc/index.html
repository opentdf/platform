--- conflicted
+++ resolved
@@ -914,6 +914,30 @@
 
         
       
+        <h3 id="authorization.Entitlements">Entitlements</h3>
+        <p></p>
+
+        
+          <table class="field-table">
+            <thead>
+              <tr><td>Field</td><td>Type</td><td>Label</td><td>Description</td></tr>
+            </thead>
+            <tbody>
+              
+                <tr>
+                  <td>attribute_fqns</td>
+                  <td><a href="#string">string</a></td>
+                  <td>repeated</td>
+                  <td><p> </p></td>
+                </tr>
+              
+            </tbody>
+          </table>
+
+          
+
+        
+      
         <h3 id="authorization.Entity">Entity</h3>
         <p>PE (Person Entity) or NPE (Non-Person Entity)</p>
 
@@ -1035,418 +1059,6 @@
 
         
       
-        <h3 id="authorization.EntityEntitlements">EntityEntitlements</h3>
-        <p></p>
-
-        
-          <table class="field-table">
-            <thead>
-              <tr><td>Field</td><td>Type</td><td>Label</td><td>Description</td></tr>
-            </thead>
-            <tbody>
-              
-                <tr>
-                  <td>entity_id</td>
-                  <td><a href="#string">string</a></td>
-                  <td></td>
-                  <td><p> </p></td>
-                </tr>
-              
-                <tr>
-                  <td>attribute_id</td>
-                  <td><a href="#string">string</a></td>
-                  <td>repeated</td>
-                  <td><p> </p></td>
-                </tr>
-              
-            </tbody>
-          </table>
-
-          
-
-        
-      
-<<<<<<< HEAD
-
-      
-
-      
-
-      
-        <h3 id="access.AccessService">AccessService</h3>
-        <p>Get app info from the root path</p>
-        <table class="enum-table">
-          <thead>
-            <tr><td>Method Name</td><td>Request Type</td><td>Response Type</td><td>Description</td></tr>
-          </thead>
-          <tbody>
-            
-              <tr>
-                <td>Info</td>
-                <td><a href="#access.InfoRequest">InfoRequest</a></td>
-                <td><a href="#access.InfoResponse">InfoResponse</a></td>
-                <td><p>Get the current version of the service</p></td>
-              </tr>
-            
-              <tr>
-                <td>PublicKey</td>
-                <td><a href="#access.PublicKeyRequest">PublicKeyRequest</a></td>
-                <td><a href="#access.PublicKeyResponse">PublicKeyResponse</a></td>
-                <td><p></p></td>
-              </tr>
-            
-              <tr>
-                <td>LegacyPublicKey</td>
-                <td><a href="#access.LegacyPublicKeyRequest">LegacyPublicKeyRequest</a></td>
-                <td><a href="#google.protobuf.StringValue">.google.protobuf.StringValue</a></td>
-                <td><p>buf:lint:ignore RPC_RESPONSE_STANDARD_NAME</p></td>
-              </tr>
-            
-              <tr>
-                <td>Rewrap</td>
-                <td><a href="#access.RewrapRequest">RewrapRequest</a></td>
-                <td><a href="#access.RewrapResponse">RewrapResponse</a></td>
-                <td><p></p></td>
-              </tr>
-            
-          </tbody>
-        </table>
-
-        
-          
-          
-          <h4>Methods with HTTP bindings</h4>
-          <table>
-            <thead>
-              <tr>
-                <td>Method Name</td>
-                <td>Method</td>
-                <td>Pattern</td>
-                <td>Body</td>
-              </tr>
-            </thead>
-            <tbody>
-            
-              
-              
-              <tr>
-                <td>Info</td>
-                <td>GET</td>
-                <td>/</td>
-                <td></td>
-              </tr>
-              
-            
-              
-              
-              <tr>
-                <td>PublicKey</td>
-                <td>GET</td>
-                <td>/v2/kas_public_key</td>
-                <td></td>
-              </tr>
-              
-            
-              
-              
-              <tr>
-                <td>LegacyPublicKey</td>
-                <td>GET</td>
-                <td>/kas_public_key</td>
-                <td></td>
-              </tr>
-              
-            
-              
-              
-              <tr>
-                <td>Rewrap</td>
-                <td>POST</td>
-                <td>/v2/rewrap</td>
-                <td>*</td>
-              </tr>
-              
-            
-            </tbody>
-          </table>
-          
-        
-    
-      
-      <div class="file-heading">
-        <h2 id="authorization/authorization.proto">authorization/authorization.proto</h2><a href="#title">Top</a>
-      </div>
-      <p></p>
-
-      
-        <h3 id="authorization.Action">Action</h3>
-        <p>An action an entity can take</p>
-
-        
-          <table class="field-table">
-            <thead>
-              <tr><td>Field</td><td>Type</td><td>Label</td><td>Description</td></tr>
-            </thead>
-            <tbody>
-              
-                <tr>
-                  <td>standard</td>
-                  <td><a href="#authorization.Action.StandardAction">Action.StandardAction</a></td>
-                  <td></td>
-                  <td><p> </p></td>
-                </tr>
-              
-                <tr>
-                  <td>custom</td>
-                  <td><a href="#string">string</a></td>
-                  <td></td>
-                  <td><p> </p></td>
-                </tr>
-              
-            </tbody>
-          </table>
-
-          
-
-        
-      
-        <h3 id="authorization.DecisionRequest">DecisionRequest</h3>
-        <p>Example Request Get Decisions to answer the question -  Do Bob (represented by entity chain ec1)</p><p>and Alice (represented by entity chain ec2) have TRANSMIT authorization for</p><p>2 resources; resource1 (attr-set-1) defined by attributes foo:bar  resource2 (attr-set-2) defined by attribute foo:bar, color:red ?</p><p>{</p><p>"actions": [</p><p>{</p><p>"standard": "STANDARD_ACTION_TRANSMIT"</p><p>}</p><p>],</p><p>"entityChains": [</p><p>{</p><p>"id": "ec1",</p><p>"entities": [</p><p>{</p><p>"emailAddress": "bob@example.org"</p><p>}</p><p>]</p><p>},</p><p>{</p><p>"id": "ec2",</p><p>"entities": [</p><p>{</p><p>"userName": "alice@example.org"</p><p>}</p><p>]</p><p>}</p><p>],</p><p>"resourceAttributes": [</p><p>{</p><p>"attributeFqns": [</p><p>"https://www.example.org/attr/foo/value/value1"</p><p>]</p><p>},</p><p>{</p><p>"attributeFqns": [</p><p>"https://example.net/attr/attr1/value/value1",</p><p>"https://example.net/attr/attr1/value/value2"</p><p>]</p><p>}</p><p>]</p><p>}</p>
-
-        
-          <table class="field-table">
-            <thead>
-              <tr><td>Field</td><td>Type</td><td>Label</td><td>Description</td></tr>
-            </thead>
-            <tbody>
-              
-                <tr>
-                  <td>actions</td>
-                  <td><a href="#authorization.Action">Action</a></td>
-                  <td>repeated</td>
-                  <td><p> </p></td>
-                </tr>
-              
-                <tr>
-                  <td>entity_chains</td>
-                  <td><a href="#authorization.EntityChain">EntityChain</a></td>
-                  <td>repeated</td>
-                  <td><p> </p></td>
-                </tr>
-              
-                <tr>
-                  <td>resource_attributes</td>
-                  <td><a href="#authorization.ResourceAttribute">ResourceAttribute</a></td>
-                  <td>repeated</td>
-                  <td><p> </p></td>
-                </tr>
-              
-            </tbody>
-          </table>
-
-          
-
-        
-      
-        <h3 id="authorization.DecisionResponse">DecisionResponse</h3>
-        <p>Example response for a Decision Request -  Do Bob (represented by entity chain ec1)</p><p>and Alice (represented by entity chain ec2) have TRANSMIT authorization for</p><p>2 resources; resource1 (attr-set-1) defined by attributes foo:bar  resource2 (attr-set-2) defined by attribute foo:bar, color:red ?</p><p>Results:</p><p>- bob has permitted authorization to transmit for a resource defined by attr-set-1 attributes and has a watermark obligation</p><p>- bob has denied authorization to transmit a for a resource defined by attr-set-2 attributes</p><p>- alice has permitted authorization to transmit for a resource defined by attr-set-1 attributes</p><p>- alice has denied authorization to transmit a for a resource defined by attr-set-2 attributes</p><p>{</p><p>"entityChainId":  "ec1",</p><p>"resourceAttributesId":  "attr-set-1",</p><p>"decision":  "DECISION_PERMIT",</p><p>"obligations":  [</p><p>"http://www.example.org/obligation/watermark"</p><p>]</p><p>},</p><p>{</p><p>"entityChainId":  "ec1",</p><p>"resourceAttributesId":  "attr-set-2",</p><p>"decision":  "DECISION_PERMIT"</p><p>},</p><p>{</p><p>"entityChainId":  "ec2",</p><p>"resourceAttributesId":  "attr-set-1",</p><p>"decision":  "DECISION_PERMIT"</p><p>},</p><p>{</p><p>"entityChainId":  "ec2",</p><p>"resourceAttributesId":  "attr-set-2",</p><p>"decision":  "DECISION_DENY"</p><p>}</p>
-
-        
-          <table class="field-table">
-            <thead>
-              <tr><td>Field</td><td>Type</td><td>Label</td><td>Description</td></tr>
-            </thead>
-            <tbody>
-              
-                <tr>
-                  <td>entity_chain_id</td>
-                  <td><a href="#string">string</a></td>
-                  <td></td>
-                  <td><p>ephemeral entity chain id from the request </p></td>
-                </tr>
-              
-                <tr>
-                  <td>resource_attributes_id</td>
-                  <td><a href="#string">string</a></td>
-                  <td></td>
-                  <td><p>ephemeral resource attributes id from the request </p></td>
-                </tr>
-              
-                <tr>
-                  <td>action</td>
-                  <td><a href="#authorization.Action">Action</a></td>
-                  <td></td>
-                  <td><p>Action of the decision response </p></td>
-                </tr>
-              
-                <tr>
-                  <td>decision</td>
-                  <td><a href="#authorization.DecisionResponse.Decision">DecisionResponse.Decision</a></td>
-                  <td></td>
-                  <td><p>The decision response </p></td>
-                </tr>
-              
-                <tr>
-                  <td>obligations</td>
-                  <td><a href="#string">string</a></td>
-                  <td>repeated</td>
-                  <td><p>optional list of obligations represented in URI format </p></td>
-                </tr>
-              
-            </tbody>
-          </table>
-
-          
-
-        
-      
-        <h3 id="authorization.Entitlements">Entitlements</h3>
-        <p></p>
-
-        
-          <table class="field-table">
-            <thead>
-              <tr><td>Field</td><td>Type</td><td>Label</td><td>Description</td></tr>
-            </thead>
-            <tbody>
-              
-                <tr>
-                  <td>attribute_fqns</td>
-                  <td><a href="#string">string</a></td>
-                  <td>repeated</td>
-                  <td><p> </p></td>
-                </tr>
-              
-            </tbody>
-          </table>
-
-          
-
-        
-      
-        <h3 id="authorization.Entity">Entity</h3>
-        <p>PE (Person Entity) or NPE (Non-Person Entity)</p>
-
-        
-          <table class="field-table">
-            <thead>
-              <tr><td>Field</td><td>Type</td><td>Label</td><td>Description</td></tr>
-            </thead>
-            <tbody>
-              
-                <tr>
-                  <td>id</td>
-                  <td><a href="#string">string</a></td>
-                  <td></td>
-                  <td><p>ephemeral id for tracking between request and response </p></td>
-                </tr>
-              
-                <tr>
-                  <td>email_address</td>
-                  <td><a href="#string">string</a></td>
-                  <td></td>
-                  <td><p> </p></td>
-                </tr>
-              
-                <tr>
-                  <td>user_name</td>
-                  <td><a href="#string">string</a></td>
-                  <td></td>
-                  <td><p> </p></td>
-                </tr>
-              
-                <tr>
-                  <td>remote_claims_url</td>
-                  <td><a href="#string">string</a></td>
-                  <td></td>
-                  <td><p> </p></td>
-                </tr>
-              
-                <tr>
-                  <td>jwt</td>
-                  <td><a href="#string">string</a></td>
-                  <td></td>
-                  <td><p> </p></td>
-                </tr>
-              
-                <tr>
-                  <td>claims</td>
-                  <td><a href="#google.protobuf.Any">google.protobuf.Any</a></td>
-                  <td></td>
-                  <td><p> </p></td>
-                </tr>
-              
-                <tr>
-                  <td>custom</td>
-                  <td><a href="#authorization.EntityCustom">EntityCustom</a></td>
-                  <td></td>
-                  <td><p> </p></td>
-                </tr>
-              
-            </tbody>
-          </table>
-
-          
-
-        
-      
-        <h3 id="authorization.EntityChain">EntityChain</h3>
-        <p>A set of related PE and NPE</p>
-
-        
-          <table class="field-table">
-            <thead>
-              <tr><td>Field</td><td>Type</td><td>Label</td><td>Description</td></tr>
-            </thead>
-            <tbody>
-              
-                <tr>
-                  <td>id</td>
-                  <td><a href="#string">string</a></td>
-                  <td></td>
-                  <td><p>ephemeral id for tracking between request and response </p></td>
-                </tr>
-              
-                <tr>
-                  <td>entities</td>
-                  <td><a href="#authorization.Entity">Entity</a></td>
-                  <td>repeated</td>
-                  <td><p> </p></td>
-                </tr>
-              
-            </tbody>
-          </table>
-
-          
-
-        
-      
-        <h3 id="authorization.EntityCustom">EntityCustom</h3>
-        <p>Entity type for custom entities beyond the standard types</p>
-
-        
-          <table class="field-table">
-            <thead>
-              <tr><td>Field</td><td>Type</td><td>Label</td><td>Description</td></tr>
-            </thead>
-            <tbody>
-              
-                <tr>
-                  <td>extension</td>
-                  <td><a href="#google.protobuf.Any">google.protobuf.Any</a></td>
-                  <td></td>
-                  <td><p> </p></td>
-                </tr>
-              
-            </tbody>
-          </table>
-
-          
-
-        
-      
-=======
->>>>>>> add144ee
         <h3 id="authorization.GetDecisionsRequest">GetDecisionsRequest</h3>
         <p></p>
 
