--- conflicted
+++ resolved
@@ -5307,17 +5307,10 @@
             <tbody>
               
                 <tr>
-<<<<<<< HEAD
                   <td>subject_properties</td>
                   <td><a href="#policy.subjectmapping.SubjectProperty">SubjectProperty</a></td>
                   <td>repeated</td>
                   <td><p> </p></td>
-=======
-                  <td>subject</td>
-                  <td><a href="#policy.subjectmapping.Subject">Subject</a></td>
-                  <td></td>
-                  <td><p>Required </p></td>
->>>>>>> 327c1f4b
                 </tr>
               
             </tbody>
