<!DOCTYPE html>

<html>
  <head>
    <title>Protocol Documentation</title>
    <meta charset="UTF-8">
    <link rel="stylesheet" type="text/css" href="https://fonts.googleapis.com/css?family=Ubuntu:400,700,400italic"/>
    <style>
      body {
        width: 60em;
        margin: 1em auto;
        color: #222;
        font-family: "Ubuntu", sans-serif;
        padding-bottom: 4em;
      }

      h1 {
        font-weight: normal;
        border-bottom: 1px solid #aaa;
        padding-bottom: 0.5ex;
      }

      h2 {
        border-bottom: 1px solid #aaa;
        padding-bottom: 0.5ex;
        margin: 1.5em 0;
      }

      h3 {
        font-weight: normal;
        border-bottom: 1px solid #aaa;
        padding-bottom: 0.5ex;
      }

      a {
        text-decoration: none;
        color: #567e25;
      }

      table {
        width: 100%;
        font-size: 80%;
        border-collapse: collapse;
      }

      thead {
        font-weight: 700;
        background-color: #dcdcdc;
      }

      tbody tr:nth-child(even) {
        background-color: #fbfbfb;
      }

      td {
        border: 1px solid #ccc;
        padding: 0.5ex 2ex;
      }

      td p {
        text-indent: 1em;
        margin: 0;
      }

      td p:nth-child(1) {
        text-indent: 0;  
      }

       
      .field-table td:nth-child(1) {  
        width: 10em;
      }
      .field-table td:nth-child(2) {  
        width: 10em;
      }
      .field-table td:nth-child(3) {  
        width: 6em;
      }
      .field-table td:nth-child(4) {  
        width: auto;
      }

       
      .extension-table td:nth-child(1) {  
        width: 10em;
      }
      .extension-table td:nth-child(2) {  
        width: 10em;
      }
      .extension-table td:nth-child(3) {  
        width: 10em;
      }
      .extension-table td:nth-child(4) {  
        width: 5em;
      }
      .extension-table td:nth-child(5) {  
        width: auto;
      }

       
      .enum-table td:nth-child(1) {  
        width: 10em;
      }
      .enum-table td:nth-child(2) {  
        width: 10em;
      }
      .enum-table td:nth-child(3) {  
        width: auto;
      }

       
      .scalar-value-types-table tr {
        height: 3em;
      }

       
      #toc-container ul {
        list-style-type: none;
        padding-left: 1em;
        line-height: 180%;
        margin: 0;
      }
      #toc > li > a {
        font-weight: bold;
      }

       
      .file-heading {
        width: 100%;
        display: table;
        border-bottom: 1px solid #aaa;
        margin: 4em 0 1.5em 0;
      }
      .file-heading h2 {
        border: none;
        display: table-cell;
      }
      .file-heading a {
        text-align: right;
        display: table-cell;
      }

       
      .badge {
        width: 1.6em;
        height: 1.6em;
        display: inline-block;

        line-height: 1.6em;
        text-align: center;
        font-weight: bold;
        font-size: 60%;

        color: #89ba48;
        background-color: #dff0c8;

        margin: 0.5ex 1em 0.5ex -1em;
        border: 1px solid #fbfbfb;
        border-radius: 1ex;
      }
    </style>

    
    <link rel="stylesheet" type="text/css" href="stylesheet.css"/>
  </head>

  <body>

    <h1 id="title">Protocol Documentation</h1>

    <h2>Table of Contents</h2>

    <div id="toc-container">
      <ul id="toc">
        
          
          <li>
            <a href="#common%2fcommon.proto">common/common.proto</a>
            <ul>
              
                <li>
                  <a href="#common.Metadata"><span class="badge">M</span>Metadata</a>
                </li>
              
                <li>
                  <a href="#common.Metadata.LabelsEntry"><span class="badge">M</span>Metadata.LabelsEntry</a>
                </li>
              
                <li>
                  <a href="#common.MetadataMutable"><span class="badge">M</span>MetadataMutable</a>
                </li>
              
                <li>
                  <a href="#common.MetadataMutable.LabelsEntry"><span class="badge">M</span>MetadataMutable.LabelsEntry</a>
                </li>
              
              
                <li>
                  <a href="#common.ActiveStateEnum"><span class="badge">E</span>ActiveStateEnum</a>
                </li>
              
                <li>
                  <a href="#common.MetadataUpdateEnum"><span class="badge">E</span>MetadataUpdateEnum</a>
                </li>
              
              
              
            </ul>
          </li>
        
          
          <li>
            <a href="#kasregistry%2fkey_access_server_registry.proto">kasregistry/key_access_server_registry.proto</a>
            <ul>
              
                <li>
                  <a href="#kasregistry.CreateKeyAccessServerRequest"><span class="badge">M</span>CreateKeyAccessServerRequest</a>
                </li>
              
                <li>
                  <a href="#kasregistry.CreateKeyAccessServerResponse"><span class="badge">M</span>CreateKeyAccessServerResponse</a>
                </li>
              
                <li>
                  <a href="#kasregistry.DeleteKeyAccessServerRequest"><span class="badge">M</span>DeleteKeyAccessServerRequest</a>
                </li>
              
                <li>
                  <a href="#kasregistry.DeleteKeyAccessServerResponse"><span class="badge">M</span>DeleteKeyAccessServerResponse</a>
                </li>
              
                <li>
                  <a href="#kasregistry.GetKeyAccessServerRequest"><span class="badge">M</span>GetKeyAccessServerRequest</a>
                </li>
              
                <li>
                  <a href="#kasregistry.GetKeyAccessServerResponse"><span class="badge">M</span>GetKeyAccessServerResponse</a>
                </li>
              
                <li>
                  <a href="#kasregistry.KeyAccessServer"><span class="badge">M</span>KeyAccessServer</a>
                </li>
              
                <li>
                  <a href="#kasregistry.ListKeyAccessServersRequest"><span class="badge">M</span>ListKeyAccessServersRequest</a>
                </li>
              
                <li>
                  <a href="#kasregistry.ListKeyAccessServersResponse"><span class="badge">M</span>ListKeyAccessServersResponse</a>
                </li>
              
                <li>
                  <a href="#kasregistry.PublicKey"><span class="badge">M</span>PublicKey</a>
                </li>
              
                <li>
                  <a href="#kasregistry.UpdateKeyAccessServerRequest"><span class="badge">M</span>UpdateKeyAccessServerRequest</a>
                </li>
              
                <li>
                  <a href="#kasregistry.UpdateKeyAccessServerResponse"><span class="badge">M</span>UpdateKeyAccessServerResponse</a>
                </li>
              
              
              
              
                <li>
                  <a href="#kasregistry.KeyAccessServerRegistryService"><span class="badge">S</span>KeyAccessServerRegistryService</a>
                </li>
              
            </ul>
          </li>
        
          
          <li>
<<<<<<< HEAD
            <a href="#policy%2fobjects.proto">policy/objects.proto</a>
=======
            <a href="#authorization%2fidp_plugin.proto">authorization/idp_plugin.proto</a>
            <ul>
              
                <li>
                  <a href="#authorization.EntityNotFoundError"><span class="badge">M</span>EntityNotFoundError</a>
                </li>
              
                <li>
                  <a href="#authorization.IdpConfig"><span class="badge">M</span>IdpConfig</a>
                </li>
              
                <li>
                  <a href="#authorization.IdpEntityRepresentation"><span class="badge">M</span>IdpEntityRepresentation</a>
                </li>
              
                <li>
                  <a href="#authorization.IdpPluginRequest"><span class="badge">M</span>IdpPluginRequest</a>
                </li>
              
                <li>
                  <a href="#authorization.IdpPluginResponse"><span class="badge">M</span>IdpPluginResponse</a>
                </li>
              
              
              
              
            </ul>
          </li>
        
          
          <li>
            <a href="#common%2fcommon.proto">common/common.proto</a>
>>>>>>> 86bb7295
            <ul>
              
                <li>
                  <a href="#policy.Action"><span class="badge">M</span>Action</a>
                </li>
              
                <li>
                  <a href="#policy.Attribute"><span class="badge">M</span>Attribute</a>
                </li>
              
                <li>
                  <a href="#policy.Condition"><span class="badge">M</span>Condition</a>
                </li>
              
                <li>
                  <a href="#policy.ConditionGroup"><span class="badge">M</span>ConditionGroup</a>
                </li>
              
                <li>
                  <a href="#policy.Namespace"><span class="badge">M</span>Namespace</a>
                </li>
              
                <li>
                  <a href="#policy.ResourceMapping"><span class="badge">M</span>ResourceMapping</a>
                </li>
              
                <li>
                  <a href="#policy.SubjectConditionSet"><span class="badge">M</span>SubjectConditionSet</a>
                </li>
              
                <li>
                  <a href="#policy.SubjectMapping"><span class="badge">M</span>SubjectMapping</a>
                </li>
              
                <li>
                  <a href="#policy.SubjectProperty"><span class="badge">M</span>SubjectProperty</a>
                </li>
              
                <li>
                  <a href="#policy.SubjectSet"><span class="badge">M</span>SubjectSet</a>
                </li>
              
                <li>
                  <a href="#policy.Value"><span class="badge">M</span>Value</a>
                </li>
              
              
                <li>
                  <a href="#policy.Action.StandardAction"><span class="badge">E</span>Action.StandardAction</a>
                </li>
              
                <li>
                  <a href="#policy.AttributeRuleTypeEnum"><span class="badge">E</span>AttributeRuleTypeEnum</a>
                </li>
              
                <li>
                  <a href="#policy.ConditionBooleanTypeEnum"><span class="badge">E</span>ConditionBooleanTypeEnum</a>
                </li>
              
                <li>
                  <a href="#policy.SubjectMappingOperatorEnum"><span class="badge">E</span>SubjectMappingOperatorEnum</a>
                </li>
              
              
              
            </ul>
          </li>
        
          
          <li>
            <a href="#authorization%2fauthorization.proto">authorization/authorization.proto</a>
            <ul>
              
                <li>
                  <a href="#authorization.DecisionRequest"><span class="badge">M</span>DecisionRequest</a>
                </li>
              
                <li>
                  <a href="#authorization.DecisionResponse"><span class="badge">M</span>DecisionResponse</a>
                </li>
              
                <li>
                  <a href="#authorization.Entity"><span class="badge">M</span>Entity</a>
                </li>
              
                <li>
                  <a href="#authorization.EntityChain"><span class="badge">M</span>EntityChain</a>
                </li>
              
                <li>
                  <a href="#authorization.EntityCustom"><span class="badge">M</span>EntityCustom</a>
                </li>
              
                <li>
                  <a href="#authorization.EntityEntitlements"><span class="badge">M</span>EntityEntitlements</a>
                </li>
              
                <li>
                  <a href="#authorization.GetDecisionsRequest"><span class="badge">M</span>GetDecisionsRequest</a>
                </li>
              
                <li>
                  <a href="#authorization.GetDecisionsResponse"><span class="badge">M</span>GetDecisionsResponse</a>
                </li>
              
                <li>
                  <a href="#authorization.GetEntitlementsRequest"><span class="badge">M</span>GetEntitlementsRequest</a>
                </li>
              
                <li>
                  <a href="#authorization.GetEntitlementsResponse"><span class="badge">M</span>GetEntitlementsResponse</a>
                </li>
              
                <li>
                  <a href="#authorization.ResourceAttribute"><span class="badge">M</span>ResourceAttribute</a>
                </li>
              
              
                <li>
                  <a href="#authorization.DecisionResponse.Decision"><span class="badge">E</span>DecisionResponse.Decision</a>
                </li>
              
              
              
                <li>
                  <a href="#authorization.AuthorizationService"><span class="badge">S</span>AuthorizationService</a>
                </li>
              
            </ul>
          </li>
        
          
          <li>
            <a href="#kas%2fkas.proto">kas/kas.proto</a>
            <ul>
              
                <li>
                  <a href="#kas.InfoRequest"><span class="badge">M</span>InfoRequest</a>
                </li>
              
                <li>
                  <a href="#kas.InfoResponse"><span class="badge">M</span>InfoResponse</a>
                </li>
              
                <li>
                  <a href="#kas.LegacyPublicKeyRequest"><span class="badge">M</span>LegacyPublicKeyRequest</a>
                </li>
              
                <li>
                  <a href="#kas.PublicKeyRequest"><span class="badge">M</span>PublicKeyRequest</a>
                </li>
              
                <li>
                  <a href="#kas.PublicKeyResponse"><span class="badge">M</span>PublicKeyResponse</a>
                </li>
              
                <li>
                  <a href="#kas.RewrapRequest"><span class="badge">M</span>RewrapRequest</a>
                </li>
              
                <li>
                  <a href="#kas.RewrapResponse"><span class="badge">M</span>RewrapResponse</a>
                </li>
              
                <li>
                  <a href="#kas.RewrapResponse.MetadataEntry"><span class="badge">M</span>RewrapResponse.MetadataEntry</a>
                </li>
              
              
              
              
                <li>
                  <a href="#kas.AccessService"><span class="badge">S</span>AccessService</a>
                </li>
              
            </ul>
          </li>
        
          
          <li>
            <a href="#policy%2fselectors.proto">policy/selectors.proto</a>
            <ul>
              
                <li>
                  <a href="#policy.AttributeDefinitionSelector"><span class="badge">M</span>AttributeDefinitionSelector</a>
                </li>
              
                <li>
                  <a href="#policy.AttributeDefinitionSelector.NamespaceSelector"><span class="badge">M</span>AttributeDefinitionSelector.NamespaceSelector</a>
                </li>
              
                <li>
                  <a href="#policy.AttributeDefinitionSelector.ValueSelector"><span class="badge">M</span>AttributeDefinitionSelector.ValueSelector</a>
                </li>
              
                <li>
                  <a href="#policy.AttributeNamespaceSelector"><span class="badge">M</span>AttributeNamespaceSelector</a>
                </li>
              
                <li>
                  <a href="#policy.AttributeNamespaceSelector.AttributeSelector"><span class="badge">M</span>AttributeNamespaceSelector.AttributeSelector</a>
                </li>
              
                <li>
                  <a href="#policy.AttributeNamespaceSelector.AttributeSelector.ValueSelector"><span class="badge">M</span>AttributeNamespaceSelector.AttributeSelector.ValueSelector</a>
                </li>
              
                <li>
                  <a href="#policy.AttributeValueSelector"><span class="badge">M</span>AttributeValueSelector</a>
                </li>
              
                <li>
                  <a href="#policy.AttributeValueSelector.AttributeSelector"><span class="badge">M</span>AttributeValueSelector.AttributeSelector</a>
                </li>
              
                <li>
                  <a href="#policy.AttributeValueSelector.AttributeSelector.NamespaceSelector"><span class="badge">M</span>AttributeValueSelector.AttributeSelector.NamespaceSelector</a>
                </li>
              
              
              
              
            </ul>
          </li>
        
          
          <li>
            <a href="#policy%2fattributes%2fattributes.proto">policy/attributes/attributes.proto</a>
            <ul>
              
                <li>
                  <a href="#policy.attributes.AssignKeyAccessServerToAttributeRequest"><span class="badge">M</span>AssignKeyAccessServerToAttributeRequest</a>
                </li>
              
                <li>
                  <a href="#policy.attributes.AssignKeyAccessServerToAttributeResponse"><span class="badge">M</span>AssignKeyAccessServerToAttributeResponse</a>
                </li>
              
                <li>
                  <a href="#policy.attributes.AssignKeyAccessServerToValueRequest"><span class="badge">M</span>AssignKeyAccessServerToValueRequest</a>
                </li>
              
                <li>
                  <a href="#policy.attributes.AssignKeyAccessServerToValueResponse"><span class="badge">M</span>AssignKeyAccessServerToValueResponse</a>
                </li>
              
                <li>
                  <a href="#policy.attributes.AttributeKeyAccessServer"><span class="badge">M</span>AttributeKeyAccessServer</a>
                </li>
              
                <li>
                  <a href="#policy.attributes.CreateAttributeRequest"><span class="badge">M</span>CreateAttributeRequest</a>
                </li>
              
                <li>
                  <a href="#policy.attributes.CreateAttributeResponse"><span class="badge">M</span>CreateAttributeResponse</a>
                </li>
              
                <li>
                  <a href="#policy.attributes.CreateAttributeValueRequest"><span class="badge">M</span>CreateAttributeValueRequest</a>
                </li>
              
                <li>
                  <a href="#policy.attributes.CreateAttributeValueResponse"><span class="badge">M</span>CreateAttributeValueResponse</a>
                </li>
              
                <li>
                  <a href="#policy.attributes.DeactivateAttributeRequest"><span class="badge">M</span>DeactivateAttributeRequest</a>
                </li>
              
                <li>
                  <a href="#policy.attributes.DeactivateAttributeResponse"><span class="badge">M</span>DeactivateAttributeResponse</a>
                </li>
              
                <li>
                  <a href="#policy.attributes.DeactivateAttributeValueRequest"><span class="badge">M</span>DeactivateAttributeValueRequest</a>
                </li>
              
                <li>
                  <a href="#policy.attributes.DeactivateAttributeValueResponse"><span class="badge">M</span>DeactivateAttributeValueResponse</a>
                </li>
              
                <li>
                  <a href="#policy.attributes.GetAttributeRequest"><span class="badge">M</span>GetAttributeRequest</a>
                </li>
              
                <li>
                  <a href="#policy.attributes.GetAttributeResponse"><span class="badge">M</span>GetAttributeResponse</a>
                </li>
              
                <li>
                  <a href="#policy.attributes.GetAttributeValueRequest"><span class="badge">M</span>GetAttributeValueRequest</a>
                </li>
              
                <li>
                  <a href="#policy.attributes.GetAttributeValueResponse"><span class="badge">M</span>GetAttributeValueResponse</a>
                </li>
              
                <li>
                  <a href="#policy.attributes.GetAttributeValuesByFqnsRequest"><span class="badge">M</span>GetAttributeValuesByFqnsRequest</a>
                </li>
              
                <li>
                  <a href="#policy.attributes.GetAttributeValuesByFqnsResponse"><span class="badge">M</span>GetAttributeValuesByFqnsResponse</a>
                </li>
              
                <li>
                  <a href="#policy.attributes.GetAttributeValuesByFqnsResponse.AttributeAndValue"><span class="badge">M</span>GetAttributeValuesByFqnsResponse.AttributeAndValue</a>
                </li>
              
                <li>
                  <a href="#policy.attributes.GetAttributeValuesByFqnsResponse.FqnAttributeValuesEntry"><span class="badge">M</span>GetAttributeValuesByFqnsResponse.FqnAttributeValuesEntry</a>
                </li>
              
                <li>
                  <a href="#policy.attributes.ListAttributeValuesRequest"><span class="badge">M</span>ListAttributeValuesRequest</a>
                </li>
              
                <li>
                  <a href="#policy.attributes.ListAttributeValuesResponse"><span class="badge">M</span>ListAttributeValuesResponse</a>
                </li>
              
                <li>
                  <a href="#policy.attributes.ListAttributesRequest"><span class="badge">M</span>ListAttributesRequest</a>
                </li>
              
                <li>
                  <a href="#policy.attributes.ListAttributesResponse"><span class="badge">M</span>ListAttributesResponse</a>
                </li>
              
                <li>
                  <a href="#policy.attributes.RemoveKeyAccessServerFromAttributeRequest"><span class="badge">M</span>RemoveKeyAccessServerFromAttributeRequest</a>
                </li>
              
                <li>
                  <a href="#policy.attributes.RemoveKeyAccessServerFromAttributeResponse"><span class="badge">M</span>RemoveKeyAccessServerFromAttributeResponse</a>
                </li>
              
                <li>
                  <a href="#policy.attributes.RemoveKeyAccessServerFromValueRequest"><span class="badge">M</span>RemoveKeyAccessServerFromValueRequest</a>
                </li>
              
                <li>
                  <a href="#policy.attributes.RemoveKeyAccessServerFromValueResponse"><span class="badge">M</span>RemoveKeyAccessServerFromValueResponse</a>
                </li>
              
                <li>
                  <a href="#policy.attributes.UpdateAttributeRequest"><span class="badge">M</span>UpdateAttributeRequest</a>
                </li>
              
                <li>
                  <a href="#policy.attributes.UpdateAttributeResponse"><span class="badge">M</span>UpdateAttributeResponse</a>
                </li>
              
                <li>
                  <a href="#policy.attributes.UpdateAttributeValueRequest"><span class="badge">M</span>UpdateAttributeValueRequest</a>
                </li>
              
                <li>
                  <a href="#policy.attributes.UpdateAttributeValueResponse"><span class="badge">M</span>UpdateAttributeValueResponse</a>
                </li>
              
                <li>
                  <a href="#policy.attributes.ValueKeyAccessServer"><span class="badge">M</span>ValueKeyAccessServer</a>
                </li>
              
              
              
              
                <li>
                  <a href="#policy.attributes.AttributesService"><span class="badge">S</span>AttributesService</a>
                </li>
              
            </ul>
          </li>
        
          
          <li>
            <a href="#policy%2fnamespaces%2fnamespaces.proto">policy/namespaces/namespaces.proto</a>
            <ul>
              
                <li>
                  <a href="#policy.namespaces.CreateNamespaceRequest"><span class="badge">M</span>CreateNamespaceRequest</a>
                </li>
              
                <li>
                  <a href="#policy.namespaces.CreateNamespaceResponse"><span class="badge">M</span>CreateNamespaceResponse</a>
                </li>
              
                <li>
                  <a href="#policy.namespaces.DeactivateNamespaceRequest"><span class="badge">M</span>DeactivateNamespaceRequest</a>
                </li>
              
                <li>
                  <a href="#policy.namespaces.DeactivateNamespaceResponse"><span class="badge">M</span>DeactivateNamespaceResponse</a>
                </li>
              
                <li>
                  <a href="#policy.namespaces.GetNamespaceRequest"><span class="badge">M</span>GetNamespaceRequest</a>
                </li>
              
                <li>
                  <a href="#policy.namespaces.GetNamespaceResponse"><span class="badge">M</span>GetNamespaceResponse</a>
                </li>
              
                <li>
                  <a href="#policy.namespaces.ListNamespacesRequest"><span class="badge">M</span>ListNamespacesRequest</a>
                </li>
              
                <li>
                  <a href="#policy.namespaces.ListNamespacesResponse"><span class="badge">M</span>ListNamespacesResponse</a>
                </li>
              
                <li>
                  <a href="#policy.namespaces.UpdateNamespaceRequest"><span class="badge">M</span>UpdateNamespaceRequest</a>
                </li>
              
                <li>
                  <a href="#policy.namespaces.UpdateNamespaceResponse"><span class="badge">M</span>UpdateNamespaceResponse</a>
                </li>
              
              
              
              
                <li>
                  <a href="#policy.namespaces.NamespaceService"><span class="badge">S</span>NamespaceService</a>
                </li>
              
            </ul>
          </li>
        
          
          <li>
            <a href="#policy%2fresourcemapping%2fresource_mapping.proto">policy/resourcemapping/resource_mapping.proto</a>
            <ul>
              
                <li>
                  <a href="#policy.resourcemapping.CreateResourceMappingRequest"><span class="badge">M</span>CreateResourceMappingRequest</a>
                </li>
              
                <li>
                  <a href="#policy.resourcemapping.CreateResourceMappingResponse"><span class="badge">M</span>CreateResourceMappingResponse</a>
                </li>
              
                <li>
                  <a href="#policy.resourcemapping.DeleteResourceMappingRequest"><span class="badge">M</span>DeleteResourceMappingRequest</a>
                </li>
              
                <li>
                  <a href="#policy.resourcemapping.DeleteResourceMappingResponse"><span class="badge">M</span>DeleteResourceMappingResponse</a>
                </li>
              
                <li>
                  <a href="#policy.resourcemapping.GetResourceMappingRequest"><span class="badge">M</span>GetResourceMappingRequest</a>
                </li>
              
                <li>
                  <a href="#policy.resourcemapping.GetResourceMappingResponse"><span class="badge">M</span>GetResourceMappingResponse</a>
                </li>
              
                <li>
                  <a href="#policy.resourcemapping.ListResourceMappingsRequest"><span class="badge">M</span>ListResourceMappingsRequest</a>
                </li>
              
                <li>
                  <a href="#policy.resourcemapping.ListResourceMappingsResponse"><span class="badge">M</span>ListResourceMappingsResponse</a>
                </li>
              
                <li>
                  <a href="#policy.resourcemapping.UpdateResourceMappingRequest"><span class="badge">M</span>UpdateResourceMappingRequest</a>
                </li>
              
                <li>
                  <a href="#policy.resourcemapping.UpdateResourceMappingResponse"><span class="badge">M</span>UpdateResourceMappingResponse</a>
                </li>
              
              
              
              
                <li>
                  <a href="#policy.resourcemapping.ResourceMappingService"><span class="badge">S</span>ResourceMappingService</a>
                </li>
              
            </ul>
          </li>
        
          
          <li>
            <a href="#policy%2fsubjectmapping%2fsubject_mapping.proto">policy/subjectmapping/subject_mapping.proto</a>
            <ul>
              
                <li>
                  <a href="#policy.subjectmapping.CreateSubjectConditionSetRequest"><span class="badge">M</span>CreateSubjectConditionSetRequest</a>
                </li>
              
                <li>
                  <a href="#policy.subjectmapping.CreateSubjectConditionSetResponse"><span class="badge">M</span>CreateSubjectConditionSetResponse</a>
                </li>
              
                <li>
                  <a href="#policy.subjectmapping.CreateSubjectMappingRequest"><span class="badge">M</span>CreateSubjectMappingRequest</a>
                </li>
              
                <li>
                  <a href="#policy.subjectmapping.CreateSubjectMappingResponse"><span class="badge">M</span>CreateSubjectMappingResponse</a>
                </li>
              
                <li>
                  <a href="#policy.subjectmapping.DeleteSubjectConditionSetRequest"><span class="badge">M</span>DeleteSubjectConditionSetRequest</a>
                </li>
              
                <li>
                  <a href="#policy.subjectmapping.DeleteSubjectConditionSetResponse"><span class="badge">M</span>DeleteSubjectConditionSetResponse</a>
                </li>
              
                <li>
                  <a href="#policy.subjectmapping.DeleteSubjectMappingRequest"><span class="badge">M</span>DeleteSubjectMappingRequest</a>
                </li>
              
                <li>
                  <a href="#policy.subjectmapping.DeleteSubjectMappingResponse"><span class="badge">M</span>DeleteSubjectMappingResponse</a>
                </li>
              
                <li>
                  <a href="#policy.subjectmapping.GetSubjectConditionSetRequest"><span class="badge">M</span>GetSubjectConditionSetRequest</a>
                </li>
              
                <li>
                  <a href="#policy.subjectmapping.GetSubjectConditionSetResponse"><span class="badge">M</span>GetSubjectConditionSetResponse</a>
                </li>
              
                <li>
                  <a href="#policy.subjectmapping.GetSubjectMappingRequest"><span class="badge">M</span>GetSubjectMappingRequest</a>
                </li>
              
                <li>
                  <a href="#policy.subjectmapping.GetSubjectMappingResponse"><span class="badge">M</span>GetSubjectMappingResponse</a>
                </li>
              
                <li>
                  <a href="#policy.subjectmapping.ListSubjectConditionSetsRequest"><span class="badge">M</span>ListSubjectConditionSetsRequest</a>
                </li>
              
                <li>
                  <a href="#policy.subjectmapping.ListSubjectConditionSetsResponse"><span class="badge">M</span>ListSubjectConditionSetsResponse</a>
                </li>
              
                <li>
                  <a href="#policy.subjectmapping.ListSubjectMappingsRequest"><span class="badge">M</span>ListSubjectMappingsRequest</a>
                </li>
              
                <li>
                  <a href="#policy.subjectmapping.ListSubjectMappingsResponse"><span class="badge">M</span>ListSubjectMappingsResponse</a>
                </li>
              
                <li>
                  <a href="#policy.subjectmapping.MatchSubjectMappingsRequest"><span class="badge">M</span>MatchSubjectMappingsRequest</a>
                </li>
              
                <li>
                  <a href="#policy.subjectmapping.MatchSubjectMappingsResponse"><span class="badge">M</span>MatchSubjectMappingsResponse</a>
                </li>
              
                <li>
                  <a href="#policy.subjectmapping.SubjectConditionSetCreate"><span class="badge">M</span>SubjectConditionSetCreate</a>
                </li>
              
                <li>
                  <a href="#policy.subjectmapping.UpdateSubjectConditionSetRequest"><span class="badge">M</span>UpdateSubjectConditionSetRequest</a>
                </li>
              
                <li>
                  <a href="#policy.subjectmapping.UpdateSubjectConditionSetResponse"><span class="badge">M</span>UpdateSubjectConditionSetResponse</a>
                </li>
              
                <li>
                  <a href="#policy.subjectmapping.UpdateSubjectMappingRequest"><span class="badge">M</span>UpdateSubjectMappingRequest</a>
                </li>
              
                <li>
                  <a href="#policy.subjectmapping.UpdateSubjectMappingResponse"><span class="badge">M</span>UpdateSubjectMappingResponse</a>
                </li>
              
              
              
              
                <li>
                  <a href="#policy.subjectmapping.SubjectMappingService"><span class="badge">S</span>SubjectMappingService</a>
                </li>
              
            </ul>
          </li>
        
          
          <li>
            <a href="#wellknownconfiguration%2fwellknown_configuration.proto">wellknownconfiguration/wellknown_configuration.proto</a>
            <ul>
              
                <li>
                  <a href="#wellknownconfiguration.GetWellKnownConfigurationRequest"><span class="badge">M</span>GetWellKnownConfigurationRequest</a>
                </li>
              
                <li>
                  <a href="#wellknownconfiguration.GetWellKnownConfigurationResponse"><span class="badge">M</span>GetWellKnownConfigurationResponse</a>
                </li>
              
                <li>
                  <a href="#wellknownconfiguration.WellKnownConfig"><span class="badge">M</span>WellKnownConfig</a>
                </li>
              
                <li>
                  <a href="#wellknownconfiguration.WellKnownConfig.ConfigurationEntry"><span class="badge">M</span>WellKnownConfig.ConfigurationEntry</a>
                </li>
              
              
              
              
                <li>
                  <a href="#wellknownconfiguration.WellKnownService"><span class="badge">S</span>WellKnownService</a>
                </li>
              
            </ul>
          </li>
        
        <li><a href="#scalar-value-types">Scalar Value Types</a></li>
      </ul>
    </div>

    
      
      <div class="file-heading">
        <h2 id="common/common.proto">common/common.proto</h2><a href="#title">Top</a>
      </div>
      <p></p>

      
        <h3 id="common.Metadata">Metadata</h3>
        <p>Struct to uniquely identify a resource with optional additional metadata</p>

        
          <table class="field-table">
            <thead>
              <tr><td>Field</td><td>Type</td><td>Label</td><td>Description</td></tr>
            </thead>
            <tbody>
              
                <tr>
                  <td>created_at</td>
                  <td><a href="#google.protobuf.Timestamp">google.protobuf.Timestamp</a></td>
                  <td></td>
                  <td><p>created_at set by server (entity who created will recorded in an audit event) </p></td>
                </tr>
              
                <tr>
                  <td>updated_at</td>
                  <td><a href="#google.protobuf.Timestamp">google.protobuf.Timestamp</a></td>
                  <td></td>
                  <td><p>updated_at set by server (entity who updated will recorded in an audit event) </p></td>
                </tr>
              
                <tr>
                  <td>labels</td>
                  <td><a href="#common.Metadata.LabelsEntry">Metadata.LabelsEntry</a></td>
                  <td>repeated</td>
                  <td><p>optional short description </p></td>
                </tr>
              
            </tbody>
          </table>

          

        
      
        <h3 id="common.Metadata.LabelsEntry">Metadata.LabelsEntry</h3>
        <p></p>

        
          <table class="field-table">
            <thead>
              <tr><td>Field</td><td>Type</td><td>Label</td><td>Description</td></tr>
            </thead>
            <tbody>
              
                <tr>
                  <td>key</td>
                  <td><a href="#string">string</a></td>
                  <td></td>
                  <td><p> </p></td>
                </tr>
              
                <tr>
                  <td>value</td>
                  <td><a href="#string">string</a></td>
                  <td></td>
                  <td><p> </p></td>
                </tr>
              
            </tbody>
          </table>

          

        
      
        <h3 id="common.MetadataMutable">MetadataMutable</h3>
        <p></p>

        
          <table class="field-table">
            <thead>
              <tr><td>Field</td><td>Type</td><td>Label</td><td>Description</td></tr>
            </thead>
            <tbody>
              
                <tr>
                  <td>labels</td>
                  <td><a href="#common.MetadataMutable.LabelsEntry">MetadataMutable.LabelsEntry</a></td>
                  <td>repeated</td>
                  <td><p>optional labels </p></td>
                </tr>
              
            </tbody>
          </table>

          

        
      
        <h3 id="common.MetadataMutable.LabelsEntry">MetadataMutable.LabelsEntry</h3>
        <p></p>

        
          <table class="field-table">
            <thead>
              <tr><td>Field</td><td>Type</td><td>Label</td><td>Description</td></tr>
            </thead>
            <tbody>
              
                <tr>
                  <td>key</td>
                  <td><a href="#string">string</a></td>
                  <td></td>
                  <td><p> </p></td>
                </tr>
              
                <tr>
                  <td>value</td>
                  <td><a href="#string">string</a></td>
                  <td></td>
                  <td><p> </p></td>
                </tr>
              
            </tbody>
          </table>

          

        
      

      
        <h3 id="common.ActiveStateEnum">ActiveStateEnum</h3>
        <p>buflint ENUM_VALUE_PREFIX: to make sure that C++ scoping rules aren't violated when users add new enum values to an enum in a given package</p>
        <table class="enum-table">
          <thead>
            <tr><td>Name</td><td>Number</td><td>Description</td></tr>
          </thead>
          <tbody>
            
              <tr>
                <td>ACTIVE_STATE_ENUM_UNSPECIFIED</td>
                <td>0</td>
                <td><p></p></td>
              </tr>
            
              <tr>
                <td>ACTIVE_STATE_ENUM_ACTIVE</td>
                <td>1</td>
                <td><p></p></td>
              </tr>
            
              <tr>
                <td>ACTIVE_STATE_ENUM_INACTIVE</td>
                <td>2</td>
                <td><p></p></td>
              </tr>
            
              <tr>
                <td>ACTIVE_STATE_ENUM_ANY</td>
                <td>3</td>
                <td><p></p></td>
              </tr>
            
          </tbody>
        </table>
      
        <h3 id="common.MetadataUpdateEnum">MetadataUpdateEnum</h3>
        <p></p>
        <table class="enum-table">
          <thead>
            <tr><td>Name</td><td>Number</td><td>Description</td></tr>
          </thead>
          <tbody>
            
              <tr>
                <td>METADATA_UPDATE_ENUM_UNSPECIFIED</td>
                <td>0</td>
                <td><p>unspecified update type</p></td>
              </tr>
            
              <tr>
                <td>METADATA_UPDATE_ENUM_EXTEND</td>
                <td>1</td>
                <td><p>only update the fields that are provided</p></td>
              </tr>
            
              <tr>
                <td>METADATA_UPDATE_ENUM_REPLACE</td>
                <td>2</td>
                <td><p>replace the entire metadata with the provided metadata</p></td>
              </tr>
            
          </tbody>
        </table>
      

      

      
    
      
      <div class="file-heading">
        <h2 id="kasregistry/key_access_server_registry.proto">kasregistry/key_access_server_registry.proto</h2><a href="#title">Top</a>
      </div>
      <p></p>

      
        <h3 id="kasregistry.CreateKeyAccessServerRequest">CreateKeyAccessServerRequest</h3>
        <p></p>

        
          <table class="field-table">
            <thead>
              <tr><td>Field</td><td>Type</td><td>Label</td><td>Description</td></tr>
            </thead>
            <tbody>
              
                <tr>
                  <td>uri</td>
                  <td><a href="#string">string</a></td>
                  <td></td>
                  <td><p>Required </p></td>
                </tr>
              
                <tr>
                  <td>public_key</td>
                  <td><a href="#kasregistry.PublicKey">PublicKey</a></td>
                  <td></td>
                  <td><p> </p></td>
                </tr>
              
                <tr>
                  <td>metadata</td>
                  <td><a href="#common.MetadataMutable">common.MetadataMutable</a></td>
                  <td></td>
                  <td><p>Common metadata </p></td>
                </tr>
              
            </tbody>
          </table>

          

        
      
        <h3 id="kasregistry.CreateKeyAccessServerResponse">CreateKeyAccessServerResponse</h3>
        <p></p>

        
          <table class="field-table">
            <thead>
              <tr><td>Field</td><td>Type</td><td>Label</td><td>Description</td></tr>
            </thead>
            <tbody>
              
                <tr>
                  <td>key_access_server</td>
                  <td><a href="#kasregistry.KeyAccessServer">KeyAccessServer</a></td>
                  <td></td>
                  <td><p> </p></td>
                </tr>
              
            </tbody>
          </table>

          

        
      
        <h3 id="kasregistry.DeleteKeyAccessServerRequest">DeleteKeyAccessServerRequest</h3>
        <p></p>

        
          <table class="field-table">
            <thead>
              <tr><td>Field</td><td>Type</td><td>Label</td><td>Description</td></tr>
            </thead>
            <tbody>
              
                <tr>
                  <td>id</td>
                  <td><a href="#string">string</a></td>
                  <td></td>
                  <td><p> </p></td>
                </tr>
              
            </tbody>
          </table>

          

        
      
        <h3 id="kasregistry.DeleteKeyAccessServerResponse">DeleteKeyAccessServerResponse</h3>
        <p></p>

        
          <table class="field-table">
            <thead>
              <tr><td>Field</td><td>Type</td><td>Label</td><td>Description</td></tr>
            </thead>
            <tbody>
              
                <tr>
                  <td>key_access_server</td>
                  <td><a href="#kasregistry.KeyAccessServer">KeyAccessServer</a></td>
                  <td></td>
                  <td><p> </p></td>
                </tr>
              
            </tbody>
          </table>

          

        
      
        <h3 id="kasregistry.GetKeyAccessServerRequest">GetKeyAccessServerRequest</h3>
        <p></p>

        
          <table class="field-table">
            <thead>
              <tr><td>Field</td><td>Type</td><td>Label</td><td>Description</td></tr>
            </thead>
            <tbody>
              
                <tr>
                  <td>id</td>
                  <td><a href="#string">string</a></td>
                  <td></td>
                  <td><p> </p></td>
                </tr>
              
            </tbody>
          </table>

          

        
      
        <h3 id="kasregistry.GetKeyAccessServerResponse">GetKeyAccessServerResponse</h3>
        <p></p>

        
          <table class="field-table">
            <thead>
              <tr><td>Field</td><td>Type</td><td>Label</td><td>Description</td></tr>
            </thead>
            <tbody>
              
                <tr>
                  <td>key_access_server</td>
                  <td><a href="#kasregistry.KeyAccessServer">KeyAccessServer</a></td>
                  <td></td>
                  <td><p> </p></td>
                </tr>
              
            </tbody>
          </table>

          

        
      
        <h3 id="kasregistry.KeyAccessServer">KeyAccessServer</h3>
        <p>Descriptor for a KAS</p>

        
          <table class="field-table">
            <thead>
              <tr><td>Field</td><td>Type</td><td>Label</td><td>Description</td></tr>
            </thead>
            <tbody>
              
                <tr>
                  <td>id</td>
                  <td><a href="#string">string</a></td>
                  <td></td>
                  <td><p> </p></td>
                </tr>
              
                <tr>
                  <td>uri</td>
                  <td><a href="#string">string</a></td>
                  <td></td>
                  <td><p>Address of a KAS instance </p></td>
                </tr>
              
                <tr>
                  <td>public_key</td>
                  <td><a href="#kasregistry.PublicKey">PublicKey</a></td>
                  <td></td>
                  <td><p> </p></td>
                </tr>
              
                <tr>
                  <td>metadata</td>
                  <td><a href="#common.Metadata">common.Metadata</a></td>
                  <td></td>
                  <td><p>Common metadata </p></td>
                </tr>
              
            </tbody>
          </table>

          

        
      
        <h3 id="kasregistry.ListKeyAccessServersRequest">ListKeyAccessServersRequest</h3>
        <p></p>

        

        
      
        <h3 id="kasregistry.ListKeyAccessServersResponse">ListKeyAccessServersResponse</h3>
        <p></p>

        
          <table class="field-table">
            <thead>
              <tr><td>Field</td><td>Type</td><td>Label</td><td>Description</td></tr>
            </thead>
            <tbody>
              
                <tr>
                  <td>key_access_servers</td>
                  <td><a href="#kasregistry.KeyAccessServer">KeyAccessServer</a></td>
                  <td>repeated</td>
                  <td><p> </p></td>
                </tr>
              
            </tbody>
          </table>

          

        
      
        <h3 id="kasregistry.PublicKey">PublicKey</h3>
        <p></p>

        
          <table class="field-table">
            <thead>
              <tr><td>Field</td><td>Type</td><td>Label</td><td>Description</td></tr>
            </thead>
            <tbody>
              
                <tr>
                  <td>remote</td>
                  <td><a href="#string">string</a></td>
                  <td></td>
                  <td><p>kas public key url - optional since can also be retrieved via public key </p></td>
                </tr>
              
                <tr>
                  <td>local</td>
                  <td><a href="#string">string</a></td>
                  <td></td>
                  <td><p>public key - optional since can also be retrieved via url </p></td>
                </tr>
              
            </tbody>
          </table>

          

        
      
        <h3 id="kasregistry.UpdateKeyAccessServerRequest">UpdateKeyAccessServerRequest</h3>
        <p></p>

        
          <table class="field-table">
            <thead>
              <tr><td>Field</td><td>Type</td><td>Label</td><td>Description</td></tr>
            </thead>
            <tbody>
              
                <tr>
                  <td>id</td>
                  <td><a href="#string">string</a></td>
                  <td></td>
                  <td><p>Required </p></td>
                </tr>
              
                <tr>
                  <td>uri</td>
                  <td><a href="#string">string</a></td>
                  <td></td>
                  <td><p> </p></td>
                </tr>
              
                <tr>
                  <td>public_key</td>
                  <td><a href="#kasregistry.PublicKey">PublicKey</a></td>
                  <td></td>
                  <td><p> </p></td>
                </tr>
              
                <tr>
                  <td>metadata</td>
                  <td><a href="#common.MetadataMutable">common.MetadataMutable</a></td>
                  <td></td>
                  <td><p>Common metadata </p></td>
                </tr>
              
                <tr>
                  <td>metadata_update_behavior</td>
                  <td><a href="#common.MetadataUpdateEnum">common.MetadataUpdateEnum</a></td>
                  <td></td>
                  <td><p> </p></td>
                </tr>
              
            </tbody>
          </table>

          

        
      
        <h3 id="kasregistry.UpdateKeyAccessServerResponse">UpdateKeyAccessServerResponse</h3>
        <p></p>

        
          <table class="field-table">
            <thead>
              <tr><td>Field</td><td>Type</td><td>Label</td><td>Description</td></tr>
            </thead>
            <tbody>
              
                <tr>
                  <td>key_access_server</td>
                  <td><a href="#kasregistry.KeyAccessServer">KeyAccessServer</a></td>
                  <td></td>
                  <td><p> </p></td>
                </tr>
              
            </tbody>
          </table>

          

        
      

      

      

      
        <h3 id="kasregistry.KeyAccessServerRegistryService">KeyAccessServerRegistryService</h3>
        <p></p>
        <table class="enum-table">
          <thead>
            <tr><td>Method Name</td><td>Request Type</td><td>Response Type</td><td>Description</td></tr>
          </thead>
          <tbody>
            
              <tr>
                <td>ListKeyAccessServers</td>
                <td><a href="#kasregistry.ListKeyAccessServersRequest">ListKeyAccessServersRequest</a></td>
                <td><a href="#kasregistry.ListKeyAccessServersResponse">ListKeyAccessServersResponse</a></td>
                <td><p></p></td>
              </tr>
            
              <tr>
                <td>GetKeyAccessServer</td>
                <td><a href="#kasregistry.GetKeyAccessServerRequest">GetKeyAccessServerRequest</a></td>
                <td><a href="#kasregistry.GetKeyAccessServerResponse">GetKeyAccessServerResponse</a></td>
                <td><p></p></td>
              </tr>
            
              <tr>
                <td>CreateKeyAccessServer</td>
                <td><a href="#kasregistry.CreateKeyAccessServerRequest">CreateKeyAccessServerRequest</a></td>
                <td><a href="#kasregistry.CreateKeyAccessServerResponse">CreateKeyAccessServerResponse</a></td>
                <td><p></p></td>
              </tr>
            
              <tr>
                <td>UpdateKeyAccessServer</td>
                <td><a href="#kasregistry.UpdateKeyAccessServerRequest">UpdateKeyAccessServerRequest</a></td>
                <td><a href="#kasregistry.UpdateKeyAccessServerResponse">UpdateKeyAccessServerResponse</a></td>
                <td><p></p></td>
              </tr>
            
              <tr>
                <td>DeleteKeyAccessServer</td>
                <td><a href="#kasregistry.DeleteKeyAccessServerRequest">DeleteKeyAccessServerRequest</a></td>
                <td><a href="#kasregistry.DeleteKeyAccessServerResponse">DeleteKeyAccessServerResponse</a></td>
                <td><p></p></td>
              </tr>
            
          </tbody>
        </table>

        
          
          
          <h4>Methods with HTTP bindings</h4>
          <table>
            <thead>
              <tr>
                <td>Method Name</td>
                <td>Method</td>
                <td>Pattern</td>
                <td>Body</td>
              </tr>
            </thead>
            <tbody>
            
              
              
              <tr>
                <td>ListKeyAccessServers</td>
                <td>GET</td>
                <td>/key-access-servers</td>
                <td></td>
              </tr>
              
            
              
              
              <tr>
                <td>GetKeyAccessServer</td>
                <td>GET</td>
                <td>/key-access-servers/{id}</td>
                <td></td>
              </tr>
              
            
              
              
              <tr>
                <td>CreateKeyAccessServer</td>
                <td>POST</td>
                <td>/key-access-servers</td>
                <td>*</td>
              </tr>
              
            
              
              
              <tr>
                <td>UpdateKeyAccessServer</td>
                <td>PUT</td>
                <td>/key-access-servers/{id}</td>
                <td>*</td>
              </tr>
              
            
              
              
              <tr>
                <td>DeleteKeyAccessServer</td>
                <td>DELETE</td>
                <td>/key-access-servers/{id}</td>
                <td></td>
              </tr>
              
            
            </tbody>
          </table>
          
        
    
      
      <div class="file-heading">
<<<<<<< HEAD
        <h2 id="policy/objects.proto">policy/objects.proto</h2><a href="#title">Top</a>
=======
        <h2 id="authorization/idp_plugin.proto">authorization/idp_plugin.proto</h2><a href="#title">Top</a>
      </div>
      <p></p>

      
        <h3 id="authorization.EntityNotFoundError">EntityNotFoundError</h3>
        <p></p>

        
          <table class="field-table">
            <thead>
              <tr><td>Field</td><td>Type</td><td>Label</td><td>Description</td></tr>
            </thead>
            <tbody>
              
                <tr>
                  <td>code</td>
                  <td><a href="#int32">int32</a></td>
                  <td></td>
                  <td><p> </p></td>
                </tr>
              
                <tr>
                  <td>message</td>
                  <td><a href="#string">string</a></td>
                  <td></td>
                  <td><p> </p></td>
                </tr>
              
                <tr>
                  <td>details</td>
                  <td><a href="#google.protobuf.Any">google.protobuf.Any</a></td>
                  <td>repeated</td>
                  <td><p> </p></td>
                </tr>
              
                <tr>
                  <td>entity</td>
                  <td><a href="#string">string</a></td>
                  <td></td>
                  <td><p> </p></td>
                </tr>
              
            </tbody>
          </table>

          

        
      
        <h3 id="authorization.IdpConfig">IdpConfig</h3>
        <p></p>

        
          <table class="field-table">
            <thead>
              <tr><td>Field</td><td>Type</td><td>Label</td><td>Description</td></tr>
            </thead>
            <tbody>
              
                <tr>
                  <td>config</td>
                  <td><a href="#google.protobuf.Struct">google.protobuf.Struct</a></td>
                  <td></td>
                  <td><p> </p></td>
                </tr>
              
            </tbody>
          </table>

          

        
      
        <h3 id="authorization.IdpEntityRepresentation">IdpEntityRepresentation</h3>
        <p></p>

        
          <table class="field-table">
            <thead>
              <tr><td>Field</td><td>Type</td><td>Label</td><td>Description</td></tr>
            </thead>
            <tbody>
              
                <tr>
                  <td>additional_props</td>
                  <td><a href="#google.protobuf.Struct">google.protobuf.Struct</a></td>
                  <td>repeated</td>
                  <td><p> </p></td>
                </tr>
              
                <tr>
                  <td>original_id</td>
                  <td><a href="#string">string</a></td>
                  <td></td>
                  <td><p>ephemeral entity id from the request </p></td>
                </tr>
              
            </tbody>
          </table>

          

        
      
        <h3 id="authorization.IdpPluginRequest">IdpPluginRequest</h3>
        <p>Example: Get idp attributes for bob and alice (both represented using an email address</p><p>{</p><p>"entities": [</p><p>{</p><p>"id": "e1",</p><p>"emailAddress": "bob@example.org"</p><p>},</p><p>{</p><p>"id": "e2",</p><p>"emailAddress": "alice@example.org"</p><p>}</p><p>]</p><p>}</p>

        
          <table class="field-table">
            <thead>
              <tr><td>Field</td><td>Type</td><td>Label</td><td>Description</td></tr>
            </thead>
            <tbody>
              
                <tr>
                  <td>entities</td>
                  <td><a href="#authorization.Entity">Entity</a></td>
                  <td>repeated</td>
                  <td><p> </p></td>
                </tr>
              
            </tbody>
          </table>

          

        
      
        <h3 id="authorization.IdpPluginResponse">IdpPluginResponse</h3>
        <p>Example: Get idp attributes for bob and alice</p><p>{</p><p>"entity_representations": [</p><p>{</p><p>"idp_entity_id": "e1",</p><p>"additional_props": {"someAttr1":"someValue1"}</p><p>},</p><p>{</p><p>"idp_entity_id": "e2",</p><p>"additional_props": {"someAttr2":"someValue2"}</p><p>}</p><p>]</p><p>}</p>

        
          <table class="field-table">
            <thead>
              <tr><td>Field</td><td>Type</td><td>Label</td><td>Description</td></tr>
            </thead>
            <tbody>
              
                <tr>
                  <td>entity_representations</td>
                  <td><a href="#authorization.IdpEntityRepresentation">IdpEntityRepresentation</a></td>
                  <td>repeated</td>
                  <td><p> </p></td>
                </tr>
              
            </tbody>
          </table>

          

        
      

      

      

      
    
      
      <div class="file-heading">
        <h2 id="common/common.proto">common/common.proto</h2><a href="#title">Top</a>
>>>>>>> 86bb7295
      </div>
      <p></p>

      
        <h3 id="policy.Action">Action</h3>
        <p>An action an entity can take</p>

        
          <table class="field-table">
            <thead>
              <tr><td>Field</td><td>Type</td><td>Label</td><td>Description</td></tr>
            </thead>
            <tbody>
              
                <tr>
                  <td>standard</td>
                  <td><a href="#policy.Action.StandardAction">Action.StandardAction</a></td>
                  <td></td>
                  <td><p> </p></td>
                </tr>
              
                <tr>
                  <td>custom</td>
                  <td><a href="#string">string</a></td>
                  <td></td>
                  <td><p> </p></td>
                </tr>
              
            </tbody>
          </table>

          

        
      
        <h3 id="policy.Attribute">Attribute</h3>
        <p></p>

        
          <table class="field-table">
            <thead>
              <tr><td>Field</td><td>Type</td><td>Label</td><td>Description</td></tr>
            </thead>
            <tbody>
              
                <tr>
                  <td>id</td>
                  <td><a href="#string">string</a></td>
                  <td></td>
                  <td><p> </p></td>
                </tr>
              
                <tr>
                  <td>namespace</td>
                  <td><a href="#policy.Namespace">Namespace</a></td>
                  <td></td>
                  <td><p>namespace of the attribute </p></td>
                </tr>
              
                <tr>
                  <td>name</td>
                  <td><a href="#string">string</a></td>
                  <td></td>
                  <td><p>attribute name </p></td>
                </tr>
              
                <tr>
                  <td>rule</td>
                  <td><a href="#policy.AttributeRuleTypeEnum">AttributeRuleTypeEnum</a></td>
                  <td></td>
                  <td><p>attribute rule enum </p></td>
                </tr>
              
                <tr>
                  <td>values</td>
                  <td><a href="#policy.Value">Value</a></td>
                  <td>repeated</td>
                  <td><p> </p></td>
                </tr>
              
                <tr>
                  <td>grants</td>
                  <td><a href="#kasregistry.KeyAccessServer">kasregistry.KeyAccessServer</a></td>
                  <td>repeated</td>
                  <td><p> </p></td>
                </tr>
              
                <tr>
                  <td>fqn</td>
                  <td><a href="#string">string</a></td>
                  <td></td>
                  <td><p> </p></td>
                </tr>
              
                <tr>
                  <td>active</td>
                  <td><a href="#google.protobuf.BoolValue">google.protobuf.BoolValue</a></td>
                  <td></td>
                  <td><p>active by default until explicitly deactivated </p></td>
                </tr>
              
                <tr>
                  <td>metadata</td>
                  <td><a href="#common.Metadata">common.Metadata</a></td>
                  <td></td>
                  <td><p>Common metadata </p></td>
                </tr>
              
            </tbody>
          </table>

          

        
      
        <h3 id="policy.Condition">Condition</h3>
        <p>A Condition defines a rule of <subject external field name> <operator> <subject external values></p><p>Example:  Subjects with field "division" and a value of "Accounting" or "Marketing":</p><p>{</p><p>"subject_external_field": "division",</p><p>"operator": "SUBJECT_MAPPING_OPERATOR_ENUM_IN",</p><p>"subject_external_values" : ["Accounting", "Marketing"]</p><p>}</p><p>Example: Subjects that are not part of the Fantastic Four:</p><p>{</p><p>"subject_external_field": "superhero_name",</p><p>"operator": "SUBJECT_MAPPING_OPERATOR_ENUM_NOT_IN",</p><p>"subject_external_values" : ["mister_fantastic", "the_thing", "human_torch", "invisible_woman"]</p><p>}</p>

        
          <table class="field-table">
            <thead>
              <tr><td>Field</td><td>Type</td><td>Label</td><td>Description</td></tr>
            </thead>
            <tbody>
              
                <tr>
                  <td>subject_external_field</td>
                  <td><a href="#string">string</a></td>
                  <td></td>
                  <td><p>externally known field name (such as from idP/LDAP) </p></td>
                </tr>
              
                <tr>
                  <td>operator</td>
                  <td><a href="#policy.SubjectMappingOperatorEnum">SubjectMappingOperatorEnum</a></td>
                  <td></td>
                  <td><p>the evaluation operator of relation </p></td>
                </tr>
              
                <tr>
                  <td>subject_external_values</td>
                  <td><a href="#string">string</a></td>
                  <td>repeated</td>
                  <td><p>list of comparison values for the subject_external_field, evaluated by the operator </p></td>
                </tr>
              
            </tbody>
          </table>

          

        
      
        <h3 id="policy.ConditionGroup">ConditionGroup</h3>
        <p>A collection of Conditions evaluated by the boolean_operator provided</p>

        
          <table class="field-table">
            <thead>
              <tr><td>Field</td><td>Type</td><td>Label</td><td>Description</td></tr>
            </thead>
            <tbody>
              
                <tr>
                  <td>conditions</td>
                  <td><a href="#policy.Condition">Condition</a></td>
                  <td>repeated</td>
                  <td><p> </p></td>
                </tr>
              
                <tr>
                  <td>boolean_operator</td>
                  <td><a href="#policy.ConditionBooleanTypeEnum">ConditionBooleanTypeEnum</a></td>
                  <td></td>
                  <td><p>the boolean evaluation type across the conditions </p></td>
                </tr>
              
            </tbody>
          </table>

          

        
      
        <h3 id="policy.Namespace">Namespace</h3>
        <p></p>

        
          <table class="field-table">
            <thead>
              <tr><td>Field</td><td>Type</td><td>Label</td><td>Description</td></tr>
            </thead>
            <tbody>
              
                <tr>
                  <td>id</td>
                  <td><a href="#string">string</a></td>
                  <td></td>
                  <td><p>generated uuid in database </p></td>
                </tr>
              
                <tr>
                  <td>name</td>
                  <td><a href="#string">string</a></td>
                  <td></td>
                  <td><p>used to partition Attribute Definitions, support by namespace AuthN and enable federation </p></td>
                </tr>
              
                <tr>
                  <td>fqn</td>
                  <td><a href="#string">string</a></td>
                  <td></td>
                  <td><p> </p></td>
                </tr>
              
                <tr>
                  <td>active</td>
                  <td><a href="#google.protobuf.BoolValue">google.protobuf.BoolValue</a></td>
                  <td></td>
                  <td><p>active by default until explicitly deactivated </p></td>
                </tr>
              
                <tr>
                  <td>metadata</td>
                  <td><a href="#common.Metadata">common.Metadata</a></td>
                  <td></td>
                  <td><p> </p></td>
                </tr>
              
            </tbody>
          </table>

          

        
      
        <h3 id="policy.ResourceMapping">ResourceMapping</h3>
        <p>Resource Mappings (aka Access Control Resource Encodings aka ACRE) are structures supporting the mapping of Resources and Attribute Values</p>

        
          <table class="field-table">
            <thead>
              <tr><td>Field</td><td>Type</td><td>Label</td><td>Description</td></tr>
            </thead>
            <tbody>
              
                <tr>
                  <td>id</td>
                  <td><a href="#string">string</a></td>
                  <td></td>
                  <td><p> </p></td>
                </tr>
              
                <tr>
                  <td>metadata</td>
                  <td><a href="#common.Metadata">common.Metadata</a></td>
                  <td></td>
                  <td><p> </p></td>
                </tr>
              
                <tr>
                  <td>attribute_value</td>
                  <td><a href="#policy.Value">Value</a></td>
                  <td></td>
                  <td><p> </p></td>
                </tr>
              
                <tr>
                  <td>terms</td>
                  <td><a href="#string">string</a></td>
                  <td>repeated</td>
                  <td><p> </p></td>
                </tr>
              
            </tbody>
          </table>

          

        
      
        <h3 id="policy.SubjectConditionSet">SubjectConditionSet</h3>
        <p>A container for multiple Subject Sets, each containing Condition Groups, each containing Conditions. Multiple Subject Sets in a SubjectConditionSet</p><p>are evaluated with AND logic. As each Subject Mapping has only one Attribute Value, the SubjectConditionSet is reusable across multiple</p><p>Subject Mappings / Attribute Values and is an independent unit.</p>

        
          <table class="field-table">
            <thead>
              <tr><td>Field</td><td>Type</td><td>Label</td><td>Description</td></tr>
            </thead>
            <tbody>
              
                <tr>
                  <td>id</td>
                  <td><a href="#string">string</a></td>
                  <td></td>
                  <td><p> </p></td>
                </tr>
              
                <tr>
                  <td>subject_sets</td>
                  <td><a href="#policy.SubjectSet">SubjectSet</a></td>
                  <td>repeated</td>
                  <td><p> </p></td>
                </tr>
              
                <tr>
                  <td>metadata</td>
                  <td><a href="#common.Metadata">common.Metadata</a></td>
                  <td></td>
                  <td><p> </p></td>
                </tr>
              
            </tbody>
          </table>

          

        
      
        <h3 id="policy.SubjectMapping">SubjectMapping</h3>
        <p>Subject Mapping: A Policy assigning Subject Set(s) to a permitted attribute value + action(s) combination</p><p>Example: Subjects in sets 1 and 2 are entitled attribute value http://wwww.example.org/attr/example/value/one</p><p>with permitted actions TRANSMIT and DECRYPT</p><p>{</p><p>"id": "someid",</p><p>"attribute_value": {example_one_attribute_value...},</p><p>"subject_condition_set": {"subject_sets":[{subject_set_1},{subject_set_2}]...},</p><p>"actions": [{"standard": "STANDARD_ACTION_DECRYPT"}", {"standard": "STANDARD_ACTION_TRANSMIT"}]</p><p>}</p>

        
          <table class="field-table">
            <thead>
              <tr><td>Field</td><td>Type</td><td>Label</td><td>Description</td></tr>
            </thead>
            <tbody>
              
                <tr>
                  <td>id</td>
                  <td><a href="#string">string</a></td>
                  <td></td>
                  <td><p> </p></td>
                </tr>
              
                <tr>
                  <td>attribute_value</td>
                  <td><a href="#policy.Value">Value</a></td>
                  <td></td>
                  <td><p>the Attribute Value mapped to; aka: &#34;The Entity Entitlement Attribute&#34; </p></td>
                </tr>
              
                <tr>
                  <td>subject_condition_set</td>
                  <td><a href="#policy.SubjectConditionSet">SubjectConditionSet</a></td>
                  <td></td>
                  <td><p>the reusable SubjectConditionSet mapped to the given Attribute Value </p></td>
                </tr>
              
                <tr>
                  <td>actions</td>
                  <td><a href="#policy.Action">Action</a></td>
                  <td>repeated</td>
                  <td><p>The actions permitted by subjects in this mapping </p></td>
                </tr>
              
                <tr>
                  <td>metadata</td>
                  <td><a href="#common.Metadata">common.Metadata</a></td>
                  <td></td>
                  <td><p> </p></td>
                </tr>
              
            </tbody>
          </table>

          

        
      
        <h3 id="policy.SubjectProperty">SubjectProperty</h3>
        <p>A property of a Subject/Entity as a field->value pair.  This would mirror external user attributes retrieved</p><p>from an authoritative source such as an IDP (Identity Provider) or User Store.  Examples include such ADFS/LDAP, OKTA, etc.</p><p>For now, a valid property must contain both field & value.</p>

        
          <table class="field-table">
            <thead>
              <tr><td>Field</td><td>Type</td><td>Label</td><td>Description</td></tr>
            </thead>
            <tbody>
              
                <tr>
                  <td>external_field</td>
                  <td><a href="#string">string</a></td>
                  <td></td>
                  <td><p> </p></td>
                </tr>
              
                <tr>
                  <td>external_value</td>
                  <td><a href="#string">string</a></td>
                  <td></td>
                  <td><p> </p></td>
                </tr>
              
            </tbody>
          </table>

          

        
      
        <h3 id="policy.SubjectSet">SubjectSet</h3>
        <p>A collection of Condition Groups</p>

        
          <table class="field-table">
            <thead>
              <tr><td>Field</td><td>Type</td><td>Label</td><td>Description</td></tr>
            </thead>
            <tbody>
              
                <tr>
                  <td>condition_groups</td>
                  <td><a href="#policy.ConditionGroup">ConditionGroup</a></td>
                  <td>repeated</td>
                  <td><p>multiple Condition Groups are evaluated with AND logic </p></td>
                </tr>
              
            </tbody>
          </table>

          

        
      
        <h3 id="policy.Value">Value</h3>
        <p></p>

        
          <table class="field-table">
            <thead>
              <tr><td>Field</td><td>Type</td><td>Label</td><td>Description</td></tr>
            </thead>
            <tbody>
              
                <tr>
                  <td>id</td>
                  <td><a href="#string">string</a></td>
                  <td></td>
                  <td><p>generated uuid in database </p></td>
                </tr>
              
                <tr>
                  <td>attribute</td>
                  <td><a href="#policy.Attribute">Attribute</a></td>
                  <td></td>
                  <td><p> </p></td>
                </tr>
              
                <tr>
                  <td>value</td>
                  <td><a href="#string">string</a></td>
                  <td></td>
                  <td><p> </p></td>
                </tr>
              
                <tr>
                  <td>members</td>
                  <td><a href="#string">string</a></td>
                  <td>repeated</td>
                  <td><p>list of attribute values that this value is related to (attribute group) </p></td>
                </tr>
              
                <tr>
                  <td>grants</td>
                  <td><a href="#kasregistry.KeyAccessServer">kasregistry.KeyAccessServer</a></td>
                  <td>repeated</td>
                  <td><p>list of key access servers </p></td>
                </tr>
              
                <tr>
                  <td>fqn</td>
                  <td><a href="#string">string</a></td>
                  <td></td>
                  <td><p> </p></td>
                </tr>
              
                <tr>
                  <td>active</td>
                  <td><a href="#google.protobuf.BoolValue">google.protobuf.BoolValue</a></td>
                  <td></td>
                  <td><p>active by default until explicitly deactivated </p></td>
                </tr>
              
                <tr>
                  <td>subject_mappings</td>
                  <td><a href="#policy.SubjectMapping">SubjectMapping</a></td>
                  <td>repeated</td>
                  <td><p>subject mapping </p></td>
                </tr>
              
                <tr>
                  <td>metadata</td>
                  <td><a href="#common.Metadata">common.Metadata</a></td>
                  <td></td>
                  <td><p>Common metadata </p></td>
                </tr>
              
            </tbody>
          </table>

          

        
      

      
        <h3 id="policy.Action.StandardAction">Action.StandardAction</h3>
        <p>Standard actions supported by the platform</p>
        <table class="enum-table">
          <thead>
            <tr><td>Name</td><td>Number</td><td>Description</td></tr>
          </thead>
          <tbody>
            
              <tr>
                <td>STANDARD_ACTION_UNSPECIFIED</td>
                <td>0</td>
                <td><p></p></td>
              </tr>
            
              <tr>
                <td>STANDARD_ACTION_DECRYPT</td>
                <td>1</td>
                <td><p></p></td>
              </tr>
            
              <tr>
                <td>STANDARD_ACTION_TRANSMIT</td>
                <td>2</td>
                <td><p></p></td>
              </tr>
            
          </tbody>
        </table>
      
        <h3 id="policy.AttributeRuleTypeEnum">AttributeRuleTypeEnum</h3>
        <p>buflint ENUM_VALUE_PREFIX: to make sure that C++ scoping rules aren't violated when users add new enum values to an enum in a given package</p>
        <table class="enum-table">
          <thead>
            <tr><td>Name</td><td>Number</td><td>Description</td></tr>
          </thead>
          <tbody>
            
              <tr>
                <td>ATTRIBUTE_RULE_TYPE_ENUM_UNSPECIFIED</td>
                <td>0</td>
                <td><p></p></td>
              </tr>
            
              <tr>
                <td>ATTRIBUTE_RULE_TYPE_ENUM_ALL_OF</td>
                <td>1</td>
                <td><p></p></td>
              </tr>
            
              <tr>
                <td>ATTRIBUTE_RULE_TYPE_ENUM_ANY_OF</td>
                <td>2</td>
                <td><p></p></td>
              </tr>
            
              <tr>
                <td>ATTRIBUTE_RULE_TYPE_ENUM_HIERARCHY</td>
                <td>3</td>
                <td><p></p></td>
              </tr>
            
          </tbody>
        </table>
      
        <h3 id="policy.ConditionBooleanTypeEnum">ConditionBooleanTypeEnum</h3>
        <p>buflint ENUM_VALUE_PREFIX: to make sure that C++ scoping rules aren't violated when users add new enum values to an enum in a given package</p>
        <table class="enum-table">
          <thead>
            <tr><td>Name</td><td>Number</td><td>Description</td></tr>
          </thead>
          <tbody>
            
              <tr>
                <td>CONDITION_BOOLEAN_TYPE_ENUM_UNSPECIFIED</td>
                <td>0</td>
                <td><p></p></td>
              </tr>
            
              <tr>
                <td>CONDITION_BOOLEAN_TYPE_ENUM_AND</td>
                <td>1</td>
                <td><p></p></td>
              </tr>
            
              <tr>
                <td>CONDITION_BOOLEAN_TYPE_ENUM_OR</td>
                <td>2</td>
                <td><p></p></td>
              </tr>
            
          </tbody>
        </table>
      
        <h3 id="policy.SubjectMappingOperatorEnum">SubjectMappingOperatorEnum</h3>
        <p>buflint ENUM_VALUE_PREFIX: to make sure that C++ scoping rules aren't violated when users add new enum values to an enum in a given package</p>
        <table class="enum-table">
          <thead>
            <tr><td>Name</td><td>Number</td><td>Description</td></tr>
          </thead>
          <tbody>
            
              <tr>
                <td>SUBJECT_MAPPING_OPERATOR_ENUM_UNSPECIFIED</td>
                <td>0</td>
                <td><p></p></td>
              </tr>
            
              <tr>
                <td>SUBJECT_MAPPING_OPERATOR_ENUM_IN</td>
                <td>1</td>
                <td><p></p></td>
              </tr>
            
              <tr>
                <td>SUBJECT_MAPPING_OPERATOR_ENUM_NOT_IN</td>
                <td>2</td>
                <td><p></p></td>
              </tr>
            
          </tbody>
        </table>
      

      

      
    
      
      <div class="file-heading">
        <h2 id="authorization/authorization.proto">authorization/authorization.proto</h2><a href="#title">Top</a>
      </div>
      <p></p>

      
        <h3 id="authorization.DecisionRequest">DecisionRequest</h3>
        <p>Example Request Get Decisions to answer the question -  Do Bob (represented by entity chain ec1)</p><p>and Alice (represented by entity chain ec2) have TRANSMIT authorization for</p><p>2 resources; resource1 (attr-set-1) defined by attributes foo:bar  resource2 (attr-set-2) defined by attribute foo:bar, color:red ?</p><p>{</p><p>"actions": [</p><p>{</p><p>"standard": "STANDARD_ACTION_TRANSMIT"</p><p>}</p><p>],</p><p>"entityChains": [</p><p>{</p><p>"id": "ec1",</p><p>"entities": [</p><p>{</p><p>"emailAddress": "bob@example.org"</p><p>}</p><p>]</p><p>},</p><p>{</p><p>"id": "ec2",</p><p>"entities": [</p><p>{</p><p>"userName": "alice@example.org"</p><p>}</p><p>]</p><p>}</p><p>],</p><p>"resourceAttributes": [</p><p>{</p><p>"attributeFqns": [</p><p>"https://www.example.org/attr/foo/value/value1"</p><p>]</p><p>},</p><p>{</p><p>"attributeFqns": [</p><p>"https://example.net/attr/attr1/value/value1",</p><p>"https://example.net/attr/attr1/value/value2"</p><p>]</p><p>}</p><p>]</p><p>}</p>

        
          <table class="field-table">
            <thead>
              <tr><td>Field</td><td>Type</td><td>Label</td><td>Description</td></tr>
            </thead>
            <tbody>
              
                <tr>
                  <td>actions</td>
                  <td><a href="#policy.Action">policy.Action</a></td>
                  <td>repeated</td>
                  <td><p> </p></td>
                </tr>
              
                <tr>
                  <td>entity_chains</td>
                  <td><a href="#authorization.EntityChain">EntityChain</a></td>
                  <td>repeated</td>
                  <td><p> </p></td>
                </tr>
              
                <tr>
                  <td>resource_attributes</td>
                  <td><a href="#authorization.ResourceAttribute">ResourceAttribute</a></td>
                  <td>repeated</td>
                  <td><p> </p></td>
                </tr>
              
            </tbody>
          </table>

          

        
      
        <h3 id="authorization.DecisionResponse">DecisionResponse</h3>
        <p>Example response for a Decision Request -  Do Bob (represented by entity chain ec1)</p><p>and Alice (represented by entity chain ec2) have TRANSMIT authorization for</p><p>2 resources; resource1 (attr-set-1) defined by attributes foo:bar  resource2 (attr-set-2) defined by attribute foo:bar, color:red ?</p><p>Results:</p><p>- bob has permitted authorization to transmit for a resource defined by attr-set-1 attributes and has a watermark obligation</p><p>- bob has denied authorization to transmit a for a resource defined by attr-set-2 attributes</p><p>- alice has permitted authorization to transmit for a resource defined by attr-set-1 attributes</p><p>- alice has denied authorization to transmit a for a resource defined by attr-set-2 attributes</p><p>{</p><p>"entityChainId":  "ec1",</p><p>"resourceAttributesId":  "attr-set-1",</p><p>"decision":  "DECISION_PERMIT",</p><p>"obligations":  [</p><p>"http://www.example.org/obligation/watermark"</p><p>]</p><p>},</p><p>{</p><p>"entityChainId":  "ec1",</p><p>"resourceAttributesId":  "attr-set-2",</p><p>"decision":  "DECISION_PERMIT"</p><p>},</p><p>{</p><p>"entityChainId":  "ec2",</p><p>"resourceAttributesId":  "attr-set-1",</p><p>"decision":  "DECISION_PERMIT"</p><p>},</p><p>{</p><p>"entityChainId":  "ec2",</p><p>"resourceAttributesId":  "attr-set-2",</p><p>"decision":  "DECISION_DENY"</p><p>}</p>

        
          <table class="field-table">
            <thead>
              <tr><td>Field</td><td>Type</td><td>Label</td><td>Description</td></tr>
            </thead>
            <tbody>
              
                <tr>
                  <td>entity_chain_id</td>
                  <td><a href="#string">string</a></td>
                  <td></td>
                  <td><p>ephemeral entity chain id from the request </p></td>
                </tr>
              
                <tr>
                  <td>resource_attributes_id</td>
                  <td><a href="#string">string</a></td>
                  <td></td>
                  <td><p>ephemeral resource attributes id from the request </p></td>
                </tr>
              
                <tr>
                  <td>action</td>
                  <td><a href="#policy.Action">policy.Action</a></td>
                  <td></td>
                  <td><p>Action of the decision response </p></td>
                </tr>
              
                <tr>
                  <td>decision</td>
                  <td><a href="#authorization.DecisionResponse.Decision">DecisionResponse.Decision</a></td>
                  <td></td>
                  <td><p>The decision response </p></td>
                </tr>
              
                <tr>
                  <td>obligations</td>
                  <td><a href="#string">string</a></td>
                  <td>repeated</td>
                  <td><p>optional list of obligations represented in URI format </p></td>
                </tr>
              
            </tbody>
          </table>

          

        
      
        <h3 id="authorization.Entity">Entity</h3>
        <p>PE (Person Entity) or NPE (Non-Person Entity)</p>

        
          <table class="field-table">
            <thead>
              <tr><td>Field</td><td>Type</td><td>Label</td><td>Description</td></tr>
            </thead>
            <tbody>
              
                <tr>
                  <td>id</td>
                  <td><a href="#string">string</a></td>
                  <td></td>
                  <td><p>ephemeral id for tracking between request and response </p></td>
                </tr>
              
                <tr>
                  <td>email_address</td>
                  <td><a href="#string">string</a></td>
                  <td></td>
                  <td><p> </p></td>
                </tr>
              
                <tr>
                  <td>user_name</td>
                  <td><a href="#string">string</a></td>
                  <td></td>
                  <td><p> </p></td>
                </tr>
              
                <tr>
                  <td>remote_claims_url</td>
                  <td><a href="#string">string</a></td>
                  <td></td>
                  <td><p> </p></td>
                </tr>
              
                <tr>
                  <td>jwt</td>
                  <td><a href="#string">string</a></td>
                  <td></td>
                  <td><p> </p></td>
                </tr>
              
                <tr>
                  <td>claims</td>
                  <td><a href="#google.protobuf.Any">google.protobuf.Any</a></td>
                  <td></td>
                  <td><p> </p></td>
                </tr>
              
                <tr>
                  <td>custom</td>
                  <td><a href="#authorization.EntityCustom">EntityCustom</a></td>
                  <td></td>
                  <td><p> </p></td>
                </tr>
              
            </tbody>
          </table>

          

        
      
        <h3 id="authorization.EntityChain">EntityChain</h3>
        <p>A set of related PE and NPE</p>

        
          <table class="field-table">
            <thead>
              <tr><td>Field</td><td>Type</td><td>Label</td><td>Description</td></tr>
            </thead>
            <tbody>
              
                <tr>
                  <td>id</td>
                  <td><a href="#string">string</a></td>
                  <td></td>
                  <td><p>ephemeral id for tracking between request and response </p></td>
                </tr>
              
                <tr>
                  <td>entities</td>
                  <td><a href="#authorization.Entity">Entity</a></td>
                  <td>repeated</td>
                  <td><p> </p></td>
                </tr>
              
            </tbody>
          </table>

          

        
      
        <h3 id="authorization.EntityCustom">EntityCustom</h3>
        <p>Entity type for custom entities beyond the standard types</p>

        
          <table class="field-table">
            <thead>
              <tr><td>Field</td><td>Type</td><td>Label</td><td>Description</td></tr>
            </thead>
            <tbody>
              
                <tr>
                  <td>extension</td>
                  <td><a href="#google.protobuf.Any">google.protobuf.Any</a></td>
                  <td></td>
                  <td><p> </p></td>
                </tr>
              
            </tbody>
          </table>

          

        
      
        <h3 id="authorization.EntityEntitlements">EntityEntitlements</h3>
        <p></p>

        
          <table class="field-table">
            <thead>
              <tr><td>Field</td><td>Type</td><td>Label</td><td>Description</td></tr>
            </thead>
            <tbody>
              
                <tr>
                  <td>entity_id</td>
                  <td><a href="#string">string</a></td>
                  <td></td>
                  <td><p> </p></td>
                </tr>
              
                <tr>
                  <td>attribute_id</td>
                  <td><a href="#string">string</a></td>
                  <td>repeated</td>
                  <td><p> </p></td>
                </tr>
              
            </tbody>
          </table>

          

        
      
        <h3 id="authorization.GetDecisionsRequest">GetDecisionsRequest</h3>
        <p></p>

        
          <table class="field-table">
            <thead>
              <tr><td>Field</td><td>Type</td><td>Label</td><td>Description</td></tr>
            </thead>
            <tbody>
              
                <tr>
                  <td>decision_requests</td>
                  <td><a href="#authorization.DecisionRequest">DecisionRequest</a></td>
                  <td>repeated</td>
                  <td><p> </p></td>
                </tr>
              
            </tbody>
          </table>

          

        
      
        <h3 id="authorization.GetDecisionsResponse">GetDecisionsResponse</h3>
        <p></p>

        
          <table class="field-table">
            <thead>
              <tr><td>Field</td><td>Type</td><td>Label</td><td>Description</td></tr>
            </thead>
            <tbody>
              
                <tr>
                  <td>decision_responses</td>
                  <td><a href="#authorization.DecisionResponse">DecisionResponse</a></td>
                  <td>repeated</td>
                  <td><p> </p></td>
                </tr>
              
            </tbody>
          </table>

          

        
      
        <h3 id="authorization.GetEntitlementsRequest">GetEntitlementsRequest</h3>
        <p>Request to get entitlements for one or more entities for an optional attribute scope</p><p>Example: Get entitlements for bob and alice (both represented using an email address</p><p>{</p><p>"entities": [</p><p>{</p><p>"id": "e1",</p><p>"emailAddress": "bob@example.org"</p><p>},</p><p>{</p><p>"id": "e2",</p><p>"emailAddress": "alice@example.org"</p><p>}</p><p>]</p><p>}</p>

        
          <table class="field-table">
            <thead>
              <tr><td>Field</td><td>Type</td><td>Label</td><td>Description</td></tr>
            </thead>
            <tbody>
              
                <tr>
                  <td>entities</td>
                  <td><a href="#authorization.Entity">Entity</a></td>
                  <td>repeated</td>
                  <td><p>list of requested entities </p></td>
                </tr>
              
                <tr>
                  <td>scope</td>
                  <td><a href="#authorization.ResourceAttribute">ResourceAttribute</a></td>
                  <td>optional</td>
                  <td><p>optional attribute fqn as a scope </p></td>
                </tr>
              
            </tbody>
          </table>

          

        
      
        <h3 id="authorization.GetEntitlementsResponse">GetEntitlementsResponse</h3>
        <p>Example Response for a request of : Get entitlements for bob and alice (both represented using an email address</p><p>{</p><p>"entitlements":  [</p><p>{</p><p>"entityId":  "e1",</p><p>"attributeValueReferences":  [</p><p>{</p><p>"attributeFqn":  "http://www.example.org/attr/foo/value/bar"</p><p>}</p><p>]</p><p>},</p><p>{</p><p>"entityId":  "e2",</p><p>"attributeValueReferences":  [</p><p>{</p><p>"attributeFqn":  "http://www.example.org/attr/color/value/red"</p><p>}</p><p>]</p><p>}</p><p>]</p><p>}</p>

        
          <table class="field-table">
            <thead>
              <tr><td>Field</td><td>Type</td><td>Label</td><td>Description</td></tr>
            </thead>
            <tbody>
              
                <tr>
                  <td>entitlements</td>
                  <td><a href="#authorization.EntityEntitlements">EntityEntitlements</a></td>
                  <td>repeated</td>
                  <td><p> </p></td>
                </tr>
              
            </tbody>
          </table>

          

        
      
        <h3 id="authorization.ResourceAttribute">ResourceAttribute</h3>
        <p>A logical bucket of attributes belonging to a "Resource"</p>

        
          <table class="field-table">
            <thead>
              <tr><td>Field</td><td>Type</td><td>Label</td><td>Description</td></tr>
            </thead>
            <tbody>
              
                <tr>
                  <td>attribute_fqns</td>
                  <td><a href="#string">string</a></td>
                  <td>repeated</td>
                  <td><p> </p></td>
                </tr>
              
            </tbody>
          </table>

          

        
      

      
        <h3 id="authorization.DecisionResponse.Decision">DecisionResponse.Decision</h3>
        <p></p>
        <table class="enum-table">
          <thead>
            <tr><td>Name</td><td>Number</td><td>Description</td></tr>
          </thead>
          <tbody>
            
              <tr>
                <td>DECISION_UNSPECIFIED</td>
                <td>0</td>
                <td><p></p></td>
              </tr>
            
              <tr>
                <td>DECISION_DENY</td>
                <td>1</td>
                <td><p></p></td>
              </tr>
            
              <tr>
                <td>DECISION_PERMIT</td>
                <td>2</td>
                <td><p></p></td>
              </tr>
            
          </tbody>
        </table>
      

      

      
        <h3 id="authorization.AuthorizationService">AuthorizationService</h3>
        <p></p>
        <table class="enum-table">
          <thead>
            <tr><td>Method Name</td><td>Request Type</td><td>Response Type</td><td>Description</td></tr>
          </thead>
          <tbody>
            
              <tr>
                <td>GetDecisions</td>
                <td><a href="#authorization.GetDecisionsRequest">GetDecisionsRequest</a></td>
                <td><a href="#authorization.GetDecisionsResponse">GetDecisionsResponse</a></td>
                <td><p></p></td>
              </tr>
            
              <tr>
                <td>GetEntitlements</td>
                <td><a href="#authorization.GetEntitlementsRequest">GetEntitlementsRequest</a></td>
                <td><a href="#authorization.GetEntitlementsResponse">GetEntitlementsResponse</a></td>
                <td><p></p></td>
              </tr>
            
          </tbody>
        </table>

        
          
          
          <h4>Methods with HTTP bindings</h4>
          <table>
            <thead>
              <tr>
                <td>Method Name</td>
                <td>Method</td>
                <td>Pattern</td>
                <td>Body</td>
              </tr>
            </thead>
            <tbody>
            
              
              
              <tr>
                <td>GetDecisions</td>
                <td>POST</td>
                <td>/v1/authorization</td>
                <td></td>
              </tr>
              
            
              
              
              <tr>
                <td>GetEntitlements</td>
                <td>POST</td>
                <td>/v1/entitlements</td>
                <td></td>
              </tr>
              
            
            </tbody>
          </table>
          
        
    
      
      <div class="file-heading">
        <h2 id="kas/kas.proto">kas/kas.proto</h2><a href="#title">Top</a>
      </div>
      <p></p>

      
        <h3 id="kas.InfoRequest">InfoRequest</h3>
        <p>Intentionally empty. May include features later.</p>

        

        
      
        <h3 id="kas.InfoResponse">InfoResponse</h3>
        <p>Service application level metadata</p>

        
          <table class="field-table">
            <thead>
              <tr><td>Field</td><td>Type</td><td>Label</td><td>Description</td></tr>
            </thead>
            <tbody>
              
                <tr>
                  <td>version</td>
                  <td><a href="#string">string</a></td>
                  <td></td>
                  <td><p> </p></td>
                </tr>
              
            </tbody>
          </table>

          

        
      
        <h3 id="kas.LegacyPublicKeyRequest">LegacyPublicKeyRequest</h3>
        <p></p>

        
          <table class="field-table">
            <thead>
              <tr><td>Field</td><td>Type</td><td>Label</td><td>Description</td></tr>
            </thead>
            <tbody>
              
                <tr>
                  <td>algorithm</td>
                  <td><a href="#string">string</a></td>
                  <td></td>
                  <td><p> </p></td>
                </tr>
              
            </tbody>
          </table>

          

        
      
        <h3 id="kas.PublicKeyRequest">PublicKeyRequest</h3>
        <p></p>

        
          <table class="field-table">
            <thead>
              <tr><td>Field</td><td>Type</td><td>Label</td><td>Description</td></tr>
            </thead>
            <tbody>
              
                <tr>
                  <td>algorithm</td>
                  <td><a href="#string">string</a></td>
                  <td></td>
                  <td><p> </p></td>
                </tr>
              
                <tr>
                  <td>fmt</td>
                  <td><a href="#string">string</a></td>
                  <td></td>
                  <td><p> </p></td>
                </tr>
              
                <tr>
                  <td>v</td>
                  <td><a href="#string">string</a></td>
                  <td></td>
                  <td><p> </p></td>
                </tr>
              
            </tbody>
          </table>

          

        
      
        <h3 id="kas.PublicKeyResponse">PublicKeyResponse</h3>
        <p></p>

        
          <table class="field-table">
            <thead>
              <tr><td>Field</td><td>Type</td><td>Label</td><td>Description</td></tr>
            </thead>
            <tbody>
              
                <tr>
                  <td>public_key</td>
                  <td><a href="#string">string</a></td>
                  <td></td>
                  <td><p> </p></td>
                </tr>
              
            </tbody>
          </table>

          

        
      
        <h3 id="kas.RewrapRequest">RewrapRequest</h3>
        <p></p>

        
          <table class="field-table">
            <thead>
              <tr><td>Field</td><td>Type</td><td>Label</td><td>Description</td></tr>
            </thead>
            <tbody>
              
                <tr>
                  <td>signed_request_token</td>
                  <td><a href="#string">string</a></td>
                  <td></td>
                  <td><p> </p></td>
                </tr>
              
                <tr>
                  <td>bearer</td>
                  <td><a href="#string">string</a></td>
                  <td></td>
                  <td><p> </p></td>
                </tr>
              
            </tbody>
          </table>

          

        
      
        <h3 id="kas.RewrapResponse">RewrapResponse</h3>
        <p></p>

        
          <table class="field-table">
            <thead>
              <tr><td>Field</td><td>Type</td><td>Label</td><td>Description</td></tr>
            </thead>
            <tbody>
              
                <tr>
                  <td>metadata</td>
                  <td><a href="#kas.RewrapResponse.MetadataEntry">RewrapResponse.MetadataEntry</a></td>
                  <td>repeated</td>
                  <td><p> </p></td>
                </tr>
              
                <tr>
                  <td>entity_wrapped_key</td>
                  <td><a href="#bytes">bytes</a></td>
                  <td></td>
                  <td><p> </p></td>
                </tr>
              
                <tr>
                  <td>session_public_key</td>
                  <td><a href="#string">string</a></td>
                  <td></td>
                  <td><p> </p></td>
                </tr>
              
                <tr>
                  <td>schema_version</td>
                  <td><a href="#string">string</a></td>
                  <td></td>
                  <td><p> </p></td>
                </tr>
              
            </tbody>
          </table>

          

        
      
        <h3 id="kas.RewrapResponse.MetadataEntry">RewrapResponse.MetadataEntry</h3>
        <p></p>

        
          <table class="field-table">
            <thead>
              <tr><td>Field</td><td>Type</td><td>Label</td><td>Description</td></tr>
            </thead>
            <tbody>
              
                <tr>
                  <td>key</td>
                  <td><a href="#string">string</a></td>
                  <td></td>
                  <td><p> </p></td>
                </tr>
              
                <tr>
                  <td>value</td>
                  <td><a href="#google.protobuf.Value">google.protobuf.Value</a></td>
                  <td></td>
                  <td><p> </p></td>
                </tr>
              
            </tbody>
          </table>

          

        
      

      

      

      
        <h3 id="kas.AccessService">AccessService</h3>
        <p>Get app info from the root path</p>
        <table class="enum-table">
          <thead>
            <tr><td>Method Name</td><td>Request Type</td><td>Response Type</td><td>Description</td></tr>
          </thead>
          <tbody>
            
              <tr>
                <td>Info</td>
                <td><a href="#kas.InfoRequest">InfoRequest</a></td>
                <td><a href="#kas.InfoResponse">InfoResponse</a></td>
                <td><p>Get the current version of the service</p></td>
              </tr>
            
              <tr>
                <td>PublicKey</td>
                <td><a href="#kas.PublicKeyRequest">PublicKeyRequest</a></td>
                <td><a href="#kas.PublicKeyResponse">PublicKeyResponse</a></td>
                <td><p></p></td>
              </tr>
            
              <tr>
                <td>LegacyPublicKey</td>
                <td><a href="#kas.LegacyPublicKeyRequest">LegacyPublicKeyRequest</a></td>
                <td><a href="#google.protobuf.StringValue">.google.protobuf.StringValue</a></td>
                <td><p>buf:lint:ignore RPC_RESPONSE_STANDARD_NAME</p></td>
              </tr>
            
              <tr>
                <td>Rewrap</td>
                <td><a href="#kas.RewrapRequest">RewrapRequest</a></td>
                <td><a href="#kas.RewrapResponse">RewrapResponse</a></td>
                <td><p></p></td>
              </tr>
            
          </tbody>
        </table>

        
          
          
          <h4>Methods with HTTP bindings</h4>
          <table>
            <thead>
              <tr>
                <td>Method Name</td>
                <td>Method</td>
                <td>Pattern</td>
                <td>Body</td>
              </tr>
            </thead>
            <tbody>
            
              
              
              <tr>
                <td>Info</td>
                <td>GET</td>
                <td>/</td>
                <td></td>
              </tr>
              
            
              
              
              <tr>
                <td>PublicKey</td>
                <td>GET</td>
                <td>/v2/kas_public_key</td>
                <td></td>
              </tr>
              
            
              
              
              <tr>
                <td>LegacyPublicKey</td>
                <td>GET</td>
                <td>/kas_public_key</td>
                <td></td>
              </tr>
              
            
              
              
              <tr>
                <td>Rewrap</td>
                <td>POST</td>
                <td>/v2/rewrap</td>
                <td>*</td>
              </tr>
              
            
            </tbody>
          </table>
          
        
    
      
      <div class="file-heading">
        <h2 id="policy/selectors.proto">policy/selectors.proto</h2><a href="#title">Top</a>
      </div>
      <p></p>

      
        <h3 id="policy.AttributeDefinitionSelector">AttributeDefinitionSelector</h3>
        <p></p>

        
          <table class="field-table">
            <thead>
              <tr><td>Field</td><td>Type</td><td>Label</td><td>Description</td></tr>
            </thead>
            <tbody>
              
                <tr>
                  <td>with_key_access_grants</td>
                  <td><a href="#bool">bool</a></td>
                  <td></td>
                  <td><p> </p></td>
                </tr>
              
                <tr>
                  <td>with_namespace</td>
                  <td><a href="#policy.AttributeDefinitionSelector.NamespaceSelector">AttributeDefinitionSelector.NamespaceSelector</a></td>
                  <td></td>
                  <td><p> </p></td>
                </tr>
              
                <tr>
                  <td>with_values</td>
                  <td><a href="#policy.AttributeDefinitionSelector.ValueSelector">AttributeDefinitionSelector.ValueSelector</a></td>
                  <td></td>
                  <td><p> </p></td>
                </tr>
              
            </tbody>
          </table>

          

        
      
        <h3 id="policy.AttributeDefinitionSelector.NamespaceSelector">AttributeDefinitionSelector.NamespaceSelector</h3>
        <p></p>

        

        
      
        <h3 id="policy.AttributeDefinitionSelector.ValueSelector">AttributeDefinitionSelector.ValueSelector</h3>
        <p></p>

        
          <table class="field-table">
            <thead>
              <tr><td>Field</td><td>Type</td><td>Label</td><td>Description</td></tr>
            </thead>
            <tbody>
              
                <tr>
                  <td>with_key_access_grants</td>
                  <td><a href="#bool">bool</a></td>
                  <td></td>
                  <td><p> </p></td>
                </tr>
              
                <tr>
                  <td>with_subject_maps</td>
                  <td><a href="#bool">bool</a></td>
                  <td></td>
                  <td><p> </p></td>
                </tr>
              
                <tr>
                  <td>with_resource_maps</td>
                  <td><a href="#bool">bool</a></td>
                  <td></td>
                  <td><p> </p></td>
                </tr>
              
            </tbody>
          </table>

          

        
      
        <h3 id="policy.AttributeNamespaceSelector">AttributeNamespaceSelector</h3>
        <p></p>

        
          <table class="field-table">
            <thead>
              <tr><td>Field</td><td>Type</td><td>Label</td><td>Description</td></tr>
            </thead>
            <tbody>
              
                <tr>
                  <td>with_attributes</td>
                  <td><a href="#policy.AttributeNamespaceSelector.AttributeSelector">AttributeNamespaceSelector.AttributeSelector</a></td>
                  <td></td>
                  <td><p> </p></td>
                </tr>
              
            </tbody>
          </table>

          

        
      
        <h3 id="policy.AttributeNamespaceSelector.AttributeSelector">AttributeNamespaceSelector.AttributeSelector</h3>
        <p></p>

        
          <table class="field-table">
            <thead>
              <tr><td>Field</td><td>Type</td><td>Label</td><td>Description</td></tr>
            </thead>
            <tbody>
              
                <tr>
                  <td>with_key_access_grants</td>
                  <td><a href="#bool">bool</a></td>
                  <td></td>
                  <td><p> </p></td>
                </tr>
              
                <tr>
                  <td>with_values</td>
                  <td><a href="#policy.AttributeNamespaceSelector.AttributeSelector.ValueSelector">AttributeNamespaceSelector.AttributeSelector.ValueSelector</a></td>
                  <td></td>
                  <td><p> </p></td>
                </tr>
              
            </tbody>
          </table>

          

        
      
        <h3 id="policy.AttributeNamespaceSelector.AttributeSelector.ValueSelector">AttributeNamespaceSelector.AttributeSelector.ValueSelector</h3>
        <p></p>

        
          <table class="field-table">
            <thead>
              <tr><td>Field</td><td>Type</td><td>Label</td><td>Description</td></tr>
            </thead>
            <tbody>
              
                <tr>
                  <td>with_key_access_grants</td>
                  <td><a href="#bool">bool</a></td>
                  <td></td>
                  <td><p> </p></td>
                </tr>
              
                <tr>
                  <td>with_subject_maps</td>
                  <td><a href="#bool">bool</a></td>
                  <td></td>
                  <td><p> </p></td>
                </tr>
              
                <tr>
                  <td>with_resource_maps</td>
                  <td><a href="#bool">bool</a></td>
                  <td></td>
                  <td><p> </p></td>
                </tr>
              
            </tbody>
          </table>

          

        
      
        <h3 id="policy.AttributeValueSelector">AttributeValueSelector</h3>
        <p></p>

        
          <table class="field-table">
            <thead>
              <tr><td>Field</td><td>Type</td><td>Label</td><td>Description</td></tr>
            </thead>
            <tbody>
              
                <tr>
                  <td>with_key_access_grants</td>
                  <td><a href="#bool">bool</a></td>
                  <td></td>
                  <td><p> </p></td>
                </tr>
              
                <tr>
                  <td>with_subject_maps</td>
                  <td><a href="#bool">bool</a></td>
                  <td></td>
                  <td><p> </p></td>
                </tr>
              
                <tr>
                  <td>with_resource_maps</td>
                  <td><a href="#bool">bool</a></td>
                  <td></td>
                  <td><p> </p></td>
                </tr>
              
                <tr>
                  <td>with_attribute</td>
                  <td><a href="#policy.AttributeValueSelector.AttributeSelector">AttributeValueSelector.AttributeSelector</a></td>
                  <td></td>
                  <td><p> </p></td>
                </tr>
              
            </tbody>
          </table>

          

        
      
        <h3 id="policy.AttributeValueSelector.AttributeSelector">AttributeValueSelector.AttributeSelector</h3>
        <p></p>

        
          <table class="field-table">
            <thead>
              <tr><td>Field</td><td>Type</td><td>Label</td><td>Description</td></tr>
            </thead>
            <tbody>
              
                <tr>
                  <td>with_key_access_grants</td>
                  <td><a href="#bool">bool</a></td>
                  <td></td>
                  <td><p> </p></td>
                </tr>
              
                <tr>
                  <td>with_namespace</td>
                  <td><a href="#policy.AttributeValueSelector.AttributeSelector.NamespaceSelector">AttributeValueSelector.AttributeSelector.NamespaceSelector</a></td>
                  <td></td>
                  <td><p> </p></td>
                </tr>
              
            </tbody>
          </table>

          

        
      
        <h3 id="policy.AttributeValueSelector.AttributeSelector.NamespaceSelector">AttributeValueSelector.AttributeSelector.NamespaceSelector</h3>
        <p></p>

        

        
      

      

      

      
    
      
      <div class="file-heading">
        <h2 id="policy/attributes/attributes.proto">policy/attributes/attributes.proto</h2><a href="#title">Top</a>
      </div>
      <p></p>

      
        <h3 id="policy.attributes.AssignKeyAccessServerToAttributeRequest">AssignKeyAccessServerToAttributeRequest</h3>
        <p></p>

        
          <table class="field-table">
            <thead>
              <tr><td>Field</td><td>Type</td><td>Label</td><td>Description</td></tr>
            </thead>
            <tbody>
              
                <tr>
                  <td>attribute_key_access_server</td>
                  <td><a href="#policy.attributes.AttributeKeyAccessServer">AttributeKeyAccessServer</a></td>
                  <td></td>
                  <td><p> </p></td>
                </tr>
              
            </tbody>
          </table>

          

        
      
        <h3 id="policy.attributes.AssignKeyAccessServerToAttributeResponse">AssignKeyAccessServerToAttributeResponse</h3>
        <p></p>

        
          <table class="field-table">
            <thead>
              <tr><td>Field</td><td>Type</td><td>Label</td><td>Description</td></tr>
            </thead>
            <tbody>
              
                <tr>
                  <td>attribute_key_access_server</td>
                  <td><a href="#policy.attributes.AttributeKeyAccessServer">AttributeKeyAccessServer</a></td>
                  <td></td>
                  <td><p> </p></td>
                </tr>
              
            </tbody>
          </table>

          

        
      
        <h3 id="policy.attributes.AssignKeyAccessServerToValueRequest">AssignKeyAccessServerToValueRequest</h3>
        <p></p>

        
          <table class="field-table">
            <thead>
              <tr><td>Field</td><td>Type</td><td>Label</td><td>Description</td></tr>
            </thead>
            <tbody>
              
                <tr>
                  <td>value_key_access_server</td>
                  <td><a href="#policy.attributes.ValueKeyAccessServer">ValueKeyAccessServer</a></td>
                  <td></td>
                  <td><p> </p></td>
                </tr>
              
            </tbody>
          </table>

          

        
      
        <h3 id="policy.attributes.AssignKeyAccessServerToValueResponse">AssignKeyAccessServerToValueResponse</h3>
        <p></p>

        
          <table class="field-table">
            <thead>
              <tr><td>Field</td><td>Type</td><td>Label</td><td>Description</td></tr>
            </thead>
            <tbody>
              
                <tr>
                  <td>value_key_access_server</td>
                  <td><a href="#policy.attributes.ValueKeyAccessServer">ValueKeyAccessServer</a></td>
                  <td></td>
                  <td><p> </p></td>
                </tr>
              
            </tbody>
          </table>

          

        
      
        <h3 id="policy.attributes.AttributeKeyAccessServer">AttributeKeyAccessServer</h3>
        <p></p>

        
          <table class="field-table">
            <thead>
              <tr><td>Field</td><td>Type</td><td>Label</td><td>Description</td></tr>
            </thead>
            <tbody>
              
                <tr>
                  <td>attribute_id</td>
                  <td><a href="#string">string</a></td>
                  <td></td>
                  <td><p> </p></td>
                </tr>
              
                <tr>
                  <td>key_access_server_id</td>
                  <td><a href="#string">string</a></td>
                  <td></td>
                  <td><p> </p></td>
                </tr>
              
            </tbody>
          </table>

          

        
      
        <h3 id="policy.attributes.CreateAttributeRequest">CreateAttributeRequest</h3>
        <p></p>

        
          <table class="field-table">
            <thead>
              <tr><td>Field</td><td>Type</td><td>Label</td><td>Description</td></tr>
            </thead>
            <tbody>
              
                <tr>
                  <td>namespace_id</td>
                  <td><a href="#string">string</a></td>
                  <td></td>
                  <td><p>Required </p></td>
                </tr>
              
                <tr>
                  <td>name</td>
                  <td><a href="#string">string</a></td>
                  <td></td>
                  <td><p> </p></td>
                </tr>
              
                <tr>
                  <td>rule</td>
                  <td><a href="#policy.AttributeRuleTypeEnum">policy.AttributeRuleTypeEnum</a></td>
                  <td></td>
                  <td><p> </p></td>
                </tr>
              
                <tr>
                  <td>metadata</td>
                  <td><a href="#common.MetadataMutable">common.MetadataMutable</a></td>
                  <td></td>
                  <td><p>Optional </p></td>
                </tr>
              
            </tbody>
          </table>

          

        
      
        <h3 id="policy.attributes.CreateAttributeResponse">CreateAttributeResponse</h3>
        <p></p>

        
          <table class="field-table">
            <thead>
              <tr><td>Field</td><td>Type</td><td>Label</td><td>Description</td></tr>
            </thead>
            <tbody>
              
                <tr>
                  <td>attribute</td>
                  <td><a href="#policy.Attribute">policy.Attribute</a></td>
                  <td></td>
                  <td><p> </p></td>
                </tr>
              
            </tbody>
          </table>

          

        
      
        <h3 id="policy.attributes.CreateAttributeValueRequest">CreateAttributeValueRequest</h3>
        <p></p>

        
          <table class="field-table">
            <thead>
              <tr><td>Field</td><td>Type</td><td>Label</td><td>Description</td></tr>
            </thead>
            <tbody>
              
                <tr>
                  <td>attribute_id</td>
                  <td><a href="#string">string</a></td>
                  <td></td>
                  <td><p>Required </p></td>
                </tr>
              
                <tr>
                  <td>value</td>
                  <td><a href="#string">string</a></td>
                  <td></td>
                  <td><p> </p></td>
                </tr>
              
                <tr>
                  <td>members</td>
                  <td><a href="#string">string</a></td>
                  <td>repeated</td>
                  <td><p>Optional </p></td>
                </tr>
              
                <tr>
                  <td>metadata</td>
                  <td><a href="#common.MetadataMutable">common.MetadataMutable</a></td>
                  <td></td>
                  <td><p>Common metadata </p></td>
                </tr>
              
            </tbody>
          </table>

          

        
      
        <h3 id="policy.attributes.CreateAttributeValueResponse">CreateAttributeValueResponse</h3>
        <p></p>

        
          <table class="field-table">
            <thead>
              <tr><td>Field</td><td>Type</td><td>Label</td><td>Description</td></tr>
            </thead>
            <tbody>
              
                <tr>
                  <td>value</td>
                  <td><a href="#policy.Value">policy.Value</a></td>
                  <td></td>
                  <td><p> </p></td>
                </tr>
              
            </tbody>
          </table>

          

        
      
        <h3 id="policy.attributes.DeactivateAttributeRequest">DeactivateAttributeRequest</h3>
        <p></p>

        
          <table class="field-table">
            <thead>
              <tr><td>Field</td><td>Type</td><td>Label</td><td>Description</td></tr>
            </thead>
            <tbody>
              
                <tr>
                  <td>id</td>
                  <td><a href="#string">string</a></td>
                  <td></td>
                  <td><p> </p></td>
                </tr>
              
            </tbody>
          </table>

          

        
      
        <h3 id="policy.attributes.DeactivateAttributeResponse">DeactivateAttributeResponse</h3>
        <p></p>

        
          <table class="field-table">
            <thead>
              <tr><td>Field</td><td>Type</td><td>Label</td><td>Description</td></tr>
            </thead>
            <tbody>
              
                <tr>
                  <td>attribute</td>
                  <td><a href="#policy.Attribute">policy.Attribute</a></td>
                  <td></td>
                  <td><p> </p></td>
                </tr>
              
            </tbody>
          </table>

          

        
      
        <h3 id="policy.attributes.DeactivateAttributeValueRequest">DeactivateAttributeValueRequest</h3>
        <p></p>

        
          <table class="field-table">
            <thead>
              <tr><td>Field</td><td>Type</td><td>Label</td><td>Description</td></tr>
            </thead>
            <tbody>
              
                <tr>
                  <td>id</td>
                  <td><a href="#string">string</a></td>
                  <td></td>
                  <td><p> </p></td>
                </tr>
              
            </tbody>
          </table>

          

        
      
        <h3 id="policy.attributes.DeactivateAttributeValueResponse">DeactivateAttributeValueResponse</h3>
        <p></p>

        
          <table class="field-table">
            <thead>
              <tr><td>Field</td><td>Type</td><td>Label</td><td>Description</td></tr>
            </thead>
            <tbody>
              
                <tr>
                  <td>value</td>
                  <td><a href="#policy.Value">policy.Value</a></td>
                  <td></td>
                  <td><p> </p></td>
                </tr>
              
            </tbody>
          </table>

          

        
      
        <h3 id="policy.attributes.GetAttributeRequest">GetAttributeRequest</h3>
        <p></p>

        
          <table class="field-table">
            <thead>
              <tr><td>Field</td><td>Type</td><td>Label</td><td>Description</td></tr>
            </thead>
            <tbody>
              
                <tr>
                  <td>id</td>
                  <td><a href="#string">string</a></td>
                  <td></td>
                  <td><p> </p></td>
                </tr>
              
            </tbody>
          </table>

          

        
      
        <h3 id="policy.attributes.GetAttributeResponse">GetAttributeResponse</h3>
        <p></p>

        
          <table class="field-table">
            <thead>
              <tr><td>Field</td><td>Type</td><td>Label</td><td>Description</td></tr>
            </thead>
            <tbody>
              
                <tr>
                  <td>attribute</td>
                  <td><a href="#policy.Attribute">policy.Attribute</a></td>
                  <td></td>
                  <td><p> </p></td>
                </tr>
              
            </tbody>
          </table>

          

        
      
        <h3 id="policy.attributes.GetAttributeValueRequest">GetAttributeValueRequest</h3>
        <p>Value RPC messages</p><p>/</p>

        
          <table class="field-table">
            <thead>
              <tr><td>Field</td><td>Type</td><td>Label</td><td>Description</td></tr>
            </thead>
            <tbody>
              
                <tr>
                  <td>id</td>
                  <td><a href="#string">string</a></td>
                  <td></td>
                  <td><p> </p></td>
                </tr>
              
            </tbody>
          </table>

          

        
      
        <h3 id="policy.attributes.GetAttributeValueResponse">GetAttributeValueResponse</h3>
        <p></p>

        
          <table class="field-table">
            <thead>
              <tr><td>Field</td><td>Type</td><td>Label</td><td>Description</td></tr>
            </thead>
            <tbody>
              
                <tr>
                  <td>value</td>
                  <td><a href="#policy.Value">policy.Value</a></td>
                  <td></td>
                  <td><p> </p></td>
                </tr>
              
            </tbody>
          </table>

          

        
      
        <h3 id="policy.attributes.GetAttributeValuesByFqnsRequest">GetAttributeValuesByFqnsRequest</h3>
        <p></p>

        
          <table class="field-table">
            <thead>
              <tr><td>Field</td><td>Type</td><td>Label</td><td>Description</td></tr>
            </thead>
            <tbody>
              
                <tr>
                  <td>fqns</td>
                  <td><a href="#string">string</a></td>
                  <td>repeated</td>
                  <td><p>Required </p></td>
                </tr>
              
                <tr>
                  <td>with_value</td>
                  <td><a href="#policy.AttributeValueSelector">policy.AttributeValueSelector</a></td>
                  <td></td>
                  <td><p> </p></td>
                </tr>
              
            </tbody>
          </table>

          

        
      
        <h3 id="policy.attributes.GetAttributeValuesByFqnsResponse">GetAttributeValuesByFqnsResponse</h3>
        <p></p>

        
          <table class="field-table">
            <thead>
              <tr><td>Field</td><td>Type</td><td>Label</td><td>Description</td></tr>
            </thead>
            <tbody>
              
                <tr>
                  <td>fqn_attribute_values</td>
                  <td><a href="#policy.attributes.GetAttributeValuesByFqnsResponse.FqnAttributeValuesEntry">GetAttributeValuesByFqnsResponse.FqnAttributeValuesEntry</a></td>
                  <td>repeated</td>
                  <td><p>map of fqns to complete attributes and the one selected value </p></td>
                </tr>
              
            </tbody>
          </table>

          

        
      
        <h3 id="policy.attributes.GetAttributeValuesByFqnsResponse.AttributeAndValue">GetAttributeValuesByFqnsResponse.AttributeAndValue</h3>
        <p></p>

        
          <table class="field-table">
            <thead>
              <tr><td>Field</td><td>Type</td><td>Label</td><td>Description</td></tr>
            </thead>
            <tbody>
              
                <tr>
                  <td>attribute</td>
                  <td><a href="#policy.Attribute">policy.Attribute</a></td>
                  <td></td>
                  <td><p> </p></td>
                </tr>
              
                <tr>
                  <td>value</td>
                  <td><a href="#policy.Value">policy.Value</a></td>
                  <td></td>
                  <td><p> </p></td>
                </tr>
              
            </tbody>
          </table>

          

        
      
        <h3 id="policy.attributes.GetAttributeValuesByFqnsResponse.FqnAttributeValuesEntry">GetAttributeValuesByFqnsResponse.FqnAttributeValuesEntry</h3>
        <p></p>

        
          <table class="field-table">
            <thead>
              <tr><td>Field</td><td>Type</td><td>Label</td><td>Description</td></tr>
            </thead>
            <tbody>
              
                <tr>
                  <td>key</td>
                  <td><a href="#string">string</a></td>
                  <td></td>
                  <td><p> </p></td>
                </tr>
              
                <tr>
                  <td>value</td>
                  <td><a href="#policy.attributes.GetAttributeValuesByFqnsResponse.AttributeAndValue">GetAttributeValuesByFqnsResponse.AttributeAndValue</a></td>
                  <td></td>
                  <td><p> </p></td>
                </tr>
              
            </tbody>
          </table>

          

        
      
        <h3 id="policy.attributes.ListAttributeValuesRequest">ListAttributeValuesRequest</h3>
        <p></p>

        
          <table class="field-table">
            <thead>
              <tr><td>Field</td><td>Type</td><td>Label</td><td>Description</td></tr>
            </thead>
            <tbody>
              
                <tr>
                  <td>attribute_id</td>
                  <td><a href="#string">string</a></td>
                  <td></td>
                  <td><p> </p></td>
                </tr>
              
                <tr>
                  <td>state</td>
                  <td><a href="#common.ActiveStateEnum">common.ActiveStateEnum</a></td>
                  <td></td>
                  <td><p>ACTIVE by default when not specified </p></td>
                </tr>
              
            </tbody>
          </table>

          

        
      
        <h3 id="policy.attributes.ListAttributeValuesResponse">ListAttributeValuesResponse</h3>
        <p></p>

        
          <table class="field-table">
            <thead>
              <tr><td>Field</td><td>Type</td><td>Label</td><td>Description</td></tr>
            </thead>
            <tbody>
              
                <tr>
                  <td>values</td>
                  <td><a href="#policy.Value">policy.Value</a></td>
                  <td>repeated</td>
                  <td><p> </p></td>
                </tr>
              
            </tbody>
          </table>

          

        
      
        <h3 id="policy.attributes.ListAttributesRequest">ListAttributesRequest</h3>
        <p></p>

        
          <table class="field-table">
            <thead>
              <tr><td>Field</td><td>Type</td><td>Label</td><td>Description</td></tr>
            </thead>
            <tbody>
              
                <tr>
                  <td>state</td>
                  <td><a href="#common.ActiveStateEnum">common.ActiveStateEnum</a></td>
                  <td></td>
                  <td><p>ACTIVE by default when not specified </p></td>
                </tr>
              
            </tbody>
          </table>

          

        
      
        <h3 id="policy.attributes.ListAttributesResponse">ListAttributesResponse</h3>
        <p></p>

        
          <table class="field-table">
            <thead>
              <tr><td>Field</td><td>Type</td><td>Label</td><td>Description</td></tr>
            </thead>
            <tbody>
              
                <tr>
                  <td>attributes</td>
                  <td><a href="#policy.Attribute">policy.Attribute</a></td>
                  <td>repeated</td>
                  <td><p> </p></td>
                </tr>
              
            </tbody>
          </table>

          

        
      
        <h3 id="policy.attributes.RemoveKeyAccessServerFromAttributeRequest">RemoveKeyAccessServerFromAttributeRequest</h3>
        <p></p>

        
          <table class="field-table">
            <thead>
              <tr><td>Field</td><td>Type</td><td>Label</td><td>Description</td></tr>
            </thead>
            <tbody>
              
                <tr>
                  <td>attribute_key_access_server</td>
                  <td><a href="#policy.attributes.AttributeKeyAccessServer">AttributeKeyAccessServer</a></td>
                  <td></td>
                  <td><p> </p></td>
                </tr>
              
            </tbody>
          </table>

          

        
      
        <h3 id="policy.attributes.RemoveKeyAccessServerFromAttributeResponse">RemoveKeyAccessServerFromAttributeResponse</h3>
        <p></p>

        
          <table class="field-table">
            <thead>
              <tr><td>Field</td><td>Type</td><td>Label</td><td>Description</td></tr>
            </thead>
            <tbody>
              
                <tr>
                  <td>attribute_key_access_server</td>
                  <td><a href="#policy.attributes.AttributeKeyAccessServer">AttributeKeyAccessServer</a></td>
                  <td></td>
                  <td><p> </p></td>
                </tr>
              
            </tbody>
          </table>

          

        
      
        <h3 id="policy.attributes.RemoveKeyAccessServerFromValueRequest">RemoveKeyAccessServerFromValueRequest</h3>
        <p></p>

        
          <table class="field-table">
            <thead>
              <tr><td>Field</td><td>Type</td><td>Label</td><td>Description</td></tr>
            </thead>
            <tbody>
              
                <tr>
                  <td>value_key_access_server</td>
                  <td><a href="#policy.attributes.ValueKeyAccessServer">ValueKeyAccessServer</a></td>
                  <td></td>
                  <td><p> </p></td>
                </tr>
              
            </tbody>
          </table>

          

        
      
        <h3 id="policy.attributes.RemoveKeyAccessServerFromValueResponse">RemoveKeyAccessServerFromValueResponse</h3>
        <p></p>

        
          <table class="field-table">
            <thead>
              <tr><td>Field</td><td>Type</td><td>Label</td><td>Description</td></tr>
            </thead>
            <tbody>
              
                <tr>
                  <td>value_key_access_server</td>
                  <td><a href="#policy.attributes.ValueKeyAccessServer">ValueKeyAccessServer</a></td>
                  <td></td>
                  <td><p> </p></td>
                </tr>
              
            </tbody>
          </table>

          

        
      
        <h3 id="policy.attributes.UpdateAttributeRequest">UpdateAttributeRequest</h3>
        <p></p>

        
          <table class="field-table">
            <thead>
              <tr><td>Field</td><td>Type</td><td>Label</td><td>Description</td></tr>
            </thead>
            <tbody>
              
                <tr>
                  <td>id</td>
                  <td><a href="#string">string</a></td>
                  <td></td>
                  <td><p>Required </p></td>
                </tr>
              
                <tr>
                  <td>metadata</td>
                  <td><a href="#common.MetadataMutable">common.MetadataMutable</a></td>
                  <td></td>
                  <td><p>Optional </p></td>
                </tr>
              
                <tr>
                  <td>metadata_update_behavior</td>
                  <td><a href="#common.MetadataUpdateEnum">common.MetadataUpdateEnum</a></td>
                  <td></td>
                  <td><p> </p></td>
                </tr>
              
            </tbody>
          </table>

          

        
      
        <h3 id="policy.attributes.UpdateAttributeResponse">UpdateAttributeResponse</h3>
        <p></p>

        
          <table class="field-table">
            <thead>
              <tr><td>Field</td><td>Type</td><td>Label</td><td>Description</td></tr>
            </thead>
            <tbody>
              
                <tr>
                  <td>attribute</td>
                  <td><a href="#policy.Attribute">policy.Attribute</a></td>
                  <td></td>
                  <td><p> </p></td>
                </tr>
              
            </tbody>
          </table>

          

        
      
        <h3 id="policy.attributes.UpdateAttributeValueRequest">UpdateAttributeValueRequest</h3>
        <p></p>

        
          <table class="field-table">
            <thead>
              <tr><td>Field</td><td>Type</td><td>Label</td><td>Description</td></tr>
            </thead>
            <tbody>
              
                <tr>
                  <td>id</td>
                  <td><a href="#string">string</a></td>
                  <td></td>
                  <td><p> </p></td>
                </tr>
              
                <tr>
                  <td>members</td>
                  <td><a href="#string">string</a></td>
                  <td>repeated</td>
                  <td><p>Optional </p></td>
                </tr>
              
                <tr>
                  <td>metadata</td>
                  <td><a href="#common.MetadataMutable">common.MetadataMutable</a></td>
                  <td></td>
                  <td><p>Common metadata </p></td>
                </tr>
              
                <tr>
                  <td>metadata_update_behavior</td>
                  <td><a href="#common.MetadataUpdateEnum">common.MetadataUpdateEnum</a></td>
                  <td></td>
                  <td><p> </p></td>
                </tr>
              
            </tbody>
          </table>

          

        
      
        <h3 id="policy.attributes.UpdateAttributeValueResponse">UpdateAttributeValueResponse</h3>
        <p></p>

        
          <table class="field-table">
            <thead>
              <tr><td>Field</td><td>Type</td><td>Label</td><td>Description</td></tr>
            </thead>
            <tbody>
              
                <tr>
                  <td>value</td>
                  <td><a href="#policy.Value">policy.Value</a></td>
                  <td></td>
                  <td><p> </p></td>
                </tr>
              
            </tbody>
          </table>

          

        
      
        <h3 id="policy.attributes.ValueKeyAccessServer">ValueKeyAccessServer</h3>
        <p></p>

        
          <table class="field-table">
            <thead>
              <tr><td>Field</td><td>Type</td><td>Label</td><td>Description</td></tr>
            </thead>
            <tbody>
              
                <tr>
                  <td>value_id</td>
                  <td><a href="#string">string</a></td>
                  <td></td>
                  <td><p> </p></td>
                </tr>
              
                <tr>
                  <td>key_access_server_id</td>
                  <td><a href="#string">string</a></td>
                  <td></td>
                  <td><p> </p></td>
                </tr>
              
            </tbody>
          </table>

          

        
      

      

      

      
        <h3 id="policy.attributes.AttributesService">AttributesService</h3>
        <p>Attribute Service</p><p>/</p>
        <table class="enum-table">
          <thead>
            <tr><td>Method Name</td><td>Request Type</td><td>Response Type</td><td>Description</td></tr>
          </thead>
          <tbody>
            
              <tr>
                <td>ListAttributes</td>
                <td><a href="#policy.attributes.ListAttributesRequest">ListAttributesRequest</a></td>
                <td><a href="#policy.attributes.ListAttributesResponse">ListAttributesResponse</a></td>
                <td><p>--------------------------------------*
Attribute RPCs
---------------------------------------</p></td>
              </tr>
            
              <tr>
                <td>ListAttributeValues</td>
                <td><a href="#policy.attributes.ListAttributeValuesRequest">ListAttributeValuesRequest</a></td>
                <td><a href="#policy.attributes.ListAttributeValuesResponse">ListAttributeValuesResponse</a></td>
                <td><p></p></td>
              </tr>
            
              <tr>
                <td>GetAttribute</td>
                <td><a href="#policy.attributes.GetAttributeRequest">GetAttributeRequest</a></td>
                <td><a href="#policy.attributes.GetAttributeResponse">GetAttributeResponse</a></td>
                <td><p></p></td>
              </tr>
            
              <tr>
                <td>GetAttributeValuesByFqns</td>
                <td><a href="#policy.attributes.GetAttributeValuesByFqnsRequest">GetAttributeValuesByFqnsRequest</a></td>
                <td><a href="#policy.attributes.GetAttributeValuesByFqnsResponse">GetAttributeValuesByFqnsResponse</a></td>
                <td><p></p></td>
              </tr>
            
              <tr>
                <td>CreateAttribute</td>
                <td><a href="#policy.attributes.CreateAttributeRequest">CreateAttributeRequest</a></td>
                <td><a href="#policy.attributes.CreateAttributeResponse">CreateAttributeResponse</a></td>
                <td><p></p></td>
              </tr>
            
              <tr>
                <td>UpdateAttribute</td>
                <td><a href="#policy.attributes.UpdateAttributeRequest">UpdateAttributeRequest</a></td>
                <td><a href="#policy.attributes.UpdateAttributeResponse">UpdateAttributeResponse</a></td>
                <td><p></p></td>
              </tr>
            
              <tr>
                <td>DeactivateAttribute</td>
                <td><a href="#policy.attributes.DeactivateAttributeRequest">DeactivateAttributeRequest</a></td>
                <td><a href="#policy.attributes.DeactivateAttributeResponse">DeactivateAttributeResponse</a></td>
                <td><p></p></td>
              </tr>
            
              <tr>
                <td>GetAttributeValue</td>
                <td><a href="#policy.attributes.GetAttributeValueRequest">GetAttributeValueRequest</a></td>
                <td><a href="#policy.attributes.GetAttributeValueResponse">GetAttributeValueResponse</a></td>
                <td><p>--------------------------------------*
Value RPCs
---------------------------------------</p></td>
              </tr>
            
              <tr>
                <td>CreateAttributeValue</td>
                <td><a href="#policy.attributes.CreateAttributeValueRequest">CreateAttributeValueRequest</a></td>
                <td><a href="#policy.attributes.CreateAttributeValueResponse">CreateAttributeValueResponse</a></td>
                <td><p></p></td>
              </tr>
            
              <tr>
                <td>UpdateAttributeValue</td>
                <td><a href="#policy.attributes.UpdateAttributeValueRequest">UpdateAttributeValueRequest</a></td>
                <td><a href="#policy.attributes.UpdateAttributeValueResponse">UpdateAttributeValueResponse</a></td>
                <td><p></p></td>
              </tr>
            
              <tr>
                <td>DeactivateAttributeValue</td>
                <td><a href="#policy.attributes.DeactivateAttributeValueRequest">DeactivateAttributeValueRequest</a></td>
                <td><a href="#policy.attributes.DeactivateAttributeValueResponse">DeactivateAttributeValueResponse</a></td>
                <td><p></p></td>
              </tr>
            
              <tr>
                <td>AssignKeyAccessServerToAttribute</td>
                <td><a href="#policy.attributes.AssignKeyAccessServerToAttributeRequest">AssignKeyAccessServerToAttributeRequest</a></td>
                <td><a href="#policy.attributes.AssignKeyAccessServerToAttributeResponse">AssignKeyAccessServerToAttributeResponse</a></td>
                <td><p>--------------------------------------*
Attribute &lt;&gt; Key Access Server RPCs
---------------------------------------</p></td>
              </tr>
            
              <tr>
                <td>RemoveKeyAccessServerFromAttribute</td>
                <td><a href="#policy.attributes.RemoveKeyAccessServerFromAttributeRequest">RemoveKeyAccessServerFromAttributeRequest</a></td>
                <td><a href="#policy.attributes.RemoveKeyAccessServerFromAttributeResponse">RemoveKeyAccessServerFromAttributeResponse</a></td>
                <td><p></p></td>
              </tr>
            
              <tr>
                <td>AssignKeyAccessServerToValue</td>
                <td><a href="#policy.attributes.AssignKeyAccessServerToValueRequest">AssignKeyAccessServerToValueRequest</a></td>
                <td><a href="#policy.attributes.AssignKeyAccessServerToValueResponse">AssignKeyAccessServerToValueResponse</a></td>
                <td><p></p></td>
              </tr>
            
              <tr>
                <td>RemoveKeyAccessServerFromValue</td>
                <td><a href="#policy.attributes.RemoveKeyAccessServerFromValueRequest">RemoveKeyAccessServerFromValueRequest</a></td>
                <td><a href="#policy.attributes.RemoveKeyAccessServerFromValueResponse">RemoveKeyAccessServerFromValueResponse</a></td>
                <td><p></p></td>
              </tr>
            
          </tbody>
        </table>

        
          
          
          <h4>Methods with HTTP bindings</h4>
          <table>
            <thead>
              <tr>
                <td>Method Name</td>
                <td>Method</td>
                <td>Pattern</td>
                <td>Body</td>
              </tr>
            </thead>
            <tbody>
            
              
              
              <tr>
                <td>GetAttribute</td>
                <td>GET</td>
                <td>/attributes/{id}</td>
                <td></td>
              </tr>
              
            
              
              
              <tr>
                <td>GetAttributeValuesByFqns</td>
                <td>GET</td>
                <td>/attributes/*/fqn</td>
                <td></td>
              </tr>
              
            
              
              
              <tr>
                <td>CreateAttribute</td>
                <td>POST</td>
                <td>/attributes</td>
                <td>*</td>
              </tr>
              
            
              
              
              <tr>
                <td>UpdateAttribute</td>
                <td>PATCH</td>
                <td>/attributes/{id}</td>
                <td>*</td>
              </tr>
              
            
              
              
              <tr>
                <td>DeactivateAttribute</td>
                <td>DELETE</td>
                <td>/attributes/{id}</td>
                <td></td>
              </tr>
              
            
              
              
              <tr>
                <td>GetAttributeValue</td>
                <td>GET</td>
                <td>/attributes/*/values/{id}</td>
                <td></td>
              </tr>
              
            
              
              
              <tr>
                <td>CreateAttributeValue</td>
                <td>POST</td>
                <td>/attributes/{attribute_id}/values</td>
                <td>*</td>
              </tr>
              
            
              
              
              <tr>
                <td>UpdateAttributeValue</td>
                <td>PATCH</td>
                <td>/attributes/*/values/{id}</td>
                <td>*</td>
              </tr>
              
            
              
              
              <tr>
                <td>DeactivateAttributeValue</td>
                <td>DELETE</td>
                <td>/attributes/*/values/{id}</td>
                <td></td>
              </tr>
              
            
              
              
              <tr>
                <td>AssignKeyAccessServerToAttribute</td>
                <td>POST</td>
                <td>/attributes/keyaccessserver/assign</td>
                <td>attribute_key_access_server</td>
              </tr>
              
            
              
              
              <tr>
                <td>RemoveKeyAccessServerFromAttribute</td>
                <td>POST</td>
                <td>/attributes/keyaccessserver/remove</td>
                <td>attribute_key_access_server</td>
              </tr>
              
            
              
              
              <tr>
                <td>AssignKeyAccessServerToValue</td>
                <td>POST</td>
                <td>/attributes/values/keyaccessserver/assign</td>
                <td>value_key_access_server</td>
              </tr>
              
            
              
              
              <tr>
                <td>RemoveKeyAccessServerFromValue</td>
                <td>POST</td>
                <td>/attributes/values/keyaccessserver/remove</td>
                <td>value_key_access_server</td>
              </tr>
              
            
            </tbody>
          </table>
          
        
    
      
      <div class="file-heading">
        <h2 id="policy/namespaces/namespaces.proto">policy/namespaces/namespaces.proto</h2><a href="#title">Top</a>
      </div>
      <p></p>

      
        <h3 id="policy.namespaces.CreateNamespaceRequest">CreateNamespaceRequest</h3>
        <p></p>

        
          <table class="field-table">
            <thead>
              <tr><td>Field</td><td>Type</td><td>Label</td><td>Description</td></tr>
            </thead>
            <tbody>
              
                <tr>
                  <td>name</td>
                  <td><a href="#string">string</a></td>
                  <td></td>
                  <td><p>Required </p></td>
                </tr>
              
                <tr>
                  <td>metadata</td>
                  <td><a href="#common.MetadataMutable">common.MetadataMutable</a></td>
                  <td></td>
                  <td><p>Optional </p></td>
                </tr>
              
            </tbody>
          </table>

          

        
      
        <h3 id="policy.namespaces.CreateNamespaceResponse">CreateNamespaceResponse</h3>
        <p></p>

        
          <table class="field-table">
            <thead>
              <tr><td>Field</td><td>Type</td><td>Label</td><td>Description</td></tr>
            </thead>
            <tbody>
              
                <tr>
                  <td>namespace</td>
                  <td><a href="#policy.Namespace">policy.Namespace</a></td>
                  <td></td>
                  <td><p> </p></td>
                </tr>
              
            </tbody>
          </table>

          

        
      
        <h3 id="policy.namespaces.DeactivateNamespaceRequest">DeactivateNamespaceRequest</h3>
        <p></p>

        
          <table class="field-table">
            <thead>
              <tr><td>Field</td><td>Type</td><td>Label</td><td>Description</td></tr>
            </thead>
            <tbody>
              
                <tr>
                  <td>id</td>
                  <td><a href="#string">string</a></td>
                  <td></td>
                  <td><p> </p></td>
                </tr>
              
            </tbody>
          </table>

          

        
      
        <h3 id="policy.namespaces.DeactivateNamespaceResponse">DeactivateNamespaceResponse</h3>
        <p></p>

        

        
      
        <h3 id="policy.namespaces.GetNamespaceRequest">GetNamespaceRequest</h3>
        <p></p>

        
          <table class="field-table">
            <thead>
              <tr><td>Field</td><td>Type</td><td>Label</td><td>Description</td></tr>
            </thead>
            <tbody>
              
                <tr>
                  <td>id</td>
                  <td><a href="#string">string</a></td>
                  <td></td>
                  <td><p> </p></td>
                </tr>
              
            </tbody>
          </table>

          

        
      
        <h3 id="policy.namespaces.GetNamespaceResponse">GetNamespaceResponse</h3>
        <p></p>

        
          <table class="field-table">
            <thead>
              <tr><td>Field</td><td>Type</td><td>Label</td><td>Description</td></tr>
            </thead>
            <tbody>
              
                <tr>
                  <td>namespace</td>
                  <td><a href="#policy.Namespace">policy.Namespace</a></td>
                  <td></td>
                  <td><p> </p></td>
                </tr>
              
            </tbody>
          </table>

          

        
      
        <h3 id="policy.namespaces.ListNamespacesRequest">ListNamespacesRequest</h3>
        <p></p>

        
          <table class="field-table">
            <thead>
              <tr><td>Field</td><td>Type</td><td>Label</td><td>Description</td></tr>
            </thead>
            <tbody>
              
                <tr>
                  <td>state</td>
                  <td><a href="#common.ActiveStateEnum">common.ActiveStateEnum</a></td>
                  <td></td>
                  <td><p>ACTIVE by default when not specified </p></td>
                </tr>
              
            </tbody>
          </table>

          

        
      
        <h3 id="policy.namespaces.ListNamespacesResponse">ListNamespacesResponse</h3>
        <p></p>

        
          <table class="field-table">
            <thead>
              <tr><td>Field</td><td>Type</td><td>Label</td><td>Description</td></tr>
            </thead>
            <tbody>
              
                <tr>
                  <td>namespaces</td>
                  <td><a href="#policy.Namespace">policy.Namespace</a></td>
                  <td>repeated</td>
                  <td><p> </p></td>
                </tr>
              
            </tbody>
          </table>

          

        
      
        <h3 id="policy.namespaces.UpdateNamespaceRequest">UpdateNamespaceRequest</h3>
        <p></p>

        
          <table class="field-table">
            <thead>
              <tr><td>Field</td><td>Type</td><td>Label</td><td>Description</td></tr>
            </thead>
            <tbody>
              
                <tr>
                  <td>id</td>
                  <td><a href="#string">string</a></td>
                  <td></td>
                  <td><p>Required </p></td>
                </tr>
              
                <tr>
                  <td>metadata</td>
                  <td><a href="#common.MetadataMutable">common.MetadataMutable</a></td>
                  <td></td>
                  <td><p>Optional </p></td>
                </tr>
              
                <tr>
                  <td>metadata_update_behavior</td>
                  <td><a href="#common.MetadataUpdateEnum">common.MetadataUpdateEnum</a></td>
                  <td></td>
                  <td><p> </p></td>
                </tr>
              
            </tbody>
          </table>

          

        
      
        <h3 id="policy.namespaces.UpdateNamespaceResponse">UpdateNamespaceResponse</h3>
        <p></p>

        
          <table class="field-table">
            <thead>
              <tr><td>Field</td><td>Type</td><td>Label</td><td>Description</td></tr>
            </thead>
            <tbody>
              
                <tr>
                  <td>namespace</td>
                  <td><a href="#policy.Namespace">policy.Namespace</a></td>
                  <td></td>
                  <td><p> </p></td>
                </tr>
              
            </tbody>
          </table>

          

        
      

      

      

      
        <h3 id="policy.namespaces.NamespaceService">NamespaceService</h3>
        <p></p>
        <table class="enum-table">
          <thead>
            <tr><td>Method Name</td><td>Request Type</td><td>Response Type</td><td>Description</td></tr>
          </thead>
          <tbody>
            
              <tr>
                <td>GetNamespace</td>
                <td><a href="#policy.namespaces.GetNamespaceRequest">GetNamespaceRequest</a></td>
                <td><a href="#policy.namespaces.GetNamespaceResponse">GetNamespaceResponse</a></td>
                <td><p></p></td>
              </tr>
            
              <tr>
                <td>ListNamespaces</td>
                <td><a href="#policy.namespaces.ListNamespacesRequest">ListNamespacesRequest</a></td>
                <td><a href="#policy.namespaces.ListNamespacesResponse">ListNamespacesResponse</a></td>
                <td><p></p></td>
              </tr>
            
              <tr>
                <td>CreateNamespace</td>
                <td><a href="#policy.namespaces.CreateNamespaceRequest">CreateNamespaceRequest</a></td>
                <td><a href="#policy.namespaces.CreateNamespaceResponse">CreateNamespaceResponse</a></td>
                <td><p></p></td>
              </tr>
            
              <tr>
                <td>UpdateNamespace</td>
                <td><a href="#policy.namespaces.UpdateNamespaceRequest">UpdateNamespaceRequest</a></td>
                <td><a href="#policy.namespaces.UpdateNamespaceResponse">UpdateNamespaceResponse</a></td>
                <td><p></p></td>
              </tr>
            
              <tr>
                <td>DeactivateNamespace</td>
                <td><a href="#policy.namespaces.DeactivateNamespaceRequest">DeactivateNamespaceRequest</a></td>
                <td><a href="#policy.namespaces.DeactivateNamespaceResponse">DeactivateNamespaceResponse</a></td>
                <td><p></p></td>
              </tr>
            
          </tbody>
        </table>

        
          
          
          <h4>Methods with HTTP bindings</h4>
          <table>
            <thead>
              <tr>
                <td>Method Name</td>
                <td>Method</td>
                <td>Pattern</td>
                <td>Body</td>
              </tr>
            </thead>
            <tbody>
            
              
              
              <tr>
                <td>GetNamespace</td>
                <td>GET</td>
                <td>/attributes/namespaces/{id}</td>
                <td></td>
              </tr>
              
            
              
              
              <tr>
                <td>ListNamespaces</td>
                <td>GET</td>
                <td>/attributes/namespaces</td>
                <td></td>
              </tr>
              
            
              
              
              <tr>
                <td>CreateNamespace</td>
                <td>POST</td>
                <td>/attributes/namespaces</td>
                <td>*</td>
              </tr>
              
            
              
              
              <tr>
                <td>UpdateNamespace</td>
                <td>PATCH</td>
                <td>/attributes/namespaces/{id}</td>
                <td>*</td>
              </tr>
              
            
              
              
              <tr>
                <td>DeactivateNamespace</td>
                <td>DELETE</td>
                <td>/attributes/namespaces/{id}</td>
                <td></td>
              </tr>
              
            
            </tbody>
          </table>
          
        
    
      
      <div class="file-heading">
        <h2 id="policy/resourcemapping/resource_mapping.proto">policy/resourcemapping/resource_mapping.proto</h2><a href="#title">Top</a>
      </div>
      <p></p>

      
        <h3 id="policy.resourcemapping.CreateResourceMappingRequest">CreateResourceMappingRequest</h3>
        <p>### Request</p><p>grpcurl -plaintext -d @ localhost:9000 policy.resourcemapping.ResourceMappingService/CreateResourceMapping <<EOM</p><p>{</p><p>"mapping": {</p><p>"name": "Classification",</p><p>"attribute_value_id": "12345678-1234-1234-1234-123456789012",</p><p>"terms": ["CONFIDENTIAL", "CONTROLLED UNCLASSIFIED", "OFFICIAL-SENSITIVE", "CUI", "C"]</p><p>}</p><p>}</p><p>EOM</p><p>### Response</p><p>{</p><p>"mapping": {</p><p>"metadata": {</p><p>"id": "12345678-1234-1234-1234-123456789012",</p><p>"created_at": "2020-01-01T00:00:00Z",</p><p>"updated_at": "2020-01-01T00:00:00Z"</p><p>},</p><p>"name": "Classification",</p><p>"attribute_value_id": "12345678-1234-1234-1234-123456789012",</p><p>"terms": ["CONFIDENTIAL", "CONTROLLED UNCLASSIFIED", "OFFICIAL-SENSITIVE", "CUI", "C"]</p><p>}</p><p>}</p>

        
          <table class="field-table">
            <thead>
              <tr><td>Field</td><td>Type</td><td>Label</td><td>Description</td></tr>
            </thead>
            <tbody>
              
                <tr>
                  <td>attribute_value_id</td>
                  <td><a href="#string">string</a></td>
                  <td></td>
                  <td><p>Required </p></td>
                </tr>
              
                <tr>
                  <td>terms</td>
                  <td><a href="#string">string</a></td>
                  <td>repeated</td>
                  <td><p> </p></td>
                </tr>
              
                <tr>
                  <td>metadata</td>
                  <td><a href="#common.MetadataMutable">common.MetadataMutable</a></td>
                  <td></td>
                  <td><p>Optional </p></td>
                </tr>
              
            </tbody>
          </table>

          

        
      
        <h3 id="policy.resourcemapping.CreateResourceMappingResponse">CreateResourceMappingResponse</h3>
        <p></p>

        
          <table class="field-table">
            <thead>
              <tr><td>Field</td><td>Type</td><td>Label</td><td>Description</td></tr>
            </thead>
            <tbody>
              
                <tr>
                  <td>resource_mapping</td>
                  <td><a href="#policy.ResourceMapping">policy.ResourceMapping</a></td>
                  <td></td>
                  <td><p> </p></td>
                </tr>
              
            </tbody>
          </table>

          

        
      
        <h3 id="policy.resourcemapping.DeleteResourceMappingRequest">DeleteResourceMappingRequest</h3>
        <p></p>

        
          <table class="field-table">
            <thead>
              <tr><td>Field</td><td>Type</td><td>Label</td><td>Description</td></tr>
            </thead>
            <tbody>
              
                <tr>
                  <td>id</td>
                  <td><a href="#string">string</a></td>
                  <td></td>
                  <td><p> </p></td>
                </tr>
              
            </tbody>
          </table>

          

        
      
        <h3 id="policy.resourcemapping.DeleteResourceMappingResponse">DeleteResourceMappingResponse</h3>
        <p></p>

        
          <table class="field-table">
            <thead>
              <tr><td>Field</td><td>Type</td><td>Label</td><td>Description</td></tr>
            </thead>
            <tbody>
              
                <tr>
                  <td>resource_mapping</td>
                  <td><a href="#policy.ResourceMapping">policy.ResourceMapping</a></td>
                  <td></td>
                  <td><p> </p></td>
                </tr>
              
            </tbody>
          </table>

          

        
      
        <h3 id="policy.resourcemapping.GetResourceMappingRequest">GetResourceMappingRequest</h3>
        <p></p>

        
          <table class="field-table">
            <thead>
              <tr><td>Field</td><td>Type</td><td>Label</td><td>Description</td></tr>
            </thead>
            <tbody>
              
                <tr>
                  <td>id</td>
                  <td><a href="#string">string</a></td>
                  <td></td>
                  <td><p> </p></td>
                </tr>
              
            </tbody>
          </table>

          

        
      
        <h3 id="policy.resourcemapping.GetResourceMappingResponse">GetResourceMappingResponse</h3>
        <p></p>

        
          <table class="field-table">
            <thead>
              <tr><td>Field</td><td>Type</td><td>Label</td><td>Description</td></tr>
            </thead>
            <tbody>
              
                <tr>
                  <td>resource_mapping</td>
                  <td><a href="#policy.ResourceMapping">policy.ResourceMapping</a></td>
                  <td></td>
                  <td><p> </p></td>
                </tr>
              
            </tbody>
          </table>

          

        
      
        <h3 id="policy.resourcemapping.ListResourceMappingsRequest">ListResourceMappingsRequest</h3>
        <p></p>

        

        
      
        <h3 id="policy.resourcemapping.ListResourceMappingsResponse">ListResourceMappingsResponse</h3>
        <p></p>

        
          <table class="field-table">
            <thead>
              <tr><td>Field</td><td>Type</td><td>Label</td><td>Description</td></tr>
            </thead>
            <tbody>
              
                <tr>
                  <td>resource_mappings</td>
                  <td><a href="#policy.ResourceMapping">policy.ResourceMapping</a></td>
                  <td>repeated</td>
                  <td><p> </p></td>
                </tr>
              
            </tbody>
          </table>

          

        
      
        <h3 id="policy.resourcemapping.UpdateResourceMappingRequest">UpdateResourceMappingRequest</h3>
        <p></p>

        
          <table class="field-table">
            <thead>
              <tr><td>Field</td><td>Type</td><td>Label</td><td>Description</td></tr>
            </thead>
            <tbody>
              
                <tr>
                  <td>id</td>
                  <td><a href="#string">string</a></td>
                  <td></td>
                  <td><p>Required </p></td>
                </tr>
              
                <tr>
                  <td>attribute_value_id</td>
                  <td><a href="#string">string</a></td>
                  <td></td>
                  <td><p>Optional </p></td>
                </tr>
              
                <tr>
                  <td>terms</td>
                  <td><a href="#string">string</a></td>
                  <td>repeated</td>
                  <td><p> </p></td>
                </tr>
              
                <tr>
                  <td>metadata</td>
                  <td><a href="#common.MetadataMutable">common.MetadataMutable</a></td>
                  <td></td>
                  <td><p>Common Metadata </p></td>
                </tr>
              
                <tr>
                  <td>metadata_update_behavior</td>
                  <td><a href="#common.MetadataUpdateEnum">common.MetadataUpdateEnum</a></td>
                  <td></td>
                  <td><p> </p></td>
                </tr>
              
            </tbody>
          </table>

          

        
      
        <h3 id="policy.resourcemapping.UpdateResourceMappingResponse">UpdateResourceMappingResponse</h3>
        <p></p>

        
          <table class="field-table">
            <thead>
              <tr><td>Field</td><td>Type</td><td>Label</td><td>Description</td></tr>
            </thead>
            <tbody>
              
                <tr>
                  <td>resource_mapping</td>
                  <td><a href="#policy.ResourceMapping">policy.ResourceMapping</a></td>
                  <td></td>
                  <td><p> </p></td>
                </tr>
              
            </tbody>
          </table>

          

        
      

      

      

      
        <h3 id="policy.resourcemapping.ResourceMappingService">ResourceMappingService</h3>
        <p>Resource Mappings</p>
        <table class="enum-table">
          <thead>
            <tr><td>Method Name</td><td>Request Type</td><td>Response Type</td><td>Description</td></tr>
          </thead>
          <tbody>
            
              <tr>
                <td>ListResourceMappings</td>
                <td><a href="#policy.resourcemapping.ListResourceMappingsRequest">ListResourceMappingsRequest</a></td>
                <td><a href="#policy.resourcemapping.ListResourceMappingsResponse">ListResourceMappingsResponse</a></td>
                <td><p>Request Example:
- empty body

Response Example:
{
&#34;resource_mappings&#34;: [
{
&#34;terms&#34;: [
&#34;TOPSECRET&#34;,
&#34;TS&#34;,
],
&#34;id&#34;: &#34;3c649464-95b4-4fe0-a09c-ca4b1fecbb0e&#34;,
&#34;metadata&#34;: {
&#34;labels&#34;: [],
&#34;created_at&#34;: {
&#34;seconds&#34;: &#34;1706103276&#34;,
&#34;nanos&#34;: 510718000
},
&#34;updated_at&#34;: {
&#34;seconds&#34;: &#34;1706107873&#34;,
&#34;nanos&#34;: 399786000
},
&#34;description&#34;: &#34;&#34;
},
&#34;attribute_value&#34;: {
&#34;members&#34;: [],
&#34;id&#34;: &#34;f0d1d4f6-bff9-45fd-8170-607b6b559349&#34;,
&#34;metadata&#34;: null,
&#34;attribute_id&#34;: &#34;&#34;,
&#34;value&#34;: &#34;value1&#34;
}
}
]
}</p></td>
              </tr>
            
              <tr>
                <td>GetResourceMapping</td>
                <td><a href="#policy.resourcemapping.GetResourceMappingRequest">GetResourceMappingRequest</a></td>
                <td><a href="#policy.resourcemapping.GetResourceMappingResponse">GetResourceMappingResponse</a></td>
                <td><p>Request Example:
{
&#34;id&#34;: &#34;3c649464-95b4-4fe0-a09c-ca4b1fecbb0e&#34;
}

Response Example:
{
&#34;resource_mapping&#34;: {
&#34;terms&#34;: [
&#34;TOPSECRET&#34;,
&#34;TS&#34;,
],
&#34;id&#34;: &#34;3c649464-95b4-4fe0-a09c-ca4b1fecbb0e&#34;,
&#34;metadata&#34;: {
&#34;labels&#34;: [],
&#34;created_at&#34;: {
&#34;seconds&#34;: &#34;1706103276&#34;,
&#34;nanos&#34;: 510718000
},
&#34;updated_at&#34;: {
&#34;seconds&#34;: &#34;1706107873&#34;,
&#34;nanos&#34;: 399786000
},
&#34;description&#34;: &#34;&#34;
},
&#34;attribute_value&#34;: {
&#34;members&#34;: [],
&#34;id&#34;: &#34;f0d1d4f6-bff9-45fd-8170-607b6b559349&#34;,
&#34;metadata&#34;: null,
&#34;attribute_id&#34;: &#34;&#34;,
&#34;value&#34;: &#34;value1&#34;
}
}
}</p></td>
              </tr>
            
              <tr>
                <td>CreateResourceMapping</td>
                <td><a href="#policy.resourcemapping.CreateResourceMappingRequest">CreateResourceMappingRequest</a></td>
                <td><a href="#policy.resourcemapping.CreateResourceMappingResponse">CreateResourceMappingResponse</a></td>
                <td><p>Request Example:
{
&#34;resource_mapping&#34;: {
&#34;attribute_value_id&#34;: &#34;f0d1d4f6-bff9-45fd-8170-607b6b559349&#34;,
&#34;terms&#34;: [
&#34;TOPSECRET&#34;,
&#34;TS&#34;,
]
}
}

Response Example:
{
&#34;resource_mapping&#34;: {
&#34;terms&#34;: [
&#34;TOPSECRET&#34;,
&#34;TS&#34;,
],
&#34;id&#34;: &#34;3c649464-95b4-4fe0-a09c-ca4b1fecbb0e&#34;,
&#34;metadata&#34;: {
&#34;labels&#34;: [],
&#34;created_at&#34;: {
&#34;seconds&#34;: &#34;1706103276&#34;,
&#34;nanos&#34;: 510718000
},
&#34;updated_at&#34;: {
&#34;seconds&#34;: &#34;1706107873&#34;,
&#34;nanos&#34;: 399786000
},
&#34;description&#34;: &#34;&#34;
},
&#34;attribute_value&#34;: {
&#34;members&#34;: [],
&#34;id&#34;: &#34;f0d1d4f6-bff9-45fd-8170-607b6b559349&#34;,
&#34;metadata&#34;: null,
&#34;attribute_id&#34;: &#34;&#34;,
&#34;value&#34;: &#34;value1&#34;
}
}
}</p></td>
              </tr>
            
              <tr>
                <td>UpdateResourceMapping</td>
                <td><a href="#policy.resourcemapping.UpdateResourceMappingRequest">UpdateResourceMappingRequest</a></td>
                <td><a href="#policy.resourcemapping.UpdateResourceMappingResponse">UpdateResourceMappingResponse</a></td>
                <td><p>Request Example:
{
&#34;id&#34;: &#34;3c649464-95b4-4fe0-a09c-ca4b1fecbb0e&#34;,
&#34;resource_mapping&#34;: {
&#34;attribute_value_id&#34;: &#34;f0d1d4f6-bff9-45fd-8170-607b6b559349&#34;,
&#34;terms&#34;: [
&#34;TOPSECRET&#34;,
&#34;TS&#34;,
&#34;NEWTERM&#34;
]
}
}

Response Example:
{
&#34;resource_mapping&#34;: {
&#34;terms&#34;: [
&#34;TOPSECRET&#34;,
&#34;TS&#34;,
],
&#34;id&#34;: &#34;3c649464-95b4-4fe0-a09c-ca4b1fecbb0e&#34;,
&#34;metadata&#34;: {
&#34;labels&#34;: [],
&#34;created_at&#34;: {
&#34;seconds&#34;: &#34;1706103276&#34;,
&#34;nanos&#34;: 510718000
},
&#34;updated_at&#34;: {
&#34;seconds&#34;: &#34;1706107873&#34;,
&#34;nanos&#34;: 399786000
},
&#34;description&#34;: &#34;&#34;
},
&#34;attribute_value&#34;: {
&#34;members&#34;: [],
&#34;id&#34;: &#34;f0d1d4f6-bff9-45fd-8170-607b6b559349&#34;,
&#34;metadata&#34;: null,
&#34;attribute_id&#34;: &#34;&#34;,
&#34;value&#34;: &#34;value1&#34;
}
}
}</p></td>
              </tr>
            
              <tr>
                <td>DeleteResourceMapping</td>
                <td><a href="#policy.resourcemapping.DeleteResourceMappingRequest">DeleteResourceMappingRequest</a></td>
                <td><a href="#policy.resourcemapping.DeleteResourceMappingResponse">DeleteResourceMappingResponse</a></td>
                <td><p>Request Example:
{
&#34;id&#34;: &#34;3c649464-95b4-4fe0-a09c-ca4b1fecbb0e&#34;
}

Response Example:
{
&#34;resource_mapping&#34;: {
&#34;terms&#34;: [
&#34;TOPSECRET&#34;,
&#34;TS&#34;,
],
&#34;id&#34;: &#34;3c649464-95b4-4fe0-a09c-ca4b1fecbb0e&#34;,
&#34;metadata&#34;: {
&#34;labels&#34;: [],
&#34;created_at&#34;: {
&#34;seconds&#34;: &#34;1706103276&#34;,
&#34;nanos&#34;: 510718000
},
&#34;updated_at&#34;: {
&#34;seconds&#34;: &#34;1706107873&#34;,
&#34;nanos&#34;: 399786000
},
&#34;description&#34;: &#34;&#34;
},
&#34;attribute_value&#34;: {
&#34;members&#34;: [],
&#34;id&#34;: &#34;f0d1d4f6-bff9-45fd-8170-607b6b559349&#34;,
&#34;metadata&#34;: null,
&#34;attribute_id&#34;: &#34;&#34;,
&#34;value&#34;: &#34;value1&#34;
}
}
}</p></td>
              </tr>
            
          </tbody>
        </table>

        
          
          
          <h4>Methods with HTTP bindings</h4>
          <table>
            <thead>
              <tr>
                <td>Method Name</td>
                <td>Method</td>
                <td>Pattern</td>
                <td>Body</td>
              </tr>
            </thead>
            <tbody>
            
              
              
              <tr>
                <td>ListResourceMappings</td>
                <td>GET</td>
                <td>/resource-mappings</td>
                <td></td>
              </tr>
              
            
              
              
              <tr>
                <td>GetResourceMapping</td>
                <td>GET</td>
                <td>/resource-mappings/{id}</td>
                <td></td>
              </tr>
              
            
              
              
              <tr>
                <td>CreateResourceMapping</td>
                <td>POST</td>
                <td>/resource-mappings</td>
                <td>*</td>
              </tr>
              
            
              
              
              <tr>
                <td>UpdateResourceMapping</td>
                <td>POST</td>
                <td>/resource-mappings/{id}</td>
                <td>*</td>
              </tr>
              
            
              
              
              <tr>
                <td>DeleteResourceMapping</td>
                <td>DELETE</td>
                <td>/resource-mappings/{id}</td>
                <td></td>
              </tr>
              
            
            </tbody>
          </table>
          
        
    
      
      <div class="file-heading">
        <h2 id="policy/subjectmapping/subject_mapping.proto">policy/subjectmapping/subject_mapping.proto</h2><a href="#title">Top</a>
      </div>
      <p></p>

      
        <h3 id="policy.subjectmapping.CreateSubjectConditionSetRequest">CreateSubjectConditionSetRequest</h3>
        <p></p>

        
          <table class="field-table">
            <thead>
              <tr><td>Field</td><td>Type</td><td>Label</td><td>Description</td></tr>
            </thead>
            <tbody>
              
                <tr>
                  <td>subject_condition_set</td>
                  <td><a href="#policy.subjectmapping.SubjectConditionSetCreate">SubjectConditionSetCreate</a></td>
                  <td></td>
                  <td><p> </p></td>
                </tr>
              
            </tbody>
          </table>

          

        
      
        <h3 id="policy.subjectmapping.CreateSubjectConditionSetResponse">CreateSubjectConditionSetResponse</h3>
        <p></p>

        
          <table class="field-table">
            <thead>
              <tr><td>Field</td><td>Type</td><td>Label</td><td>Description</td></tr>
            </thead>
            <tbody>
              
                <tr>
                  <td>subject_condition_set</td>
                  <td><a href="#policy.SubjectConditionSet">policy.SubjectConditionSet</a></td>
                  <td></td>
                  <td><p> </p></td>
                </tr>
              
            </tbody>
          </table>

          

        
      
        <h3 id="policy.subjectmapping.CreateSubjectMappingRequest">CreateSubjectMappingRequest</h3>
        <p></p>

        
          <table class="field-table">
            <thead>
              <tr><td>Field</td><td>Type</td><td>Label</td><td>Description</td></tr>
            </thead>
            <tbody>
              
                <tr>
                  <td>attribute_value_id</td>
                  <td><a href="#string">string</a></td>
                  <td></td>
                  <td><p>Required
Attribute Value to be mapped to </p></td>
                </tr>
              
                <tr>
                  <td>actions</td>
                  <td><a href="#policy.Action">policy.Action</a></td>
                  <td>repeated</td>
                  <td><p>The actions permitted by subjects in this mapping </p></td>
                </tr>
              
                <tr>
                  <td>existing_subject_condition_set_id</td>
                  <td><a href="#string">string</a></td>
                  <td></td>
                  <td><p>Either of the following:
Reuse existing SubjectConditionSet (NOTE: prioritized over new_subject_condition_set) </p></td>
                </tr>
              
                <tr>
                  <td>new_subject_condition_set</td>
                  <td><a href="#policy.subjectmapping.SubjectConditionSetCreate">SubjectConditionSetCreate</a></td>
                  <td></td>
                  <td><p>Create new SubjectConditionSet (NOTE: ignored if existing_subject_condition_set_id is provided) </p></td>
                </tr>
              
                <tr>
                  <td>metadata</td>
                  <td><a href="#common.MetadataMutable">common.MetadataMutable</a></td>
                  <td></td>
                  <td><p>Optional </p></td>
                </tr>
              
            </tbody>
          </table>

          

        
      
        <h3 id="policy.subjectmapping.CreateSubjectMappingResponse">CreateSubjectMappingResponse</h3>
        <p></p>

        
          <table class="field-table">
            <thead>
              <tr><td>Field</td><td>Type</td><td>Label</td><td>Description</td></tr>
            </thead>
            <tbody>
              
                <tr>
                  <td>subject_mapping</td>
                  <td><a href="#policy.SubjectMapping">policy.SubjectMapping</a></td>
                  <td></td>
                  <td><p> </p></td>
                </tr>
              
            </tbody>
          </table>

          

        
      
        <h3 id="policy.subjectmapping.DeleteSubjectConditionSetRequest">DeleteSubjectConditionSetRequest</h3>
        <p></p>

        
          <table class="field-table">
            <thead>
              <tr><td>Field</td><td>Type</td><td>Label</td><td>Description</td></tr>
            </thead>
            <tbody>
              
                <tr>
                  <td>id</td>
                  <td><a href="#string">string</a></td>
                  <td></td>
                  <td><p> </p></td>
                </tr>
              
            </tbody>
          </table>

          

        
      
        <h3 id="policy.subjectmapping.DeleteSubjectConditionSetResponse">DeleteSubjectConditionSetResponse</h3>
        <p></p>

        
          <table class="field-table">
            <thead>
              <tr><td>Field</td><td>Type</td><td>Label</td><td>Description</td></tr>
            </thead>
            <tbody>
              
                <tr>
                  <td>subject_condition_set</td>
                  <td><a href="#policy.SubjectConditionSet">policy.SubjectConditionSet</a></td>
                  <td></td>
                  <td><p>Only ID of deleted Subject Condition Set provided </p></td>
                </tr>
              
            </tbody>
          </table>

          

        
      
        <h3 id="policy.subjectmapping.DeleteSubjectMappingRequest">DeleteSubjectMappingRequest</h3>
        <p></p>

        
          <table class="field-table">
            <thead>
              <tr><td>Field</td><td>Type</td><td>Label</td><td>Description</td></tr>
            </thead>
            <tbody>
              
                <tr>
                  <td>id</td>
                  <td><a href="#string">string</a></td>
                  <td></td>
                  <td><p> </p></td>
                </tr>
              
            </tbody>
          </table>

          

        
      
        <h3 id="policy.subjectmapping.DeleteSubjectMappingResponse">DeleteSubjectMappingResponse</h3>
        <p></p>

        
          <table class="field-table">
            <thead>
              <tr><td>Field</td><td>Type</td><td>Label</td><td>Description</td></tr>
            </thead>
            <tbody>
              
                <tr>
                  <td>subject_mapping</td>
                  <td><a href="#policy.SubjectMapping">policy.SubjectMapping</a></td>
                  <td></td>
                  <td><p>Only ID of the updated Subject Mapping provided </p></td>
                </tr>
              
            </tbody>
          </table>

          

        
      
        <h3 id="policy.subjectmapping.GetSubjectConditionSetRequest">GetSubjectConditionSetRequest</h3>
        <p></p>

        
          <table class="field-table">
            <thead>
              <tr><td>Field</td><td>Type</td><td>Label</td><td>Description</td></tr>
            </thead>
            <tbody>
              
                <tr>
                  <td>id</td>
                  <td><a href="#string">string</a></td>
                  <td></td>
                  <td><p> </p></td>
                </tr>
              
            </tbody>
          </table>

          

        
      
        <h3 id="policy.subjectmapping.GetSubjectConditionSetResponse">GetSubjectConditionSetResponse</h3>
        <p></p>

        
          <table class="field-table">
            <thead>
              <tr><td>Field</td><td>Type</td><td>Label</td><td>Description</td></tr>
            </thead>
            <tbody>
              
                <tr>
                  <td>subject_condition_set</td>
                  <td><a href="#policy.SubjectConditionSet">policy.SubjectConditionSet</a></td>
                  <td></td>
                  <td><p> </p></td>
                </tr>
              
                <tr>
                  <td>associated_subject_mappings</td>
                  <td><a href="#policy.SubjectMapping">policy.SubjectMapping</a></td>
                  <td>repeated</td>
                  <td><p>contextualized Subject Mappings associated with this SubjectConditionSet </p></td>
                </tr>
              
            </tbody>
          </table>

          

        
      
        <h3 id="policy.subjectmapping.GetSubjectMappingRequest">GetSubjectMappingRequest</h3>
        <p></p>

        
          <table class="field-table">
            <thead>
              <tr><td>Field</td><td>Type</td><td>Label</td><td>Description</td></tr>
            </thead>
            <tbody>
              
                <tr>
                  <td>id</td>
                  <td><a href="#string">string</a></td>
                  <td></td>
                  <td><p> </p></td>
                </tr>
              
            </tbody>
          </table>

          

        
      
        <h3 id="policy.subjectmapping.GetSubjectMappingResponse">GetSubjectMappingResponse</h3>
        <p></p>

        
          <table class="field-table">
            <thead>
              <tr><td>Field</td><td>Type</td><td>Label</td><td>Description</td></tr>
            </thead>
            <tbody>
              
                <tr>
                  <td>subject_mapping</td>
                  <td><a href="#policy.SubjectMapping">policy.SubjectMapping</a></td>
                  <td></td>
                  <td><p> </p></td>
                </tr>
              
            </tbody>
          </table>

          

        
      
        <h3 id="policy.subjectmapping.ListSubjectConditionSetsRequest">ListSubjectConditionSetsRequest</h3>
        <p></p>

        

        
      
        <h3 id="policy.subjectmapping.ListSubjectConditionSetsResponse">ListSubjectConditionSetsResponse</h3>
        <p></p>

        
          <table class="field-table">
            <thead>
              <tr><td>Field</td><td>Type</td><td>Label</td><td>Description</td></tr>
            </thead>
            <tbody>
              
                <tr>
                  <td>subject_condition_sets</td>
                  <td><a href="#policy.SubjectConditionSet">policy.SubjectConditionSet</a></td>
                  <td>repeated</td>
                  <td><p> </p></td>
                </tr>
              
            </tbody>
          </table>

          

        
      
        <h3 id="policy.subjectmapping.ListSubjectMappingsRequest">ListSubjectMappingsRequest</h3>
        <p></p>

        

        
      
        <h3 id="policy.subjectmapping.ListSubjectMappingsResponse">ListSubjectMappingsResponse</h3>
        <p></p>

        
          <table class="field-table">
            <thead>
              <tr><td>Field</td><td>Type</td><td>Label</td><td>Description</td></tr>
            </thead>
            <tbody>
              
                <tr>
                  <td>subject_mappings</td>
                  <td><a href="#policy.SubjectMapping">policy.SubjectMapping</a></td>
                  <td>repeated</td>
                  <td><p> </p></td>
                </tr>
              
            </tbody>
          </table>

          

        
      
        <h3 id="policy.subjectmapping.MatchSubjectMappingsRequest">MatchSubjectMappingsRequest</h3>
        <p>MatchSubjectMappingsRequest liberally returns a list of SubjectMappings based on the provided SubjectProperties. The SubjectMappings are returned</p><p>if there is any single condition found among the structures that matches for one of the provided properties:</p><p>1. The external field, external value, and an IN operator</p><p>2. The external field, _no_ external value, and a NOT_IN operator</p><p>Without this filtering, if a field was something like 'emailAddress' or 'username', every Subject is probably going to relate to that mapping</p><p>in some way or another, potentially matching every single attribute in the DB if a policy admin has relied heavily on that field. There is no</p><p>logic applied beyond a single condition within the query to avoid business logic interpreting the supplied conditions beyond the bare minimum</p><p>initial filter.</p><p>NOTE: if you have any issues, debug logs are available within the service to help identify why a mapping was or was not returned.</p>

        
          <table class="field-table">
            <thead>
              <tr><td>Field</td><td>Type</td><td>Label</td><td>Description</td></tr>
            </thead>
            <tbody>
              
                <tr>
                  <td>subject_properties</td>
                  <td><a href="#policy.SubjectProperty">policy.SubjectProperty</a></td>
                  <td>repeated</td>
                  <td><p> </p></td>
                </tr>
              
            </tbody>
          </table>

          

        
      
        <h3 id="policy.subjectmapping.MatchSubjectMappingsResponse">MatchSubjectMappingsResponse</h3>
        <p></p>

        
          <table class="field-table">
            <thead>
              <tr><td>Field</td><td>Type</td><td>Label</td><td>Description</td></tr>
            </thead>
            <tbody>
              
                <tr>
                  <td>subject_mappings</td>
                  <td><a href="#policy.SubjectMapping">policy.SubjectMapping</a></td>
                  <td>repeated</td>
                  <td><p> </p></td>
                </tr>
              
            </tbody>
          </table>

          

        
      
        <h3 id="policy.subjectmapping.SubjectConditionSetCreate">SubjectConditionSetCreate</h3>
        <p></p>

        
          <table class="field-table">
            <thead>
              <tr><td>Field</td><td>Type</td><td>Label</td><td>Description</td></tr>
            </thead>
            <tbody>
              
                <tr>
                  <td>subject_sets</td>
                  <td><a href="#policy.SubjectSet">policy.SubjectSet</a></td>
                  <td>repeated</td>
                  <td><p>Required </p></td>
                </tr>
              
                <tr>
                  <td>metadata</td>
                  <td><a href="#common.MetadataMutable">common.MetadataMutable</a></td>
                  <td></td>
                  <td><p>Optional
Common metadata </p></td>
                </tr>
              
            </tbody>
          </table>

          

        
      
        <h3 id="policy.subjectmapping.UpdateSubjectConditionSetRequest">UpdateSubjectConditionSetRequest</h3>
        <p></p>

        
          <table class="field-table">
            <thead>
              <tr><td>Field</td><td>Type</td><td>Label</td><td>Description</td></tr>
            </thead>
            <tbody>
              
                <tr>
                  <td>id</td>
                  <td><a href="#string">string</a></td>
                  <td></td>
                  <td><p>Required </p></td>
                </tr>
              
                <tr>
                  <td>subject_sets</td>
                  <td><a href="#policy.SubjectSet">policy.SubjectSet</a></td>
                  <td>repeated</td>
                  <td><p>Optional
If provided, replaces entire existing structure of Subject Sets, Condition Groups, &amp; Conditions </p></td>
                </tr>
              
                <tr>
                  <td>metadata</td>
                  <td><a href="#common.MetadataMutable">common.MetadataMutable</a></td>
                  <td></td>
                  <td><p>Common metadata </p></td>
                </tr>
              
                <tr>
                  <td>metadata_update_behavior</td>
                  <td><a href="#common.MetadataUpdateEnum">common.MetadataUpdateEnum</a></td>
                  <td></td>
                  <td><p> </p></td>
                </tr>
              
            </tbody>
          </table>

          

        
      
        <h3 id="policy.subjectmapping.UpdateSubjectConditionSetResponse">UpdateSubjectConditionSetResponse</h3>
        <p></p>

        
          <table class="field-table">
            <thead>
              <tr><td>Field</td><td>Type</td><td>Label</td><td>Description</td></tr>
            </thead>
            <tbody>
              
                <tr>
                  <td>subject_condition_set</td>
                  <td><a href="#policy.SubjectConditionSet">policy.SubjectConditionSet</a></td>
                  <td></td>
                  <td><p>Only ID of updated Subject Condition Set provided </p></td>
                </tr>
              
            </tbody>
          </table>

          

        
      
        <h3 id="policy.subjectmapping.UpdateSubjectMappingRequest">UpdateSubjectMappingRequest</h3>
        <p></p>

        
          <table class="field-table">
            <thead>
              <tr><td>Field</td><td>Type</td><td>Label</td><td>Description</td></tr>
            </thead>
            <tbody>
              
                <tr>
                  <td>id</td>
                  <td><a href="#string">string</a></td>
                  <td></td>
                  <td><p>Required </p></td>
                </tr>
              
                <tr>
                  <td>subject_condition_set_id</td>
                  <td><a href="#string">string</a></td>
                  <td></td>
                  <td><p>Optional
Replaces the existing SubjectConditionSet id with a new one </p></td>
                </tr>
              
                <tr>
                  <td>actions</td>
                  <td><a href="#policy.Action">policy.Action</a></td>
                  <td>repeated</td>
                  <td><p>Replaces entire list of actions permitted by subjects </p></td>
                </tr>
              
                <tr>
                  <td>metadata</td>
                  <td><a href="#common.MetadataMutable">common.MetadataMutable</a></td>
                  <td></td>
                  <td><p>Common metadata </p></td>
                </tr>
              
                <tr>
                  <td>metadata_update_behavior</td>
                  <td><a href="#common.MetadataUpdateEnum">common.MetadataUpdateEnum</a></td>
                  <td></td>
                  <td><p> </p></td>
                </tr>
              
            </tbody>
          </table>

          

        
      
        <h3 id="policy.subjectmapping.UpdateSubjectMappingResponse">UpdateSubjectMappingResponse</h3>
        <p></p>

        
          <table class="field-table">
            <thead>
              <tr><td>Field</td><td>Type</td><td>Label</td><td>Description</td></tr>
            </thead>
            <tbody>
              
                <tr>
                  <td>subject_mapping</td>
                  <td><a href="#policy.SubjectMapping">policy.SubjectMapping</a></td>
                  <td></td>
                  <td><p>Only ID of the updated Subject Mapping provided </p></td>
                </tr>
              
            </tbody>
          </table>

          

        
      

      

      

      
        <h3 id="policy.subjectmapping.SubjectMappingService">SubjectMappingService</h3>
        <p></p>
        <table class="enum-table">
          <thead>
            <tr><td>Method Name</td><td>Request Type</td><td>Response Type</td><td>Description</td></tr>
          </thead>
          <tbody>
            
              <tr>
                <td>MatchSubjectMappings</td>
                <td><a href="#policy.subjectmapping.MatchSubjectMappingsRequest">MatchSubjectMappingsRequest</a></td>
                <td><a href="#policy.subjectmapping.MatchSubjectMappingsResponse">MatchSubjectMappingsResponse</a></td>
                <td><p>Find matching Subject Mappings for a given Subject</p></td>
              </tr>
            
              <tr>
                <td>ListSubjectMappings</td>
                <td><a href="#policy.subjectmapping.ListSubjectMappingsRequest">ListSubjectMappingsRequest</a></td>
                <td><a href="#policy.subjectmapping.ListSubjectMappingsResponse">ListSubjectMappingsResponse</a></td>
                <td><p></p></td>
              </tr>
            
              <tr>
                <td>GetSubjectMapping</td>
                <td><a href="#policy.subjectmapping.GetSubjectMappingRequest">GetSubjectMappingRequest</a></td>
                <td><a href="#policy.subjectmapping.GetSubjectMappingResponse">GetSubjectMappingResponse</a></td>
                <td><p></p></td>
              </tr>
            
              <tr>
                <td>CreateSubjectMapping</td>
                <td><a href="#policy.subjectmapping.CreateSubjectMappingRequest">CreateSubjectMappingRequest</a></td>
                <td><a href="#policy.subjectmapping.CreateSubjectMappingResponse">CreateSubjectMappingResponse</a></td>
                <td><p></p></td>
              </tr>
            
              <tr>
                <td>UpdateSubjectMapping</td>
                <td><a href="#policy.subjectmapping.UpdateSubjectMappingRequest">UpdateSubjectMappingRequest</a></td>
                <td><a href="#policy.subjectmapping.UpdateSubjectMappingResponse">UpdateSubjectMappingResponse</a></td>
                <td><p></p></td>
              </tr>
            
              <tr>
                <td>DeleteSubjectMapping</td>
                <td><a href="#policy.subjectmapping.DeleteSubjectMappingRequest">DeleteSubjectMappingRequest</a></td>
                <td><a href="#policy.subjectmapping.DeleteSubjectMappingResponse">DeleteSubjectMappingResponse</a></td>
                <td><p></p></td>
              </tr>
            
              <tr>
                <td>ListSubjectConditionSets</td>
                <td><a href="#policy.subjectmapping.ListSubjectConditionSetsRequest">ListSubjectConditionSetsRequest</a></td>
                <td><a href="#policy.subjectmapping.ListSubjectConditionSetsResponse">ListSubjectConditionSetsResponse</a></td>
                <td><p></p></td>
              </tr>
            
              <tr>
                <td>GetSubjectConditionSet</td>
                <td><a href="#policy.subjectmapping.GetSubjectConditionSetRequest">GetSubjectConditionSetRequest</a></td>
                <td><a href="#policy.subjectmapping.GetSubjectConditionSetResponse">GetSubjectConditionSetResponse</a></td>
                <td><p></p></td>
              </tr>
            
              <tr>
                <td>CreateSubjectConditionSet</td>
                <td><a href="#policy.subjectmapping.CreateSubjectConditionSetRequest">CreateSubjectConditionSetRequest</a></td>
                <td><a href="#policy.subjectmapping.CreateSubjectConditionSetResponse">CreateSubjectConditionSetResponse</a></td>
                <td><p></p></td>
              </tr>
            
              <tr>
                <td>UpdateSubjectConditionSet</td>
                <td><a href="#policy.subjectmapping.UpdateSubjectConditionSetRequest">UpdateSubjectConditionSetRequest</a></td>
                <td><a href="#policy.subjectmapping.UpdateSubjectConditionSetResponse">UpdateSubjectConditionSetResponse</a></td>
                <td><p></p></td>
              </tr>
            
              <tr>
                <td>DeleteSubjectConditionSet</td>
                <td><a href="#policy.subjectmapping.DeleteSubjectConditionSetRequest">DeleteSubjectConditionSetRequest</a></td>
                <td><a href="#policy.subjectmapping.DeleteSubjectConditionSetResponse">DeleteSubjectConditionSetResponse</a></td>
                <td><p></p></td>
              </tr>
            
          </tbody>
        </table>

        
          
          
          <h4>Methods with HTTP bindings</h4>
          <table>
            <thead>
              <tr>
                <td>Method Name</td>
                <td>Method</td>
                <td>Pattern</td>
                <td>Body</td>
              </tr>
            </thead>
            <tbody>
            
              
              
              <tr>
                <td>MatchSubjectMappings</td>
                <td>POST</td>
                <td>/subject-mappings/match</td>
                <td>subject_properties</td>
              </tr>
              
            
              
              
              <tr>
                <td>ListSubjectMappings</td>
                <td>GET</td>
                <td>/subject-mappings</td>
                <td></td>
              </tr>
              
            
              
              
              <tr>
                <td>GetSubjectMapping</td>
                <td>GET</td>
                <td>/subject-mappings/{id}</td>
                <td></td>
              </tr>
              
            
              
              
              <tr>
                <td>CreateSubjectMapping</td>
                <td>POST</td>
                <td>/subject-mappings</td>
                <td>*</td>
              </tr>
              
            
              
              
              <tr>
                <td>UpdateSubjectMapping</td>
                <td>PATCH</td>
                <td>/subject-mappings/{id}</td>
                <td>*</td>
              </tr>
              
            
              
              
              <tr>
                <td>DeleteSubjectMapping</td>
                <td>DELETE</td>
                <td>/subject-mappings/{id}</td>
                <td></td>
              </tr>
              
            
              
              
              <tr>
                <td>ListSubjectConditionSets</td>
                <td>GET</td>
                <td>/subject-condition-sets</td>
                <td></td>
              </tr>
              
            
              
              
              <tr>
                <td>GetSubjectConditionSet</td>
                <td>GET</td>
                <td>/subject-condition-sets/{id}</td>
                <td></td>
              </tr>
              
            
              
              
              <tr>
                <td>CreateSubjectConditionSet</td>
                <td>POST</td>
                <td>/subject-condition-sets</td>
                <td>*</td>
              </tr>
              
            
              
              
              <tr>
                <td>UpdateSubjectConditionSet</td>
                <td>PATCH</td>
                <td>/subject-condition-sets/{id}</td>
                <td>*</td>
              </tr>
              
            
              
              
              <tr>
                <td>DeleteSubjectConditionSet</td>
                <td>DELETE</td>
                <td>/subject-condition-sets/{id}</td>
                <td></td>
              </tr>
              
            
            </tbody>
          </table>
          
        
    
      
      <div class="file-heading">
        <h2 id="wellknownconfiguration/wellknown_configuration.proto">wellknownconfiguration/wellknown_configuration.proto</h2><a href="#title">Top</a>
      </div>
      <p></p>

      
        <h3 id="wellknownconfiguration.GetWellKnownConfigurationRequest">GetWellKnownConfigurationRequest</h3>
        <p></p>

        

        
      
        <h3 id="wellknownconfiguration.GetWellKnownConfigurationResponse">GetWellKnownConfigurationResponse</h3>
        <p></p>

        
          <table class="field-table">
            <thead>
              <tr><td>Field</td><td>Type</td><td>Label</td><td>Description</td></tr>
            </thead>
            <tbody>
              
                <tr>
                  <td>configuration</td>
                  <td><a href="#google.protobuf.Struct">google.protobuf.Struct</a></td>
                  <td></td>
                  <td><p> </p></td>
                </tr>
              
            </tbody>
          </table>

          

        
      
        <h3 id="wellknownconfiguration.WellKnownConfig">WellKnownConfig</h3>
        <p></p>

        
          <table class="field-table">
            <thead>
              <tr><td>Field</td><td>Type</td><td>Label</td><td>Description</td></tr>
            </thead>
            <tbody>
              
                <tr>
                  <td>configuration</td>
                  <td><a href="#wellknownconfiguration.WellKnownConfig.ConfigurationEntry">WellKnownConfig.ConfigurationEntry</a></td>
                  <td>repeated</td>
                  <td><p> </p></td>
                </tr>
              
            </tbody>
          </table>

          

        
      
        <h3 id="wellknownconfiguration.WellKnownConfig.ConfigurationEntry">WellKnownConfig.ConfigurationEntry</h3>
        <p></p>

        
          <table class="field-table">
            <thead>
              <tr><td>Field</td><td>Type</td><td>Label</td><td>Description</td></tr>
            </thead>
            <tbody>
              
                <tr>
                  <td>key</td>
                  <td><a href="#string">string</a></td>
                  <td></td>
                  <td><p> </p></td>
                </tr>
              
                <tr>
                  <td>value</td>
                  <td><a href="#google.protobuf.Struct">google.protobuf.Struct</a></td>
                  <td></td>
                  <td><p> </p></td>
                </tr>
              
            </tbody>
          </table>

          

        
      

      

      

      
        <h3 id="wellknownconfiguration.WellKnownService">WellKnownService</h3>
        <p></p>
        <table class="enum-table">
          <thead>
            <tr><td>Method Name</td><td>Request Type</td><td>Response Type</td><td>Description</td></tr>
          </thead>
          <tbody>
            
              <tr>
                <td>GetWellKnownConfiguration</td>
                <td><a href="#wellknownconfiguration.GetWellKnownConfigurationRequest">GetWellKnownConfigurationRequest</a></td>
                <td><a href="#wellknownconfiguration.GetWellKnownConfigurationResponse">GetWellKnownConfigurationResponse</a></td>
                <td><p></p></td>
              </tr>
            
          </tbody>
        </table>

        
          
          
          <h4>Methods with HTTP bindings</h4>
          <table>
            <thead>
              <tr>
                <td>Method Name</td>
                <td>Method</td>
                <td>Pattern</td>
                <td>Body</td>
              </tr>
            </thead>
            <tbody>
            
              
              
              <tr>
                <td>GetWellKnownConfiguration</td>
                <td>GET</td>
                <td>/.well-known/opentdf-configuration</td>
                <td></td>
              </tr>
              
            
            </tbody>
          </table>
          
        
    

    <h2 id="scalar-value-types">Scalar Value Types</h2>
    <table class="scalar-value-types-table">
      <thead>
        <tr><td>.proto Type</td><td>Notes</td><td>C++</td><td>Java</td><td>Python</td><td>Go</td><td>C#</td><td>PHP</td><td>Ruby</td></tr>
      </thead>
      <tbody>
        
          <tr id="double">
            <td>double</td>
            <td></td>
            <td>double</td>
            <td>double</td>
            <td>float</td>
            <td>float64</td>
            <td>double</td>
            <td>float</td>
            <td>Float</td>
          </tr>
        
          <tr id="float">
            <td>float</td>
            <td></td>
            <td>float</td>
            <td>float</td>
            <td>float</td>
            <td>float32</td>
            <td>float</td>
            <td>float</td>
            <td>Float</td>
          </tr>
        
          <tr id="int32">
            <td>int32</td>
            <td>Uses variable-length encoding. Inefficient for encoding negative numbers – if your field is likely to have negative values, use sint32 instead.</td>
            <td>int32</td>
            <td>int</td>
            <td>int</td>
            <td>int32</td>
            <td>int</td>
            <td>integer</td>
            <td>Bignum or Fixnum (as required)</td>
          </tr>
        
          <tr id="int64">
            <td>int64</td>
            <td>Uses variable-length encoding. Inefficient for encoding negative numbers – if your field is likely to have negative values, use sint64 instead.</td>
            <td>int64</td>
            <td>long</td>
            <td>int/long</td>
            <td>int64</td>
            <td>long</td>
            <td>integer/string</td>
            <td>Bignum</td>
          </tr>
        
          <tr id="uint32">
            <td>uint32</td>
            <td>Uses variable-length encoding.</td>
            <td>uint32</td>
            <td>int</td>
            <td>int/long</td>
            <td>uint32</td>
            <td>uint</td>
            <td>integer</td>
            <td>Bignum or Fixnum (as required)</td>
          </tr>
        
          <tr id="uint64">
            <td>uint64</td>
            <td>Uses variable-length encoding.</td>
            <td>uint64</td>
            <td>long</td>
            <td>int/long</td>
            <td>uint64</td>
            <td>ulong</td>
            <td>integer/string</td>
            <td>Bignum or Fixnum (as required)</td>
          </tr>
        
          <tr id="sint32">
            <td>sint32</td>
            <td>Uses variable-length encoding. Signed int value. These more efficiently encode negative numbers than regular int32s.</td>
            <td>int32</td>
            <td>int</td>
            <td>int</td>
            <td>int32</td>
            <td>int</td>
            <td>integer</td>
            <td>Bignum or Fixnum (as required)</td>
          </tr>
        
          <tr id="sint64">
            <td>sint64</td>
            <td>Uses variable-length encoding. Signed int value. These more efficiently encode negative numbers than regular int64s.</td>
            <td>int64</td>
            <td>long</td>
            <td>int/long</td>
            <td>int64</td>
            <td>long</td>
            <td>integer/string</td>
            <td>Bignum</td>
          </tr>
        
          <tr id="fixed32">
            <td>fixed32</td>
            <td>Always four bytes. More efficient than uint32 if values are often greater than 2^28.</td>
            <td>uint32</td>
            <td>int</td>
            <td>int</td>
            <td>uint32</td>
            <td>uint</td>
            <td>integer</td>
            <td>Bignum or Fixnum (as required)</td>
          </tr>
        
          <tr id="fixed64">
            <td>fixed64</td>
            <td>Always eight bytes. More efficient than uint64 if values are often greater than 2^56.</td>
            <td>uint64</td>
            <td>long</td>
            <td>int/long</td>
            <td>uint64</td>
            <td>ulong</td>
            <td>integer/string</td>
            <td>Bignum</td>
          </tr>
        
          <tr id="sfixed32">
            <td>sfixed32</td>
            <td>Always four bytes.</td>
            <td>int32</td>
            <td>int</td>
            <td>int</td>
            <td>int32</td>
            <td>int</td>
            <td>integer</td>
            <td>Bignum or Fixnum (as required)</td>
          </tr>
        
          <tr id="sfixed64">
            <td>sfixed64</td>
            <td>Always eight bytes.</td>
            <td>int64</td>
            <td>long</td>
            <td>int/long</td>
            <td>int64</td>
            <td>long</td>
            <td>integer/string</td>
            <td>Bignum</td>
          </tr>
        
          <tr id="bool">
            <td>bool</td>
            <td></td>
            <td>bool</td>
            <td>boolean</td>
            <td>boolean</td>
            <td>bool</td>
            <td>bool</td>
            <td>boolean</td>
            <td>TrueClass/FalseClass</td>
          </tr>
        
          <tr id="string">
            <td>string</td>
            <td>A string must always contain UTF-8 encoded or 7-bit ASCII text.</td>
            <td>string</td>
            <td>String</td>
            <td>str/unicode</td>
            <td>string</td>
            <td>string</td>
            <td>string</td>
            <td>String (UTF-8)</td>
          </tr>
        
          <tr id="bytes">
            <td>bytes</td>
            <td>May contain any arbitrary sequence of bytes.</td>
            <td>string</td>
            <td>ByteString</td>
            <td>str</td>
            <td>[]byte</td>
            <td>ByteString</td>
            <td>string</td>
            <td>String (ASCII-8BIT)</td>
          </tr>
        
      </tbody>
    </table>
  </body>
</html>
<|MERGE_RESOLUTION|>--- conflicted
+++ resolved
@@ -273,42 +273,7 @@
         
           
           <li>
-<<<<<<< HEAD
             <a href="#policy%2fobjects.proto">policy/objects.proto</a>
-=======
-            <a href="#authorization%2fidp_plugin.proto">authorization/idp_plugin.proto</a>
-            <ul>
-              
-                <li>
-                  <a href="#authorization.EntityNotFoundError"><span class="badge">M</span>EntityNotFoundError</a>
-                </li>
-              
-                <li>
-                  <a href="#authorization.IdpConfig"><span class="badge">M</span>IdpConfig</a>
-                </li>
-              
-                <li>
-                  <a href="#authorization.IdpEntityRepresentation"><span class="badge">M</span>IdpEntityRepresentation</a>
-                </li>
-              
-                <li>
-                  <a href="#authorization.IdpPluginRequest"><span class="badge">M</span>IdpPluginRequest</a>
-                </li>
-              
-                <li>
-                  <a href="#authorization.IdpPluginResponse"><span class="badge">M</span>IdpPluginResponse</a>
-                </li>
-              
-              
-              
-              
-            </ul>
-          </li>
-        
-          
-          <li>
-            <a href="#common%2fcommon.proto">common/common.proto</a>
->>>>>>> 86bb7295
             <ul>
               
                 <li>
@@ -436,6 +401,37 @@
                 <li>
                   <a href="#authorization.AuthorizationService"><span class="badge">S</span>AuthorizationService</a>
                 </li>
+              
+            </ul>
+          </li>
+        
+          
+          <li>
+            <a href="#authorization%2fidp_plugin.proto">authorization/idp_plugin.proto</a>
+            <ul>
+              
+                <li>
+                  <a href="#authorization.EntityNotFoundError"><span class="badge">M</span>EntityNotFoundError</a>
+                </li>
+              
+                <li>
+                  <a href="#authorization.IdpConfig"><span class="badge">M</span>IdpConfig</a>
+                </li>
+              
+                <li>
+                  <a href="#authorization.IdpEntityRepresentation"><span class="badge">M</span>IdpEntityRepresentation</a>
+                </li>
+              
+                <li>
+                  <a href="#authorization.IdpPluginRequest"><span class="badge">M</span>IdpPluginRequest</a>
+                </li>
+              
+                <li>
+                  <a href="#authorization.IdpPluginResponse"><span class="badge">M</span>IdpPluginResponse</a>
+                </li>
+              
+              
+              
               
             </ul>
           </li>
@@ -1612,173 +1608,7 @@
     
       
       <div class="file-heading">
-<<<<<<< HEAD
         <h2 id="policy/objects.proto">policy/objects.proto</h2><a href="#title">Top</a>
-=======
-        <h2 id="authorization/idp_plugin.proto">authorization/idp_plugin.proto</h2><a href="#title">Top</a>
-      </div>
-      <p></p>
-
-      
-        <h3 id="authorization.EntityNotFoundError">EntityNotFoundError</h3>
-        <p></p>
-
-        
-          <table class="field-table">
-            <thead>
-              <tr><td>Field</td><td>Type</td><td>Label</td><td>Description</td></tr>
-            </thead>
-            <tbody>
-              
-                <tr>
-                  <td>code</td>
-                  <td><a href="#int32">int32</a></td>
-                  <td></td>
-                  <td><p> </p></td>
-                </tr>
-              
-                <tr>
-                  <td>message</td>
-                  <td><a href="#string">string</a></td>
-                  <td></td>
-                  <td><p> </p></td>
-                </tr>
-              
-                <tr>
-                  <td>details</td>
-                  <td><a href="#google.protobuf.Any">google.protobuf.Any</a></td>
-                  <td>repeated</td>
-                  <td><p> </p></td>
-                </tr>
-              
-                <tr>
-                  <td>entity</td>
-                  <td><a href="#string">string</a></td>
-                  <td></td>
-                  <td><p> </p></td>
-                </tr>
-              
-            </tbody>
-          </table>
-
-          
-
-        
-      
-        <h3 id="authorization.IdpConfig">IdpConfig</h3>
-        <p></p>
-
-        
-          <table class="field-table">
-            <thead>
-              <tr><td>Field</td><td>Type</td><td>Label</td><td>Description</td></tr>
-            </thead>
-            <tbody>
-              
-                <tr>
-                  <td>config</td>
-                  <td><a href="#google.protobuf.Struct">google.protobuf.Struct</a></td>
-                  <td></td>
-                  <td><p> </p></td>
-                </tr>
-              
-            </tbody>
-          </table>
-
-          
-
-        
-      
-        <h3 id="authorization.IdpEntityRepresentation">IdpEntityRepresentation</h3>
-        <p></p>
-
-        
-          <table class="field-table">
-            <thead>
-              <tr><td>Field</td><td>Type</td><td>Label</td><td>Description</td></tr>
-            </thead>
-            <tbody>
-              
-                <tr>
-                  <td>additional_props</td>
-                  <td><a href="#google.protobuf.Struct">google.protobuf.Struct</a></td>
-                  <td>repeated</td>
-                  <td><p> </p></td>
-                </tr>
-              
-                <tr>
-                  <td>original_id</td>
-                  <td><a href="#string">string</a></td>
-                  <td></td>
-                  <td><p>ephemeral entity id from the request </p></td>
-                </tr>
-              
-            </tbody>
-          </table>
-
-          
-
-        
-      
-        <h3 id="authorization.IdpPluginRequest">IdpPluginRequest</h3>
-        <p>Example: Get idp attributes for bob and alice (both represented using an email address</p><p>{</p><p>"entities": [</p><p>{</p><p>"id": "e1",</p><p>"emailAddress": "bob@example.org"</p><p>},</p><p>{</p><p>"id": "e2",</p><p>"emailAddress": "alice@example.org"</p><p>}</p><p>]</p><p>}</p>
-
-        
-          <table class="field-table">
-            <thead>
-              <tr><td>Field</td><td>Type</td><td>Label</td><td>Description</td></tr>
-            </thead>
-            <tbody>
-              
-                <tr>
-                  <td>entities</td>
-                  <td><a href="#authorization.Entity">Entity</a></td>
-                  <td>repeated</td>
-                  <td><p> </p></td>
-                </tr>
-              
-            </tbody>
-          </table>
-
-          
-
-        
-      
-        <h3 id="authorization.IdpPluginResponse">IdpPluginResponse</h3>
-        <p>Example: Get idp attributes for bob and alice</p><p>{</p><p>"entity_representations": [</p><p>{</p><p>"idp_entity_id": "e1",</p><p>"additional_props": {"someAttr1":"someValue1"}</p><p>},</p><p>{</p><p>"idp_entity_id": "e2",</p><p>"additional_props": {"someAttr2":"someValue2"}</p><p>}</p><p>]</p><p>}</p>
-
-        
-          <table class="field-table">
-            <thead>
-              <tr><td>Field</td><td>Type</td><td>Label</td><td>Description</td></tr>
-            </thead>
-            <tbody>
-              
-                <tr>
-                  <td>entity_representations</td>
-                  <td><a href="#authorization.IdpEntityRepresentation">IdpEntityRepresentation</a></td>
-                  <td>repeated</td>
-                  <td><p> </p></td>
-                </tr>
-              
-            </tbody>
-          </table>
-
-          
-
-        
-      
-
-      
-
-      
-
-      
-    
-      
-      <div class="file-heading">
-        <h2 id="common/common.proto">common/common.proto</h2><a href="#title">Top</a>
->>>>>>> 86bb7295
       </div>
       <p></p>
 
@@ -2889,6 +2719,168 @@
           </table>
           
         
+    
+      
+      <div class="file-heading">
+        <h2 id="authorization/idp_plugin.proto">authorization/idp_plugin.proto</h2><a href="#title">Top</a>
+      </div>
+      <p></p>
+
+      
+        <h3 id="authorization.EntityNotFoundError">EntityNotFoundError</h3>
+        <p></p>
+
+        
+          <table class="field-table">
+            <thead>
+              <tr><td>Field</td><td>Type</td><td>Label</td><td>Description</td></tr>
+            </thead>
+            <tbody>
+              
+                <tr>
+                  <td>code</td>
+                  <td><a href="#int32">int32</a></td>
+                  <td></td>
+                  <td><p> </p></td>
+                </tr>
+              
+                <tr>
+                  <td>message</td>
+                  <td><a href="#string">string</a></td>
+                  <td></td>
+                  <td><p> </p></td>
+                </tr>
+              
+                <tr>
+                  <td>details</td>
+                  <td><a href="#google.protobuf.Any">google.protobuf.Any</a></td>
+                  <td>repeated</td>
+                  <td><p> </p></td>
+                </tr>
+              
+                <tr>
+                  <td>entity</td>
+                  <td><a href="#string">string</a></td>
+                  <td></td>
+                  <td><p> </p></td>
+                </tr>
+              
+            </tbody>
+          </table>
+
+          
+
+        
+      
+        <h3 id="authorization.IdpConfig">IdpConfig</h3>
+        <p></p>
+
+        
+          <table class="field-table">
+            <thead>
+              <tr><td>Field</td><td>Type</td><td>Label</td><td>Description</td></tr>
+            </thead>
+            <tbody>
+              
+                <tr>
+                  <td>config</td>
+                  <td><a href="#google.protobuf.Struct">google.protobuf.Struct</a></td>
+                  <td></td>
+                  <td><p> </p></td>
+                </tr>
+              
+            </tbody>
+          </table>
+
+          
+
+        
+      
+        <h3 id="authorization.IdpEntityRepresentation">IdpEntityRepresentation</h3>
+        <p></p>
+
+        
+          <table class="field-table">
+            <thead>
+              <tr><td>Field</td><td>Type</td><td>Label</td><td>Description</td></tr>
+            </thead>
+            <tbody>
+              
+                <tr>
+                  <td>additional_props</td>
+                  <td><a href="#google.protobuf.Struct">google.protobuf.Struct</a></td>
+                  <td>repeated</td>
+                  <td><p> </p></td>
+                </tr>
+              
+                <tr>
+                  <td>original_id</td>
+                  <td><a href="#string">string</a></td>
+                  <td></td>
+                  <td><p>ephemeral entity id from the request </p></td>
+                </tr>
+              
+            </tbody>
+          </table>
+
+          
+
+        
+      
+        <h3 id="authorization.IdpPluginRequest">IdpPluginRequest</h3>
+        <p>Example: Get idp attributes for bob and alice (both represented using an email address</p><p>{</p><p>"entities": [</p><p>{</p><p>"id": "e1",</p><p>"emailAddress": "bob@example.org"</p><p>},</p><p>{</p><p>"id": "e2",</p><p>"emailAddress": "alice@example.org"</p><p>}</p><p>]</p><p>}</p>
+
+        
+          <table class="field-table">
+            <thead>
+              <tr><td>Field</td><td>Type</td><td>Label</td><td>Description</td></tr>
+            </thead>
+            <tbody>
+              
+                <tr>
+                  <td>entities</td>
+                  <td><a href="#authorization.Entity">Entity</a></td>
+                  <td>repeated</td>
+                  <td><p> </p></td>
+                </tr>
+              
+            </tbody>
+          </table>
+
+          
+
+        
+      
+        <h3 id="authorization.IdpPluginResponse">IdpPluginResponse</h3>
+        <p>Example: Get idp attributes for bob and alice</p><p>{</p><p>"entity_representations": [</p><p>{</p><p>"idp_entity_id": "e1",</p><p>"additional_props": {"someAttr1":"someValue1"}</p><p>},</p><p>{</p><p>"idp_entity_id": "e2",</p><p>"additional_props": {"someAttr2":"someValue2"}</p><p>}</p><p>]</p><p>}</p>
+
+        
+          <table class="field-table">
+            <thead>
+              <tr><td>Field</td><td>Type</td><td>Label</td><td>Description</td></tr>
+            </thead>
+            <tbody>
+              
+                <tr>
+                  <td>entity_representations</td>
+                  <td><a href="#authorization.IdpEntityRepresentation">IdpEntityRepresentation</a></td>
+                  <td>repeated</td>
+                  <td><p> </p></td>
+                </tr>
+              
+            </tbody>
+          </table>
+
+          
+
+        
+      
+
+      
+
+      
+
+      
     
       
       <div class="file-heading">
