<!DOCTYPE html>

<html>
  <head>
    <title>Protocol Documentation</title>
    <meta charset="UTF-8">
    <link rel="stylesheet" type="text/css" href="https://fonts.googleapis.com/css?family=Ubuntu:400,700,400italic"/>
    <style>
      body {
        width: 60em;
        margin: 1em auto;
        color: #222;
        font-family: "Ubuntu", sans-serif;
        padding-bottom: 4em;
      }

      h1 {
        font-weight: normal;
        border-bottom: 1px solid #aaa;
        padding-bottom: 0.5ex;
      }

      h2 {
        border-bottom: 1px solid #aaa;
        padding-bottom: 0.5ex;
        margin: 1.5em 0;
      }

      h3 {
        font-weight: normal;
        border-bottom: 1px solid #aaa;
        padding-bottom: 0.5ex;
      }

      a {
        text-decoration: none;
        color: #567e25;
      }

      table {
        width: 100%;
        font-size: 80%;
        border-collapse: collapse;
      }

      thead {
        font-weight: 700;
        background-color: #dcdcdc;
      }

      tbody tr:nth-child(even) {
        background-color: #fbfbfb;
      }

      td {
        border: 1px solid #ccc;
        padding: 0.5ex 2ex;
      }

      td p {
        text-indent: 1em;
        margin: 0;
      }

      td p:nth-child(1) {
        text-indent: 0;  
      }

       
      .field-table td:nth-child(1) {  
        width: 10em;
      }
      .field-table td:nth-child(2) {  
        width: 10em;
      }
      .field-table td:nth-child(3) {  
        width: 6em;
      }
      .field-table td:nth-child(4) {  
        width: auto;
      }

       
      .extension-table td:nth-child(1) {  
        width: 10em;
      }
      .extension-table td:nth-child(2) {  
        width: 10em;
      }
      .extension-table td:nth-child(3) {  
        width: 10em;
      }
      .extension-table td:nth-child(4) {  
        width: 5em;
      }
      .extension-table td:nth-child(5) {  
        width: auto;
      }

       
      .enum-table td:nth-child(1) {  
        width: 10em;
      }
      .enum-table td:nth-child(2) {  
        width: 10em;
      }
      .enum-table td:nth-child(3) {  
        width: auto;
      }

       
      .scalar-value-types-table tr {
        height: 3em;
      }

       
      #toc-container ul {
        list-style-type: none;
        padding-left: 1em;
        line-height: 180%;
        margin: 0;
      }
      #toc > li > a {
        font-weight: bold;
      }

       
      .file-heading {
        width: 100%;
        display: table;
        border-bottom: 1px solid #aaa;
        margin: 4em 0 1.5em 0;
      }
      .file-heading h2 {
        border: none;
        display: table-cell;
      }
      .file-heading a {
        text-align: right;
        display: table-cell;
      }

       
      .badge {
        width: 1.6em;
        height: 1.6em;
        display: inline-block;

        line-height: 1.6em;
        text-align: center;
        font-weight: bold;
        font-size: 60%;

        color: #89ba48;
        background-color: #dff0c8;

        margin: 0.5ex 1em 0.5ex -1em;
        border: 1px solid #fbfbfb;
        border-radius: 1ex;
      }
    </style>

    
    <link rel="stylesheet" type="text/css" href="stylesheet.css"/>
  </head>

  <body>

    <h1 id="title">Protocol Documentation</h1>

    <h2>Table of Contents</h2>

    <div id="toc-container">
      <ul id="toc">
        
          
          <li>
            <a href="#common%2fcommon.proto">common/common.proto</a>
            <ul>
              
                <li>
                  <a href="#common.Metadata"><span class="badge">M</span>Metadata</a>
                </li>
              
                <li>
                  <a href="#common.Metadata.LabelsEntry"><span class="badge">M</span>Metadata.LabelsEntry</a>
                </li>
              
                <li>
                  <a href="#common.MetadataMutable"><span class="badge">M</span>MetadataMutable</a>
                </li>
              
                <li>
                  <a href="#common.MetadataMutable.LabelsEntry"><span class="badge">M</span>MetadataMutable.LabelsEntry</a>
                </li>
              
              
                <li>
                  <a href="#common.ActiveStateEnum"><span class="badge">E</span>ActiveStateEnum</a>
                </li>
              
                <li>
                  <a href="#common.MetadataUpdateEnum"><span class="badge">E</span>MetadataUpdateEnum</a>
                </li>
              
              
              
            </ul>
          </li>
        
          
          <li>
            <a href="#policy%2fobjects.proto">policy/objects.proto</a>
            <ul>
              
                <li>
                  <a href="#policy.Action"><span class="badge">M</span>Action</a>
                </li>
              
                <li>
                  <a href="#policy.AsymmetricKey"><span class="badge">M</span>AsymmetricKey</a>
                </li>
              
                <li>
                  <a href="#policy.Attribute"><span class="badge">M</span>Attribute</a>
                </li>
              
                <li>
                  <a href="#policy.Condition"><span class="badge">M</span>Condition</a>
                </li>
              
                <li>
                  <a href="#policy.ConditionGroup"><span class="badge">M</span>ConditionGroup</a>
                </li>
              
                <li>
                  <a href="#policy.KasKey"><span class="badge">M</span>KasKey</a>
                </li>
              
                <li>
                  <a href="#policy.KasPrivateKeyCtx"><span class="badge">M</span>KasPrivateKeyCtx</a>
                </li>
              
                <li>
                  <a href="#policy.KasPublicKey"><span class="badge">M</span>KasPublicKey</a>
                </li>
              
                <li>
                  <a href="#policy.KasPublicKeyCtx"><span class="badge">M</span>KasPublicKeyCtx</a>
                </li>
              
                <li>
                  <a href="#policy.KasPublicKeySet"><span class="badge">M</span>KasPublicKeySet</a>
                </li>
              
                <li>
                  <a href="#policy.Key"><span class="badge">M</span>Key</a>
                </li>
              
                <li>
                  <a href="#policy.KeyAccessServer"><span class="badge">M</span>KeyAccessServer</a>
                </li>
              
                <li>
                  <a href="#policy.KeyProviderConfig"><span class="badge">M</span>KeyProviderConfig</a>
                </li>
              
                <li>
                  <a href="#policy.Namespace"><span class="badge">M</span>Namespace</a>
                </li>
              
                <li>
                  <a href="#policy.PublicKey"><span class="badge">M</span>PublicKey</a>
                </li>
              
                <li>
                  <a href="#policy.RegisteredResource"><span class="badge">M</span>RegisteredResource</a>
                </li>
              
                <li>
                  <a href="#policy.RegisteredResourceValue"><span class="badge">M</span>RegisteredResourceValue</a>
                </li>
              
                <li>
                  <a href="#policy.RegisteredResourceValue.ActionAttributeValue"><span class="badge">M</span>RegisteredResourceValue.ActionAttributeValue</a>
                </li>
              
                <li>
                  <a href="#policy.ResourceMapping"><span class="badge">M</span>ResourceMapping</a>
                </li>
              
                <li>
                  <a href="#policy.ResourceMappingGroup"><span class="badge">M</span>ResourceMappingGroup</a>
                </li>
              
                <li>
                  <a href="#policy.SubjectConditionSet"><span class="badge">M</span>SubjectConditionSet</a>
                </li>
              
                <li>
                  <a href="#policy.SubjectMapping"><span class="badge">M</span>SubjectMapping</a>
                </li>
              
                <li>
                  <a href="#policy.SubjectProperty"><span class="badge">M</span>SubjectProperty</a>
                </li>
              
                <li>
                  <a href="#policy.SubjectSet"><span class="badge">M</span>SubjectSet</a>
                </li>
              
                <li>
                  <a href="#policy.SymmetricKey"><span class="badge">M</span>SymmetricKey</a>
                </li>
              
                <li>
                  <a href="#policy.Value"><span class="badge">M</span>Value</a>
                </li>
              
              
                <li>
                  <a href="#policy.Action.StandardAction"><span class="badge">E</span>Action.StandardAction</a>
                </li>
              
                <li>
                  <a href="#policy.Algorithm"><span class="badge">E</span>Algorithm</a>
                </li>
              
                <li>
                  <a href="#policy.AttributeRuleTypeEnum"><span class="badge">E</span>AttributeRuleTypeEnum</a>
                </li>
              
                <li>
                  <a href="#policy.ConditionBooleanTypeEnum"><span class="badge">E</span>ConditionBooleanTypeEnum</a>
                </li>
              
                <li>
                  <a href="#policy.KasPublicKeyAlgEnum"><span class="badge">E</span>KasPublicKeyAlgEnum</a>
                </li>
              
                <li>
                  <a href="#policy.KeyMode"><span class="badge">E</span>KeyMode</a>
                </li>
              
                <li>
                  <a href="#policy.KeyStatus"><span class="badge">E</span>KeyStatus</a>
                </li>
              
                <li>
                  <a href="#policy.SourceType"><span class="badge">E</span>SourceType</a>
                </li>
              
                <li>
                  <a href="#policy.SubjectMappingOperatorEnum"><span class="badge">E</span>SubjectMappingOperatorEnum</a>
                </li>
              
              
              
            </ul>
          </li>
        
          
          <li>
            <a href="#authorization%2fauthorization.proto">authorization/authorization.proto</a>
            <ul>
              
                <li>
                  <a href="#authorization.DecisionRequest"><span class="badge">M</span>DecisionRequest</a>
                </li>
              
                <li>
                  <a href="#authorization.DecisionResponse"><span class="badge">M</span>DecisionResponse</a>
                </li>
              
                <li>
                  <a href="#authorization.Entity"><span class="badge">M</span>Entity</a>
                </li>
              
                <li>
                  <a href="#authorization.EntityChain"><span class="badge">M</span>EntityChain</a>
                </li>
              
                <li>
                  <a href="#authorization.EntityCustom"><span class="badge">M</span>EntityCustom</a>
                </li>
              
                <li>
                  <a href="#authorization.EntityEntitlements"><span class="badge">M</span>EntityEntitlements</a>
                </li>
              
                <li>
                  <a href="#authorization.GetDecisionsByTokenRequest"><span class="badge">M</span>GetDecisionsByTokenRequest</a>
                </li>
              
                <li>
                  <a href="#authorization.GetDecisionsByTokenResponse"><span class="badge">M</span>GetDecisionsByTokenResponse</a>
                </li>
              
                <li>
                  <a href="#authorization.GetDecisionsRequest"><span class="badge">M</span>GetDecisionsRequest</a>
                </li>
              
                <li>
                  <a href="#authorization.GetDecisionsResponse"><span class="badge">M</span>GetDecisionsResponse</a>
                </li>
              
                <li>
                  <a href="#authorization.GetEntitlementsRequest"><span class="badge">M</span>GetEntitlementsRequest</a>
                </li>
              
                <li>
                  <a href="#authorization.GetEntitlementsResponse"><span class="badge">M</span>GetEntitlementsResponse</a>
                </li>
              
                <li>
                  <a href="#authorization.ResourceAttribute"><span class="badge">M</span>ResourceAttribute</a>
                </li>
              
                <li>
                  <a href="#authorization.Token"><span class="badge">M</span>Token</a>
                </li>
              
                <li>
                  <a href="#authorization.TokenDecisionRequest"><span class="badge">M</span>TokenDecisionRequest</a>
                </li>
              
              
                <li>
                  <a href="#authorization.DecisionResponse.Decision"><span class="badge">E</span>DecisionResponse.Decision</a>
                </li>
              
                <li>
                  <a href="#authorization.Entity.Category"><span class="badge">E</span>Entity.Category</a>
                </li>
              
              
              
                <li>
                  <a href="#authorization.AuthorizationService"><span class="badge">S</span>AuthorizationService</a>
                </li>
              
            </ul>
          </li>
        
          
          <li>
            <a href="#entityresolution%2fentity_resolution.proto">entityresolution/entity_resolution.proto</a>
            <ul>
              
                <li>
                  <a href="#entityresolution.CreateEntityChainFromJwtRequest"><span class="badge">M</span>CreateEntityChainFromJwtRequest</a>
                </li>
              
                <li>
                  <a href="#entityresolution.CreateEntityChainFromJwtResponse"><span class="badge">M</span>CreateEntityChainFromJwtResponse</a>
                </li>
              
                <li>
                  <a href="#entityresolution.EntityNotFoundError"><span class="badge">M</span>EntityNotFoundError</a>
                </li>
              
                <li>
                  <a href="#entityresolution.EntityRepresentation"><span class="badge">M</span>EntityRepresentation</a>
                </li>
              
                <li>
                  <a href="#entityresolution.ResolveEntitiesRequest"><span class="badge">M</span>ResolveEntitiesRequest</a>
                </li>
              
                <li>
                  <a href="#entityresolution.ResolveEntitiesResponse"><span class="badge">M</span>ResolveEntitiesResponse</a>
                </li>
              
              
              
              
                <li>
                  <a href="#entityresolution.EntityResolutionService"><span class="badge">S</span>EntityResolutionService</a>
                </li>
              
            </ul>
          </li>
        
          
          <li>
            <a href="#kas%2fkas.proto">kas/kas.proto</a>
            <ul>
              
                <li>
                  <a href="#kas.InfoRequest"><span class="badge">M</span>InfoRequest</a>
                </li>
              
                <li>
                  <a href="#kas.InfoResponse"><span class="badge">M</span>InfoResponse</a>
                </li>
              
                <li>
                  <a href="#kas.KeyAccess"><span class="badge">M</span>KeyAccess</a>
                </li>
              
                <li>
                  <a href="#kas.KeyAccessRewrapResult"><span class="badge">M</span>KeyAccessRewrapResult</a>
                </li>
              
                <li>
                  <a href="#kas.KeyAccessRewrapResult.MetadataEntry"><span class="badge">M</span>KeyAccessRewrapResult.MetadataEntry</a>
                </li>
              
                <li>
                  <a href="#kas.LegacyPublicKeyRequest"><span class="badge">M</span>LegacyPublicKeyRequest</a>
                </li>
              
                <li>
                  <a href="#kas.PolicyBinding"><span class="badge">M</span>PolicyBinding</a>
                </li>
              
                <li>
                  <a href="#kas.PolicyRewrapResult"><span class="badge">M</span>PolicyRewrapResult</a>
                </li>
              
                <li>
                  <a href="#kas.PublicKeyRequest"><span class="badge">M</span>PublicKeyRequest</a>
                </li>
              
                <li>
                  <a href="#kas.PublicKeyResponse"><span class="badge">M</span>PublicKeyResponse</a>
                </li>
              
                <li>
                  <a href="#kas.RewrapRequest"><span class="badge">M</span>RewrapRequest</a>
                </li>
              
                <li>
                  <a href="#kas.RewrapResponse"><span class="badge">M</span>RewrapResponse</a>
                </li>
              
                <li>
                  <a href="#kas.RewrapResponse.MetadataEntry"><span class="badge">M</span>RewrapResponse.MetadataEntry</a>
                </li>
              
                <li>
                  <a href="#kas.UnsignedRewrapRequest"><span class="badge">M</span>UnsignedRewrapRequest</a>
                </li>
              
                <li>
                  <a href="#kas.UnsignedRewrapRequest.WithKeyAccessObject"><span class="badge">M</span>UnsignedRewrapRequest.WithKeyAccessObject</a>
                </li>
              
                <li>
                  <a href="#kas.UnsignedRewrapRequest.WithPolicy"><span class="badge">M</span>UnsignedRewrapRequest.WithPolicy</a>
                </li>
              
                <li>
                  <a href="#kas.UnsignedRewrapRequest.WithPolicyRequest"><span class="badge">M</span>UnsignedRewrapRequest.WithPolicyRequest</a>
                </li>
              
              
              
              
                <li>
                  <a href="#kas.AccessService"><span class="badge">S</span>AccessService</a>
                </li>
              
            </ul>
          </li>
        
          
          <li>
            <a href="#policy%2fselectors.proto">policy/selectors.proto</a>
            <ul>
              
                <li>
                  <a href="#policy.AttributeDefinitionSelector"><span class="badge">M</span>AttributeDefinitionSelector</a>
                </li>
              
                <li>
                  <a href="#policy.AttributeDefinitionSelector.NamespaceSelector"><span class="badge">M</span>AttributeDefinitionSelector.NamespaceSelector</a>
                </li>
              
                <li>
                  <a href="#policy.AttributeDefinitionSelector.ValueSelector"><span class="badge">M</span>AttributeDefinitionSelector.ValueSelector</a>
                </li>
              
                <li>
                  <a href="#policy.AttributeNamespaceSelector"><span class="badge">M</span>AttributeNamespaceSelector</a>
                </li>
              
                <li>
                  <a href="#policy.AttributeNamespaceSelector.AttributeSelector"><span class="badge">M</span>AttributeNamespaceSelector.AttributeSelector</a>
                </li>
              
                <li>
                  <a href="#policy.AttributeNamespaceSelector.AttributeSelector.ValueSelector"><span class="badge">M</span>AttributeNamespaceSelector.AttributeSelector.ValueSelector</a>
                </li>
              
                <li>
                  <a href="#policy.AttributeValueSelector"><span class="badge">M</span>AttributeValueSelector</a>
                </li>
              
                <li>
                  <a href="#policy.AttributeValueSelector.AttributeSelector"><span class="badge">M</span>AttributeValueSelector.AttributeSelector</a>
                </li>
              
                <li>
                  <a href="#policy.AttributeValueSelector.AttributeSelector.NamespaceSelector"><span class="badge">M</span>AttributeValueSelector.AttributeSelector.NamespaceSelector</a>
                </li>
              
                <li>
                  <a href="#policy.PageRequest"><span class="badge">M</span>PageRequest</a>
                </li>
              
                <li>
                  <a href="#policy.PageResponse"><span class="badge">M</span>PageResponse</a>
                </li>
              
              
              
              
            </ul>
          </li>
        
          
          <li>
            <a href="#policy%2factions%2factions.proto">policy/actions/actions.proto</a>
            <ul>
              
                <li>
                  <a href="#policy.actions.CreateActionRequest"><span class="badge">M</span>CreateActionRequest</a>
                </li>
              
                <li>
                  <a href="#policy.actions.CreateActionResponse"><span class="badge">M</span>CreateActionResponse</a>
                </li>
              
                <li>
                  <a href="#policy.actions.DeleteActionRequest"><span class="badge">M</span>DeleteActionRequest</a>
                </li>
              
                <li>
                  <a href="#policy.actions.DeleteActionResponse"><span class="badge">M</span>DeleteActionResponse</a>
                </li>
              
                <li>
                  <a href="#policy.actions.GetActionRequest"><span class="badge">M</span>GetActionRequest</a>
                </li>
              
                <li>
                  <a href="#policy.actions.GetActionResponse"><span class="badge">M</span>GetActionResponse</a>
                </li>
              
                <li>
                  <a href="#policy.actions.ListActionsRequest"><span class="badge">M</span>ListActionsRequest</a>
                </li>
              
                <li>
                  <a href="#policy.actions.ListActionsResponse"><span class="badge">M</span>ListActionsResponse</a>
                </li>
              
                <li>
                  <a href="#policy.actions.UpdateActionRequest"><span class="badge">M</span>UpdateActionRequest</a>
                </li>
              
                <li>
                  <a href="#policy.actions.UpdateActionResponse"><span class="badge">M</span>UpdateActionResponse</a>
                </li>
              
              
              
              
                <li>
                  <a href="#policy.actions.ActionService"><span class="badge">S</span>ActionService</a>
                </li>
              
            </ul>
          </li>
        
          
          <li>
            <a href="#policy%2fattributes%2fattributes.proto">policy/attributes/attributes.proto</a>
            <ul>
              
                <li>
                  <a href="#policy.attributes.AssignKeyAccessServerToAttributeRequest"><span class="badge">M</span>AssignKeyAccessServerToAttributeRequest</a>
                </li>
              
                <li>
                  <a href="#policy.attributes.AssignKeyAccessServerToAttributeResponse"><span class="badge">M</span>AssignKeyAccessServerToAttributeResponse</a>
                </li>
              
                <li>
                  <a href="#policy.attributes.AssignKeyAccessServerToValueRequest"><span class="badge">M</span>AssignKeyAccessServerToValueRequest</a>
                </li>
              
                <li>
                  <a href="#policy.attributes.AssignKeyAccessServerToValueResponse"><span class="badge">M</span>AssignKeyAccessServerToValueResponse</a>
                </li>
              
                <li>
                  <a href="#policy.attributes.AssignPublicKeyToAttributeRequest"><span class="badge">M</span>AssignPublicKeyToAttributeRequest</a>
                </li>
              
                <li>
                  <a href="#policy.attributes.AssignPublicKeyToAttributeResponse"><span class="badge">M</span>AssignPublicKeyToAttributeResponse</a>
                </li>
              
                <li>
                  <a href="#policy.attributes.AssignPublicKeyToValueRequest"><span class="badge">M</span>AssignPublicKeyToValueRequest</a>
                </li>
              
                <li>
                  <a href="#policy.attributes.AssignPublicKeyToValueResponse"><span class="badge">M</span>AssignPublicKeyToValueResponse</a>
                </li>
              
                <li>
                  <a href="#policy.attributes.AttributeKey"><span class="badge">M</span>AttributeKey</a>
                </li>
              
                <li>
                  <a href="#policy.attributes.AttributeKeyAccessServer"><span class="badge">M</span>AttributeKeyAccessServer</a>
                </li>
              
                <li>
                  <a href="#policy.attributes.CreateAttributeRequest"><span class="badge">M</span>CreateAttributeRequest</a>
                </li>
              
                <li>
                  <a href="#policy.attributes.CreateAttributeResponse"><span class="badge">M</span>CreateAttributeResponse</a>
                </li>
              
                <li>
                  <a href="#policy.attributes.CreateAttributeValueRequest"><span class="badge">M</span>CreateAttributeValueRequest</a>
                </li>
              
                <li>
                  <a href="#policy.attributes.CreateAttributeValueResponse"><span class="badge">M</span>CreateAttributeValueResponse</a>
                </li>
              
                <li>
                  <a href="#policy.attributes.DeactivateAttributeRequest"><span class="badge">M</span>DeactivateAttributeRequest</a>
                </li>
              
                <li>
                  <a href="#policy.attributes.DeactivateAttributeResponse"><span class="badge">M</span>DeactivateAttributeResponse</a>
                </li>
              
                <li>
                  <a href="#policy.attributes.DeactivateAttributeValueRequest"><span class="badge">M</span>DeactivateAttributeValueRequest</a>
                </li>
              
                <li>
                  <a href="#policy.attributes.DeactivateAttributeValueResponse"><span class="badge">M</span>DeactivateAttributeValueResponse</a>
                </li>
              
                <li>
                  <a href="#policy.attributes.GetAttributeRequest"><span class="badge">M</span>GetAttributeRequest</a>
                </li>
              
                <li>
                  <a href="#policy.attributes.GetAttributeResponse"><span class="badge">M</span>GetAttributeResponse</a>
                </li>
              
                <li>
                  <a href="#policy.attributes.GetAttributeValueRequest"><span class="badge">M</span>GetAttributeValueRequest</a>
                </li>
              
                <li>
                  <a href="#policy.attributes.GetAttributeValueResponse"><span class="badge">M</span>GetAttributeValueResponse</a>
                </li>
              
                <li>
                  <a href="#policy.attributes.GetAttributeValuesByFqnsRequest"><span class="badge">M</span>GetAttributeValuesByFqnsRequest</a>
                </li>
              
                <li>
                  <a href="#policy.attributes.GetAttributeValuesByFqnsResponse"><span class="badge">M</span>GetAttributeValuesByFqnsResponse</a>
                </li>
              
                <li>
                  <a href="#policy.attributes.GetAttributeValuesByFqnsResponse.AttributeAndValue"><span class="badge">M</span>GetAttributeValuesByFqnsResponse.AttributeAndValue</a>
                </li>
              
                <li>
                  <a href="#policy.attributes.GetAttributeValuesByFqnsResponse.FqnAttributeValuesEntry"><span class="badge">M</span>GetAttributeValuesByFqnsResponse.FqnAttributeValuesEntry</a>
                </li>
              
                <li>
                  <a href="#policy.attributes.ListAttributeValuesRequest"><span class="badge">M</span>ListAttributeValuesRequest</a>
                </li>
              
                <li>
                  <a href="#policy.attributes.ListAttributeValuesResponse"><span class="badge">M</span>ListAttributeValuesResponse</a>
                </li>
              
                <li>
                  <a href="#policy.attributes.ListAttributesRequest"><span class="badge">M</span>ListAttributesRequest</a>
                </li>
              
                <li>
                  <a href="#policy.attributes.ListAttributesResponse"><span class="badge">M</span>ListAttributesResponse</a>
                </li>
              
                <li>
                  <a href="#policy.attributes.RemoveKeyAccessServerFromAttributeRequest"><span class="badge">M</span>RemoveKeyAccessServerFromAttributeRequest</a>
                </li>
              
                <li>
                  <a href="#policy.attributes.RemoveKeyAccessServerFromAttributeResponse"><span class="badge">M</span>RemoveKeyAccessServerFromAttributeResponse</a>
                </li>
              
                <li>
                  <a href="#policy.attributes.RemoveKeyAccessServerFromValueRequest"><span class="badge">M</span>RemoveKeyAccessServerFromValueRequest</a>
                </li>
              
                <li>
                  <a href="#policy.attributes.RemoveKeyAccessServerFromValueResponse"><span class="badge">M</span>RemoveKeyAccessServerFromValueResponse</a>
                </li>
              
                <li>
                  <a href="#policy.attributes.RemovePublicKeyFromAttributeRequest"><span class="badge">M</span>RemovePublicKeyFromAttributeRequest</a>
                </li>
              
                <li>
                  <a href="#policy.attributes.RemovePublicKeyFromAttributeResponse"><span class="badge">M</span>RemovePublicKeyFromAttributeResponse</a>
                </li>
              
                <li>
                  <a href="#policy.attributes.RemovePublicKeyFromValueRequest"><span class="badge">M</span>RemovePublicKeyFromValueRequest</a>
                </li>
              
                <li>
                  <a href="#policy.attributes.RemovePublicKeyFromValueResponse"><span class="badge">M</span>RemovePublicKeyFromValueResponse</a>
                </li>
              
                <li>
                  <a href="#policy.attributes.UpdateAttributeRequest"><span class="badge">M</span>UpdateAttributeRequest</a>
                </li>
              
                <li>
                  <a href="#policy.attributes.UpdateAttributeResponse"><span class="badge">M</span>UpdateAttributeResponse</a>
                </li>
              
                <li>
                  <a href="#policy.attributes.UpdateAttributeValueRequest"><span class="badge">M</span>UpdateAttributeValueRequest</a>
                </li>
              
                <li>
                  <a href="#policy.attributes.UpdateAttributeValueResponse"><span class="badge">M</span>UpdateAttributeValueResponse</a>
                </li>
              
                <li>
                  <a href="#policy.attributes.ValueKey"><span class="badge">M</span>ValueKey</a>
                </li>
              
                <li>
                  <a href="#policy.attributes.ValueKeyAccessServer"><span class="badge">M</span>ValueKeyAccessServer</a>
                </li>
              
              
              
              
                <li>
                  <a href="#policy.attributes.AttributesService"><span class="badge">S</span>AttributesService</a>
                </li>
              
            </ul>
          </li>
        
          
          <li>
            <a href="#policy%2fkasregistry%2fkey_access_server_registry.proto">policy/kasregistry/key_access_server_registry.proto</a>
            <ul>
              
                <li>
                  <a href="#policy.kasregistry.ActivatePublicKeyRequest"><span class="badge">M</span>ActivatePublicKeyRequest</a>
                </li>
              
                <li>
                  <a href="#policy.kasregistry.ActivatePublicKeyResponse"><span class="badge">M</span>ActivatePublicKeyResponse</a>
                </li>
              
                <li>
                  <a href="#policy.kasregistry.ChangeMappings"><span class="badge">M</span>ChangeMappings</a>
                </li>
              
                <li>
                  <a href="#policy.kasregistry.CreateKeyAccessServerRequest"><span class="badge">M</span>CreateKeyAccessServerRequest</a>
                </li>
              
                <li>
                  <a href="#policy.kasregistry.CreateKeyAccessServerResponse"><span class="badge">M</span>CreateKeyAccessServerResponse</a>
                </li>
              
                <li>
                  <a href="#policy.kasregistry.CreateKeyRequest"><span class="badge">M</span>CreateKeyRequest</a>
                </li>
              
                <li>
                  <a href="#policy.kasregistry.CreateKeyResponse"><span class="badge">M</span>CreateKeyResponse</a>
                </li>
              
                <li>
                  <a href="#policy.kasregistry.CreatePublicKeyRequest"><span class="badge">M</span>CreatePublicKeyRequest</a>
                </li>
              
                <li>
                  <a href="#policy.kasregistry.CreatePublicKeyResponse"><span class="badge">M</span>CreatePublicKeyResponse</a>
                </li>
              
                <li>
                  <a href="#policy.kasregistry.DeactivatePublicKeyRequest"><span class="badge">M</span>DeactivatePublicKeyRequest</a>
                </li>
              
                <li>
                  <a href="#policy.kasregistry.DeactivatePublicKeyResponse"><span class="badge">M</span>DeactivatePublicKeyResponse</a>
                </li>
              
                <li>
                  <a href="#policy.kasregistry.DeleteKeyAccessServerRequest"><span class="badge">M</span>DeleteKeyAccessServerRequest</a>
                </li>
              
                <li>
                  <a href="#policy.kasregistry.DeleteKeyAccessServerResponse"><span class="badge">M</span>DeleteKeyAccessServerResponse</a>
                </li>
              
                <li>
                  <a href="#policy.kasregistry.GetKeyAccessServerRequest"><span class="badge">M</span>GetKeyAccessServerRequest</a>
                </li>
              
                <li>
                  <a href="#policy.kasregistry.GetKeyAccessServerResponse"><span class="badge">M</span>GetKeyAccessServerResponse</a>
                </li>
              
                <li>
                  <a href="#policy.kasregistry.GetKeyRequest"><span class="badge">M</span>GetKeyRequest</a>
                </li>
              
                <li>
                  <a href="#policy.kasregistry.GetKeyResponse"><span class="badge">M</span>GetKeyResponse</a>
                </li>
              
                <li>
                  <a href="#policy.kasregistry.GetPublicKeyRequest"><span class="badge">M</span>GetPublicKeyRequest</a>
                </li>
              
                <li>
                  <a href="#policy.kasregistry.GetPublicKeyResponse"><span class="badge">M</span>GetPublicKeyResponse</a>
                </li>
              
                <li>
                  <a href="#policy.kasregistry.GrantedPolicyObject"><span class="badge">M</span>GrantedPolicyObject</a>
                </li>
              
                <li>
                  <a href="#policy.kasregistry.KasKeyIdentifier"><span class="badge">M</span>KasKeyIdentifier</a>
                </li>
              
                <li>
                  <a href="#policy.kasregistry.KeyAccessServerGrants"><span class="badge">M</span>KeyAccessServerGrants</a>
                </li>
              
                <li>
                  <a href="#policy.kasregistry.ListKeyAccessServerGrantsRequest"><span class="badge">M</span>ListKeyAccessServerGrantsRequest</a>
                </li>
              
                <li>
                  <a href="#policy.kasregistry.ListKeyAccessServerGrantsResponse"><span class="badge">M</span>ListKeyAccessServerGrantsResponse</a>
                </li>
              
                <li>
                  <a href="#policy.kasregistry.ListKeyAccessServersRequest"><span class="badge">M</span>ListKeyAccessServersRequest</a>
                </li>
              
                <li>
                  <a href="#policy.kasregistry.ListKeyAccessServersResponse"><span class="badge">M</span>ListKeyAccessServersResponse</a>
                </li>
              
                <li>
                  <a href="#policy.kasregistry.ListKeysRequest"><span class="badge">M</span>ListKeysRequest</a>
                </li>
              
                <li>
                  <a href="#policy.kasregistry.ListKeysResponse"><span class="badge">M</span>ListKeysResponse</a>
                </li>
              
                <li>
                  <a href="#policy.kasregistry.ListPublicKeyMappingRequest"><span class="badge">M</span>ListPublicKeyMappingRequest</a>
                </li>
              
                <li>
                  <a href="#policy.kasregistry.ListPublicKeyMappingResponse"><span class="badge">M</span>ListPublicKeyMappingResponse</a>
                </li>
              
                <li>
                  <a href="#policy.kasregistry.ListPublicKeyMappingResponse.Association"><span class="badge">M</span>ListPublicKeyMappingResponse.Association</a>
                </li>
              
                <li>
                  <a href="#policy.kasregistry.ListPublicKeyMappingResponse.PublicKey"><span class="badge">M</span>ListPublicKeyMappingResponse.PublicKey</a>
                </li>
              
                <li>
                  <a href="#policy.kasregistry.ListPublicKeyMappingResponse.PublicKeyMapping"><span class="badge">M</span>ListPublicKeyMappingResponse.PublicKeyMapping</a>
                </li>
              
                <li>
                  <a href="#policy.kasregistry.ListPublicKeysRequest"><span class="badge">M</span>ListPublicKeysRequest</a>
                </li>
              
                <li>
                  <a href="#policy.kasregistry.ListPublicKeysResponse"><span class="badge">M</span>ListPublicKeysResponse</a>
                </li>
              
                <li>
                  <a href="#policy.kasregistry.RotateKeyRequest"><span class="badge">M</span>RotateKeyRequest</a>
                </li>
              
                <li>
                  <a href="#policy.kasregistry.RotateKeyRequest.NewKey"><span class="badge">M</span>RotateKeyRequest.NewKey</a>
                </li>
              
                <li>
                  <a href="#policy.kasregistry.RotateKeyResponse"><span class="badge">M</span>RotateKeyResponse</a>
                </li>
              
                <li>
                  <a href="#policy.kasregistry.RotatedResources"><span class="badge">M</span>RotatedResources</a>
                </li>
              
                <li>
                  <a href="#policy.kasregistry.UpdateKeyAccessServerRequest"><span class="badge">M</span>UpdateKeyAccessServerRequest</a>
                </li>
              
                <li>
                  <a href="#policy.kasregistry.UpdateKeyAccessServerResponse"><span class="badge">M</span>UpdateKeyAccessServerResponse</a>
                </li>
              
                <li>
                  <a href="#policy.kasregistry.UpdateKeyRequest"><span class="badge">M</span>UpdateKeyRequest</a>
                </li>
              
                <li>
                  <a href="#policy.kasregistry.UpdateKeyResponse"><span class="badge">M</span>UpdateKeyResponse</a>
                </li>
              
                <li>
                  <a href="#policy.kasregistry.UpdatePublicKeyRequest"><span class="badge">M</span>UpdatePublicKeyRequest</a>
                </li>
              
                <li>
                  <a href="#policy.kasregistry.UpdatePublicKeyResponse"><span class="badge">M</span>UpdatePublicKeyResponse</a>
                </li>
              
              
              
              
                <li>
                  <a href="#policy.kasregistry.KeyAccessServerRegistryService"><span class="badge">S</span>KeyAccessServerRegistryService</a>
                </li>
              
            </ul>
          </li>
        
          
          <li>
            <a href="#policy%2fkeymanagement%2fkey_management.proto">policy/keymanagement/key_management.proto</a>
            <ul>
              
                <li>
                  <a href="#policy.keymanagement.CreateProviderConfigRequest"><span class="badge">M</span>CreateProviderConfigRequest</a>
                </li>
              
                <li>
                  <a href="#policy.keymanagement.CreateProviderConfigResponse"><span class="badge">M</span>CreateProviderConfigResponse</a>
                </li>
              
                <li>
                  <a href="#policy.keymanagement.DeleteProviderConfigRequest"><span class="badge">M</span>DeleteProviderConfigRequest</a>
                </li>
              
                <li>
                  <a href="#policy.keymanagement.DeleteProviderConfigResponse"><span class="badge">M</span>DeleteProviderConfigResponse</a>
                </li>
              
                <li>
                  <a href="#policy.keymanagement.GetProviderConfigRequest"><span class="badge">M</span>GetProviderConfigRequest</a>
                </li>
              
                <li>
                  <a href="#policy.keymanagement.GetProviderConfigResponse"><span class="badge">M</span>GetProviderConfigResponse</a>
                </li>
              
                <li>
                  <a href="#policy.keymanagement.ListProviderConfigsRequest"><span class="badge">M</span>ListProviderConfigsRequest</a>
                </li>
              
                <li>
                  <a href="#policy.keymanagement.ListProviderConfigsResponse"><span class="badge">M</span>ListProviderConfigsResponse</a>
                </li>
              
                <li>
                  <a href="#policy.keymanagement.UpdateProviderConfigRequest"><span class="badge">M</span>UpdateProviderConfigRequest</a>
                </li>
              
                <li>
                  <a href="#policy.keymanagement.UpdateProviderConfigResponse"><span class="badge">M</span>UpdateProviderConfigResponse</a>
                </li>
              
              
              
              
                <li>
                  <a href="#policy.keymanagement.KeyManagementService"><span class="badge">S</span>KeyManagementService</a>
                </li>
              
            </ul>
          </li>
        
          
          <li>
            <a href="#policy%2fnamespaces%2fnamespaces.proto">policy/namespaces/namespaces.proto</a>
            <ul>
              
                <li>
                  <a href="#policy.namespaces.AssignKeyAccessServerToNamespaceRequest"><span class="badge">M</span>AssignKeyAccessServerToNamespaceRequest</a>
                </li>
              
                <li>
                  <a href="#policy.namespaces.AssignKeyAccessServerToNamespaceResponse"><span class="badge">M</span>AssignKeyAccessServerToNamespaceResponse</a>
                </li>
              
                <li>
                  <a href="#policy.namespaces.AssignPublicKeyToNamespaceRequest"><span class="badge">M</span>AssignPublicKeyToNamespaceRequest</a>
                </li>
              
                <li>
                  <a href="#policy.namespaces.AssignPublicKeyToNamespaceResponse"><span class="badge">M</span>AssignPublicKeyToNamespaceResponse</a>
                </li>
              
                <li>
                  <a href="#policy.namespaces.CreateNamespaceRequest"><span class="badge">M</span>CreateNamespaceRequest</a>
                </li>
              
                <li>
                  <a href="#policy.namespaces.CreateNamespaceResponse"><span class="badge">M</span>CreateNamespaceResponse</a>
                </li>
              
                <li>
                  <a href="#policy.namespaces.DeactivateNamespaceRequest"><span class="badge">M</span>DeactivateNamespaceRequest</a>
                </li>
              
                <li>
                  <a href="#policy.namespaces.DeactivateNamespaceResponse"><span class="badge">M</span>DeactivateNamespaceResponse</a>
                </li>
              
                <li>
                  <a href="#policy.namespaces.GetNamespaceRequest"><span class="badge">M</span>GetNamespaceRequest</a>
                </li>
              
                <li>
                  <a href="#policy.namespaces.GetNamespaceResponse"><span class="badge">M</span>GetNamespaceResponse</a>
                </li>
              
                <li>
                  <a href="#policy.namespaces.ListNamespacesRequest"><span class="badge">M</span>ListNamespacesRequest</a>
                </li>
              
                <li>
                  <a href="#policy.namespaces.ListNamespacesResponse"><span class="badge">M</span>ListNamespacesResponse</a>
                </li>
              
                <li>
                  <a href="#policy.namespaces.NamespaceKey"><span class="badge">M</span>NamespaceKey</a>
                </li>
              
                <li>
                  <a href="#policy.namespaces.NamespaceKeyAccessServer"><span class="badge">M</span>NamespaceKeyAccessServer</a>
                </li>
              
                <li>
                  <a href="#policy.namespaces.RemoveKeyAccessServerFromNamespaceRequest"><span class="badge">M</span>RemoveKeyAccessServerFromNamespaceRequest</a>
                </li>
              
                <li>
                  <a href="#policy.namespaces.RemoveKeyAccessServerFromNamespaceResponse"><span class="badge">M</span>RemoveKeyAccessServerFromNamespaceResponse</a>
                </li>
              
                <li>
                  <a href="#policy.namespaces.RemovePublicKeyFromNamespaceRequest"><span class="badge">M</span>RemovePublicKeyFromNamespaceRequest</a>
                </li>
              
                <li>
                  <a href="#policy.namespaces.RemovePublicKeyFromNamespaceResponse"><span class="badge">M</span>RemovePublicKeyFromNamespaceResponse</a>
                </li>
              
                <li>
                  <a href="#policy.namespaces.UpdateNamespaceRequest"><span class="badge">M</span>UpdateNamespaceRequest</a>
                </li>
              
                <li>
                  <a href="#policy.namespaces.UpdateNamespaceResponse"><span class="badge">M</span>UpdateNamespaceResponse</a>
                </li>
              
              
              
              
                <li>
                  <a href="#policy.namespaces.NamespaceService"><span class="badge">S</span>NamespaceService</a>
                </li>
              
            </ul>
          </li>
        
          
          <li>
            <a href="#policy%2fregisteredresources%2fregistered_resources.proto">policy/registeredresources/registered_resources.proto</a>
            <ul>
              
                <li>
                  <a href="#policy.registeredresources.ActionAttributeValue"><span class="badge">M</span>ActionAttributeValue</a>
                </li>
              
                <li>
                  <a href="#policy.registeredresources.CreateRegisteredResourceRequest"><span class="badge">M</span>CreateRegisteredResourceRequest</a>
                </li>
              
                <li>
                  <a href="#policy.registeredresources.CreateRegisteredResourceResponse"><span class="badge">M</span>CreateRegisteredResourceResponse</a>
                </li>
              
                <li>
                  <a href="#policy.registeredresources.CreateRegisteredResourceValueRequest"><span class="badge">M</span>CreateRegisteredResourceValueRequest</a>
                </li>
              
                <li>
                  <a href="#policy.registeredresources.CreateRegisteredResourceValueResponse"><span class="badge">M</span>CreateRegisteredResourceValueResponse</a>
                </li>
              
                <li>
                  <a href="#policy.registeredresources.DeleteRegisteredResourceRequest"><span class="badge">M</span>DeleteRegisteredResourceRequest</a>
                </li>
              
                <li>
                  <a href="#policy.registeredresources.DeleteRegisteredResourceResponse"><span class="badge">M</span>DeleteRegisteredResourceResponse</a>
                </li>
              
                <li>
                  <a href="#policy.registeredresources.DeleteRegisteredResourceValueRequest"><span class="badge">M</span>DeleteRegisteredResourceValueRequest</a>
                </li>
              
                <li>
                  <a href="#policy.registeredresources.DeleteRegisteredResourceValueResponse"><span class="badge">M</span>DeleteRegisteredResourceValueResponse</a>
                </li>
              
                <li>
                  <a href="#policy.registeredresources.GetRegisteredResourceRequest"><span class="badge">M</span>GetRegisteredResourceRequest</a>
                </li>
              
                <li>
                  <a href="#policy.registeredresources.GetRegisteredResourceResponse"><span class="badge">M</span>GetRegisteredResourceResponse</a>
                </li>
              
                <li>
                  <a href="#policy.registeredresources.GetRegisteredResourceValueRequest"><span class="badge">M</span>GetRegisteredResourceValueRequest</a>
                </li>
              
                <li>
                  <a href="#policy.registeredresources.GetRegisteredResourceValueResponse"><span class="badge">M</span>GetRegisteredResourceValueResponse</a>
                </li>
              
                <li>
                  <a href="#policy.registeredresources.GetRegisteredResourceValuesByFQNsRequest"><span class="badge">M</span>GetRegisteredResourceValuesByFQNsRequest</a>
                </li>
              
                <li>
                  <a href="#policy.registeredresources.GetRegisteredResourceValuesByFQNsResponse"><span class="badge">M</span>GetRegisteredResourceValuesByFQNsResponse</a>
                </li>
              
                <li>
                  <a href="#policy.registeredresources.GetRegisteredResourceValuesByFQNsResponse.FqnValueMapEntry"><span class="badge">M</span>GetRegisteredResourceValuesByFQNsResponse.FqnValueMapEntry</a>
                </li>
              
                <li>
                  <a href="#policy.registeredresources.ListRegisteredResourceValuesRequest"><span class="badge">M</span>ListRegisteredResourceValuesRequest</a>
                </li>
              
                <li>
                  <a href="#policy.registeredresources.ListRegisteredResourceValuesResponse"><span class="badge">M</span>ListRegisteredResourceValuesResponse</a>
                </li>
              
                <li>
                  <a href="#policy.registeredresources.ListRegisteredResourcesRequest"><span class="badge">M</span>ListRegisteredResourcesRequest</a>
                </li>
              
                <li>
                  <a href="#policy.registeredresources.ListRegisteredResourcesResponse"><span class="badge">M</span>ListRegisteredResourcesResponse</a>
                </li>
              
                <li>
                  <a href="#policy.registeredresources.UpdateRegisteredResourceRequest"><span class="badge">M</span>UpdateRegisteredResourceRequest</a>
                </li>
              
                <li>
                  <a href="#policy.registeredresources.UpdateRegisteredResourceResponse"><span class="badge">M</span>UpdateRegisteredResourceResponse</a>
                </li>
              
                <li>
                  <a href="#policy.registeredresources.UpdateRegisteredResourceValueRequest"><span class="badge">M</span>UpdateRegisteredResourceValueRequest</a>
                </li>
              
                <li>
                  <a href="#policy.registeredresources.UpdateRegisteredResourceValueResponse"><span class="badge">M</span>UpdateRegisteredResourceValueResponse</a>
                </li>
              
              
              
              
                <li>
                  <a href="#policy.registeredresources.RegisteredResourcesService"><span class="badge">S</span>RegisteredResourcesService</a>
                </li>
              
            </ul>
          </li>
        
          
          <li>
            <a href="#policy%2fresourcemapping%2fresource_mapping.proto">policy/resourcemapping/resource_mapping.proto</a>
            <ul>
              
                <li>
                  <a href="#policy.resourcemapping.CreateResourceMappingGroupRequest"><span class="badge">M</span>CreateResourceMappingGroupRequest</a>
                </li>
              
                <li>
                  <a href="#policy.resourcemapping.CreateResourceMappingGroupResponse"><span class="badge">M</span>CreateResourceMappingGroupResponse</a>
                </li>
              
                <li>
                  <a href="#policy.resourcemapping.CreateResourceMappingRequest"><span class="badge">M</span>CreateResourceMappingRequest</a>
                </li>
              
                <li>
                  <a href="#policy.resourcemapping.CreateResourceMappingResponse"><span class="badge">M</span>CreateResourceMappingResponse</a>
                </li>
              
                <li>
                  <a href="#policy.resourcemapping.DeleteResourceMappingGroupRequest"><span class="badge">M</span>DeleteResourceMappingGroupRequest</a>
                </li>
              
                <li>
                  <a href="#policy.resourcemapping.DeleteResourceMappingGroupResponse"><span class="badge">M</span>DeleteResourceMappingGroupResponse</a>
                </li>
              
                <li>
                  <a href="#policy.resourcemapping.DeleteResourceMappingRequest"><span class="badge">M</span>DeleteResourceMappingRequest</a>
                </li>
              
                <li>
                  <a href="#policy.resourcemapping.DeleteResourceMappingResponse"><span class="badge">M</span>DeleteResourceMappingResponse</a>
                </li>
              
                <li>
                  <a href="#policy.resourcemapping.GetResourceMappingGroupRequest"><span class="badge">M</span>GetResourceMappingGroupRequest</a>
                </li>
              
                <li>
                  <a href="#policy.resourcemapping.GetResourceMappingGroupResponse"><span class="badge">M</span>GetResourceMappingGroupResponse</a>
                </li>
              
                <li>
                  <a href="#policy.resourcemapping.GetResourceMappingRequest"><span class="badge">M</span>GetResourceMappingRequest</a>
                </li>
              
                <li>
                  <a href="#policy.resourcemapping.GetResourceMappingResponse"><span class="badge">M</span>GetResourceMappingResponse</a>
                </li>
              
                <li>
                  <a href="#policy.resourcemapping.ListResourceMappingGroupsRequest"><span class="badge">M</span>ListResourceMappingGroupsRequest</a>
                </li>
              
                <li>
                  <a href="#policy.resourcemapping.ListResourceMappingGroupsResponse"><span class="badge">M</span>ListResourceMappingGroupsResponse</a>
                </li>
              
                <li>
                  <a href="#policy.resourcemapping.ListResourceMappingsByGroupFqnsRequest"><span class="badge">M</span>ListResourceMappingsByGroupFqnsRequest</a>
                </li>
              
                <li>
                  <a href="#policy.resourcemapping.ListResourceMappingsByGroupFqnsResponse"><span class="badge">M</span>ListResourceMappingsByGroupFqnsResponse</a>
                </li>
              
                <li>
                  <a href="#policy.resourcemapping.ListResourceMappingsByGroupFqnsResponse.FqnResourceMappingGroupsEntry"><span class="badge">M</span>ListResourceMappingsByGroupFqnsResponse.FqnResourceMappingGroupsEntry</a>
                </li>
              
                <li>
                  <a href="#policy.resourcemapping.ListResourceMappingsRequest"><span class="badge">M</span>ListResourceMappingsRequest</a>
                </li>
              
                <li>
                  <a href="#policy.resourcemapping.ListResourceMappingsResponse"><span class="badge">M</span>ListResourceMappingsResponse</a>
                </li>
              
                <li>
                  <a href="#policy.resourcemapping.ResourceMappingsByGroup"><span class="badge">M</span>ResourceMappingsByGroup</a>
                </li>
              
                <li>
                  <a href="#policy.resourcemapping.UpdateResourceMappingGroupRequest"><span class="badge">M</span>UpdateResourceMappingGroupRequest</a>
                </li>
              
                <li>
                  <a href="#policy.resourcemapping.UpdateResourceMappingGroupResponse"><span class="badge">M</span>UpdateResourceMappingGroupResponse</a>
                </li>
              
                <li>
                  <a href="#policy.resourcemapping.UpdateResourceMappingRequest"><span class="badge">M</span>UpdateResourceMappingRequest</a>
                </li>
              
                <li>
                  <a href="#policy.resourcemapping.UpdateResourceMappingResponse"><span class="badge">M</span>UpdateResourceMappingResponse</a>
                </li>
              
              
              
              
                <li>
                  <a href="#policy.resourcemapping.ResourceMappingService"><span class="badge">S</span>ResourceMappingService</a>
                </li>
              
            </ul>
          </li>
        
          
          <li>
            <a href="#policy%2fsubjectmapping%2fsubject_mapping.proto">policy/subjectmapping/subject_mapping.proto</a>
            <ul>
              
                <li>
                  <a href="#policy.subjectmapping.CreateSubjectConditionSetRequest"><span class="badge">M</span>CreateSubjectConditionSetRequest</a>
                </li>
              
                <li>
                  <a href="#policy.subjectmapping.CreateSubjectConditionSetResponse"><span class="badge">M</span>CreateSubjectConditionSetResponse</a>
                </li>
              
                <li>
                  <a href="#policy.subjectmapping.CreateSubjectMappingRequest"><span class="badge">M</span>CreateSubjectMappingRequest</a>
                </li>
              
                <li>
                  <a href="#policy.subjectmapping.CreateSubjectMappingResponse"><span class="badge">M</span>CreateSubjectMappingResponse</a>
                </li>
              
                <li>
                  <a href="#policy.subjectmapping.DeleteAllUnmappedSubjectConditionSetsRequest"><span class="badge">M</span>DeleteAllUnmappedSubjectConditionSetsRequest</a>
                </li>
              
                <li>
                  <a href="#policy.subjectmapping.DeleteAllUnmappedSubjectConditionSetsResponse"><span class="badge">M</span>DeleteAllUnmappedSubjectConditionSetsResponse</a>
                </li>
              
                <li>
                  <a href="#policy.subjectmapping.DeleteSubjectConditionSetRequest"><span class="badge">M</span>DeleteSubjectConditionSetRequest</a>
                </li>
              
                <li>
                  <a href="#policy.subjectmapping.DeleteSubjectConditionSetResponse"><span class="badge">M</span>DeleteSubjectConditionSetResponse</a>
                </li>
              
                <li>
                  <a href="#policy.subjectmapping.DeleteSubjectMappingRequest"><span class="badge">M</span>DeleteSubjectMappingRequest</a>
                </li>
              
                <li>
                  <a href="#policy.subjectmapping.DeleteSubjectMappingResponse"><span class="badge">M</span>DeleteSubjectMappingResponse</a>
                </li>
              
                <li>
                  <a href="#policy.subjectmapping.GetSubjectConditionSetRequest"><span class="badge">M</span>GetSubjectConditionSetRequest</a>
                </li>
              
                <li>
                  <a href="#policy.subjectmapping.GetSubjectConditionSetResponse"><span class="badge">M</span>GetSubjectConditionSetResponse</a>
                </li>
              
                <li>
                  <a href="#policy.subjectmapping.GetSubjectMappingRequest"><span class="badge">M</span>GetSubjectMappingRequest</a>
                </li>
              
                <li>
                  <a href="#policy.subjectmapping.GetSubjectMappingResponse"><span class="badge">M</span>GetSubjectMappingResponse</a>
                </li>
              
                <li>
                  <a href="#policy.subjectmapping.ListSubjectConditionSetsRequest"><span class="badge">M</span>ListSubjectConditionSetsRequest</a>
                </li>
              
                <li>
                  <a href="#policy.subjectmapping.ListSubjectConditionSetsResponse"><span class="badge">M</span>ListSubjectConditionSetsResponse</a>
                </li>
              
                <li>
                  <a href="#policy.subjectmapping.ListSubjectMappingsRequest"><span class="badge">M</span>ListSubjectMappingsRequest</a>
                </li>
              
                <li>
                  <a href="#policy.subjectmapping.ListSubjectMappingsResponse"><span class="badge">M</span>ListSubjectMappingsResponse</a>
                </li>
              
                <li>
                  <a href="#policy.subjectmapping.MatchSubjectMappingsRequest"><span class="badge">M</span>MatchSubjectMappingsRequest</a>
                </li>
              
                <li>
                  <a href="#policy.subjectmapping.MatchSubjectMappingsResponse"><span class="badge">M</span>MatchSubjectMappingsResponse</a>
                </li>
              
                <li>
                  <a href="#policy.subjectmapping.SubjectConditionSetCreate"><span class="badge">M</span>SubjectConditionSetCreate</a>
                </li>
              
                <li>
                  <a href="#policy.subjectmapping.UpdateSubjectConditionSetRequest"><span class="badge">M</span>UpdateSubjectConditionSetRequest</a>
                </li>
              
                <li>
                  <a href="#policy.subjectmapping.UpdateSubjectConditionSetResponse"><span class="badge">M</span>UpdateSubjectConditionSetResponse</a>
                </li>
              
                <li>
                  <a href="#policy.subjectmapping.UpdateSubjectMappingRequest"><span class="badge">M</span>UpdateSubjectMappingRequest</a>
                </li>
              
                <li>
                  <a href="#policy.subjectmapping.UpdateSubjectMappingResponse"><span class="badge">M</span>UpdateSubjectMappingResponse</a>
                </li>
              
              
              
              
                <li>
                  <a href="#policy.subjectmapping.SubjectMappingService"><span class="badge">S</span>SubjectMappingService</a>
                </li>
              
            </ul>
          </li>
        
          
          <li>
            <a href="#policy%2funsafe%2funsafe.proto">policy/unsafe/unsafe.proto</a>
            <ul>
              
                <li>
                  <a href="#policy.unsafe.UnsafeDeleteAttributeRequest"><span class="badge">M</span>UnsafeDeleteAttributeRequest</a>
                </li>
              
                <li>
                  <a href="#policy.unsafe.UnsafeDeleteAttributeResponse"><span class="badge">M</span>UnsafeDeleteAttributeResponse</a>
                </li>
              
                <li>
                  <a href="#policy.unsafe.UnsafeDeleteAttributeValueRequest"><span class="badge">M</span>UnsafeDeleteAttributeValueRequest</a>
                </li>
              
                <li>
                  <a href="#policy.unsafe.UnsafeDeleteAttributeValueResponse"><span class="badge">M</span>UnsafeDeleteAttributeValueResponse</a>
                </li>
              
                <li>
                  <a href="#policy.unsafe.UnsafeDeleteKasKeyRequest"><span class="badge">M</span>UnsafeDeleteKasKeyRequest</a>
                </li>
              
                <li>
                  <a href="#policy.unsafe.UnsafeDeleteKasKeyResponse"><span class="badge">M</span>UnsafeDeleteKasKeyResponse</a>
                </li>
              
                <li>
                  <a href="#policy.unsafe.UnsafeDeleteNamespaceRequest"><span class="badge">M</span>UnsafeDeleteNamespaceRequest</a>
                </li>
              
                <li>
                  <a href="#policy.unsafe.UnsafeDeleteNamespaceResponse"><span class="badge">M</span>UnsafeDeleteNamespaceResponse</a>
                </li>
              
                <li>
                  <a href="#policy.unsafe.UnsafeReactivateAttributeRequest"><span class="badge">M</span>UnsafeReactivateAttributeRequest</a>
                </li>
              
                <li>
                  <a href="#policy.unsafe.UnsafeReactivateAttributeResponse"><span class="badge">M</span>UnsafeReactivateAttributeResponse</a>
                </li>
              
                <li>
                  <a href="#policy.unsafe.UnsafeReactivateAttributeValueRequest"><span class="badge">M</span>UnsafeReactivateAttributeValueRequest</a>
                </li>
              
                <li>
                  <a href="#policy.unsafe.UnsafeReactivateAttributeValueResponse"><span class="badge">M</span>UnsafeReactivateAttributeValueResponse</a>
                </li>
              
                <li>
                  <a href="#policy.unsafe.UnsafeReactivateNamespaceRequest"><span class="badge">M</span>UnsafeReactivateNamespaceRequest</a>
                </li>
              
                <li>
                  <a href="#policy.unsafe.UnsafeReactivateNamespaceResponse"><span class="badge">M</span>UnsafeReactivateNamespaceResponse</a>
                </li>
              
                <li>
                  <a href="#policy.unsafe.UnsafeUpdateAttributeRequest"><span class="badge">M</span>UnsafeUpdateAttributeRequest</a>
                </li>
              
                <li>
                  <a href="#policy.unsafe.UnsafeUpdateAttributeResponse"><span class="badge">M</span>UnsafeUpdateAttributeResponse</a>
                </li>
              
                <li>
                  <a href="#policy.unsafe.UnsafeUpdateAttributeValueRequest"><span class="badge">M</span>UnsafeUpdateAttributeValueRequest</a>
                </li>
              
                <li>
                  <a href="#policy.unsafe.UnsafeUpdateAttributeValueResponse"><span class="badge">M</span>UnsafeUpdateAttributeValueResponse</a>
                </li>
              
                <li>
                  <a href="#policy.unsafe.UnsafeUpdateNamespaceRequest"><span class="badge">M</span>UnsafeUpdateNamespaceRequest</a>
                </li>
              
                <li>
                  <a href="#policy.unsafe.UnsafeUpdateNamespaceResponse"><span class="badge">M</span>UnsafeUpdateNamespaceResponse</a>
                </li>
              
              
              
              
                <li>
                  <a href="#policy.unsafe.UnsafeService"><span class="badge">S</span>UnsafeService</a>
                </li>
              
            </ul>
          </li>
        
          
          <li>
            <a href="#wellknownconfiguration%2fwellknown_configuration.proto">wellknownconfiguration/wellknown_configuration.proto</a>
            <ul>
              
                <li>
                  <a href="#wellknownconfiguration.GetWellKnownConfigurationRequest"><span class="badge">M</span>GetWellKnownConfigurationRequest</a>
                </li>
              
                <li>
                  <a href="#wellknownconfiguration.GetWellKnownConfigurationResponse"><span class="badge">M</span>GetWellKnownConfigurationResponse</a>
                </li>
              
                <li>
                  <a href="#wellknownconfiguration.WellKnownConfig"><span class="badge">M</span>WellKnownConfig</a>
                </li>
              
                <li>
                  <a href="#wellknownconfiguration.WellKnownConfig.ConfigurationEntry"><span class="badge">M</span>WellKnownConfig.ConfigurationEntry</a>
                </li>
              
              
              
              
                <li>
                  <a href="#wellknownconfiguration.WellKnownService"><span class="badge">S</span>WellKnownService</a>
                </li>
              
            </ul>
          </li>
        
        <li><a href="#scalar-value-types">Scalar Value Types</a></li>
      </ul>
    </div>

    
      
      <div class="file-heading">
        <h2 id="common/common.proto">common/common.proto</h2><a href="#title">Top</a>
      </div>
      <p></p>

      
        <h3 id="common.Metadata">Metadata</h3>
        <p>Struct to uniquely identify a resource with optional additional metadata</p>

        
          <table class="field-table">
            <thead>
              <tr><td>Field</td><td>Type</td><td>Label</td><td>Description</td></tr>
            </thead>
            <tbody>
              
                <tr>
                  <td>created_at</td>
                  <td><a href="#google.protobuf.Timestamp">google.protobuf.Timestamp</a></td>
                  <td></td>
                  <td><p>created_at set by server (entity who created will recorded in an audit event) </p></td>
                </tr>
              
                <tr>
                  <td>updated_at</td>
                  <td><a href="#google.protobuf.Timestamp">google.protobuf.Timestamp</a></td>
                  <td></td>
                  <td><p>updated_at set by server (entity who updated will recorded in an audit event) </p></td>
                </tr>
              
                <tr>
                  <td>labels</td>
                  <td><a href="#common.Metadata.LabelsEntry">Metadata.LabelsEntry</a></td>
                  <td>repeated</td>
                  <td><p>optional short description </p></td>
                </tr>
              
            </tbody>
          </table>

          

        
      
        <h3 id="common.Metadata.LabelsEntry">Metadata.LabelsEntry</h3>
        <p></p>

        
          <table class="field-table">
            <thead>
              <tr><td>Field</td><td>Type</td><td>Label</td><td>Description</td></tr>
            </thead>
            <tbody>
              
                <tr>
                  <td>key</td>
                  <td><a href="#string">string</a></td>
                  <td></td>
                  <td><p> </p></td>
                </tr>
              
                <tr>
                  <td>value</td>
                  <td><a href="#string">string</a></td>
                  <td></td>
                  <td><p> </p></td>
                </tr>
              
            </tbody>
          </table>

          

        
      
        <h3 id="common.MetadataMutable">MetadataMutable</h3>
        <p></p>

        
          <table class="field-table">
            <thead>
              <tr><td>Field</td><td>Type</td><td>Label</td><td>Description</td></tr>
            </thead>
            <tbody>
              
                <tr>
                  <td>labels</td>
                  <td><a href="#common.MetadataMutable.LabelsEntry">MetadataMutable.LabelsEntry</a></td>
                  <td>repeated</td>
                  <td><p>optional labels </p></td>
                </tr>
              
            </tbody>
          </table>

          

        
      
        <h3 id="common.MetadataMutable.LabelsEntry">MetadataMutable.LabelsEntry</h3>
        <p></p>

        
          <table class="field-table">
            <thead>
              <tr><td>Field</td><td>Type</td><td>Label</td><td>Description</td></tr>
            </thead>
            <tbody>
              
                <tr>
                  <td>key</td>
                  <td><a href="#string">string</a></td>
                  <td></td>
                  <td><p> </p></td>
                </tr>
              
                <tr>
                  <td>value</td>
                  <td><a href="#string">string</a></td>
                  <td></td>
                  <td><p> </p></td>
                </tr>
              
            </tbody>
          </table>

          

        
      

      
        <h3 id="common.ActiveStateEnum">ActiveStateEnum</h3>
        <p>buflint ENUM_VALUE_PREFIX: to make sure that C++ scoping rules aren't violated when users add new enum values to an enum in a given package</p>
        <table class="enum-table">
          <thead>
            <tr><td>Name</td><td>Number</td><td>Description</td></tr>
          </thead>
          <tbody>
            
              <tr>
                <td>ACTIVE_STATE_ENUM_UNSPECIFIED</td>
                <td>0</td>
                <td><p></p></td>
              </tr>
            
              <tr>
                <td>ACTIVE_STATE_ENUM_ACTIVE</td>
                <td>1</td>
                <td><p></p></td>
              </tr>
            
              <tr>
                <td>ACTIVE_STATE_ENUM_INACTIVE</td>
                <td>2</td>
                <td><p></p></td>
              </tr>
            
              <tr>
                <td>ACTIVE_STATE_ENUM_ANY</td>
                <td>3</td>
                <td><p></p></td>
              </tr>
            
          </tbody>
        </table>
      
        <h3 id="common.MetadataUpdateEnum">MetadataUpdateEnum</h3>
        <p></p>
        <table class="enum-table">
          <thead>
            <tr><td>Name</td><td>Number</td><td>Description</td></tr>
          </thead>
          <tbody>
            
              <tr>
                <td>METADATA_UPDATE_ENUM_UNSPECIFIED</td>
                <td>0</td>
                <td><p>unspecified update type</p></td>
              </tr>
            
              <tr>
                <td>METADATA_UPDATE_ENUM_EXTEND</td>
                <td>1</td>
                <td><p>only update the fields that are provided</p></td>
              </tr>
            
              <tr>
                <td>METADATA_UPDATE_ENUM_REPLACE</td>
                <td>2</td>
                <td><p>replace the entire metadata with the provided metadata</p></td>
              </tr>
            
          </tbody>
        </table>
      

      

      
    
      
      <div class="file-heading">
        <h2 id="policy/objects.proto">policy/objects.proto</h2><a href="#title">Top</a>
      </div>
      <p></p>

      
        <h3 id="policy.Action">Action</h3>
        <p>An action an entity can take</p>

        
          <table class="field-table">
            <thead>
              <tr><td>Field</td><td>Type</td><td>Label</td><td>Description</td></tr>
            </thead>
            <tbody>
              
                <tr>
                  <td>id</td>
                  <td><a href="#string">string</a></td>
                  <td></td>
                  <td><p>Generated uuid in database </p></td>
                </tr>
              
                <tr>
                  <td>standard</td>
                  <td><a href="#policy.Action.StandardAction">Action.StandardAction</a></td>
                  <td></td>
                  <td><p>Deprecated </p></td>
                </tr>
              
                <tr>
                  <td>custom</td>
                  <td><a href="#string">string</a></td>
                  <td></td>
                  <td><p>Deprecated </p></td>
                </tr>
              
                <tr>
                  <td>name</td>
                  <td><a href="#string">string</a></td>
                  <td></td>
                  <td><p> </p></td>
                </tr>
              
                <tr>
                  <td>metadata</td>
                  <td><a href="#common.Metadata">common.Metadata</a></td>
                  <td></td>
                  <td><p> </p></td>
                </tr>
              
            </tbody>
          </table>

          

        
      
        <h3 id="policy.AsymmetricKey">AsymmetricKey</h3>
        <p></p>

        
          <table class="field-table">
            <thead>
              <tr><td>Field</td><td>Type</td><td>Label</td><td>Description</td></tr>
            </thead>
            <tbody>
              
                <tr>
                  <td>id</td>
                  <td><a href="#string">string</a></td>
                  <td></td>
                  <td><p>Required </p></td>
                </tr>
              
                <tr>
                  <td>key_id</td>
                  <td><a href="#string">string</a></td>
                  <td></td>
                  <td><p>Required </p></td>
                </tr>
              
                <tr>
                  <td>key_algorithm</td>
                  <td><a href="#policy.Algorithm">Algorithm</a></td>
                  <td></td>
                  <td><p>Required </p></td>
                </tr>
              
                <tr>
                  <td>key_status</td>
                  <td><a href="#policy.KeyStatus">KeyStatus</a></td>
                  <td></td>
                  <td><p>Required </p></td>
                </tr>
              
                <tr>
                  <td>key_mode</td>
                  <td><a href="#policy.KeyMode">KeyMode</a></td>
                  <td></td>
                  <td><p>Required

Specifies how the key is managed (local or remote) </p></td>
                </tr>
              
                <tr>
                  <td>public_key_ctx</td>
                  <td><a href="#policy.KasPublicKeyCtx">KasPublicKeyCtx</a></td>
                  <td></td>
                  <td><p>Required

Specific structure based on key provider implementation </p></td>
                </tr>
              
                <tr>
                  <td>private_key_ctx</td>
                  <td><a href="#policy.KasPrivateKeyCtx">KasPrivateKeyCtx</a></td>
                  <td></td>
                  <td><p>Optional

Specific structure based on key provider implementation </p></td>
                </tr>
              
                <tr>
                  <td>provider_config</td>
                  <td><a href="#policy.KeyProviderConfig">KeyProviderConfig</a></td>
                  <td></td>
                  <td><p>Optional

Configuration for the key provider </p></td>
                </tr>
              
                <tr>
                  <td>metadata</td>
                  <td><a href="#common.Metadata">common.Metadata</a></td>
                  <td></td>
                  <td><p>Common metadata fields </p></td>
                </tr>
              
            </tbody>
          </table>

          

        
      
        <h3 id="policy.Attribute">Attribute</h3>
        <p></p>

        
          <table class="field-table">
            <thead>
              <tr><td>Field</td><td>Type</td><td>Label</td><td>Description</td></tr>
            </thead>
            <tbody>
              
                <tr>
                  <td>id</td>
                  <td><a href="#string">string</a></td>
                  <td></td>
                  <td><p> </p></td>
                </tr>
              
                <tr>
                  <td>namespace</td>
                  <td><a href="#policy.Namespace">Namespace</a></td>
                  <td></td>
                  <td><p>namespace of the attribute </p></td>
                </tr>
              
                <tr>
                  <td>name</td>
                  <td><a href="#string">string</a></td>
                  <td></td>
                  <td><p>attribute name </p></td>
                </tr>
              
                <tr>
                  <td>rule</td>
                  <td><a href="#policy.AttributeRuleTypeEnum">AttributeRuleTypeEnum</a></td>
                  <td></td>
                  <td><p>attribute rule enum </p></td>
                </tr>
              
                <tr>
                  <td>values</td>
                  <td><a href="#policy.Value">Value</a></td>
                  <td>repeated</td>
                  <td><p> </p></td>
                </tr>
              
                <tr>
                  <td>grants</td>
                  <td><a href="#policy.KeyAccessServer">KeyAccessServer</a></td>
                  <td>repeated</td>
                  <td><p>Deprecated </p></td>
                </tr>
              
                <tr>
                  <td>fqn</td>
                  <td><a href="#string">string</a></td>
                  <td></td>
                  <td><p> </p></td>
                </tr>
              
                <tr>
                  <td>active</td>
                  <td><a href="#google.protobuf.BoolValue">google.protobuf.BoolValue</a></td>
                  <td></td>
                  <td><p>active by default until explicitly deactivated </p></td>
                </tr>
              
                <tr>
                  <td>kas_keys</td>
                  <td><a href="#policy.KasKey">KasKey</a></td>
                  <td>repeated</td>
                  <td><p>Keys associated with the attribute </p></td>
                </tr>
              
                <tr>
                  <td>metadata</td>
                  <td><a href="#common.Metadata">common.Metadata</a></td>
                  <td></td>
                  <td><p>Common metadata </p></td>
                </tr>
              
            </tbody>
          </table>

          

        
      
        <h3 id="policy.Condition">Condition</h3>
        <p>A Condition defines a rule of <the value at the flattened 'selector value'</p><p>location> <operator> <subject external values></p>

        
          <table class="field-table">
            <thead>
              <tr><td>Field</td><td>Type</td><td>Label</td><td>Description</td></tr>
            </thead>
            <tbody>
              
                <tr>
                  <td>subject_external_selector_value</td>
                  <td><a href="#string">string</a></td>
                  <td></td>
                  <td><p>a selector for a field value on a flattened Entity Representation (such as
from idP/LDAP) </p></td>
                </tr>
              
                <tr>
                  <td>operator</td>
                  <td><a href="#policy.SubjectMappingOperatorEnum">SubjectMappingOperatorEnum</a></td>
                  <td></td>
                  <td><p>the evaluation operator of relation </p></td>
                </tr>
              
                <tr>
                  <td>subject_external_values</td>
                  <td><a href="#string">string</a></td>
                  <td>repeated</td>
                  <td><p>list of comparison values for the result of applying the
subject_external_selector_value on a flattened Entity Representation
(Subject), evaluated by the operator </p></td>
                </tr>
              
            </tbody>
          </table>

          

        
      
        <h3 id="policy.ConditionGroup">ConditionGroup</h3>
        <p>A collection of Conditions evaluated by the boolean_operator provided</p>

        
          <table class="field-table">
            <thead>
              <tr><td>Field</td><td>Type</td><td>Label</td><td>Description</td></tr>
            </thead>
            <tbody>
              
                <tr>
                  <td>conditions</td>
                  <td><a href="#policy.Condition">Condition</a></td>
                  <td>repeated</td>
                  <td><p> </p></td>
                </tr>
              
                <tr>
                  <td>boolean_operator</td>
                  <td><a href="#policy.ConditionBooleanTypeEnum">ConditionBooleanTypeEnum</a></td>
                  <td></td>
                  <td><p>the boolean evaluation type across the conditions </p></td>
                </tr>
              
            </tbody>
          </table>

          

        
      
        <h3 id="policy.KasKey">KasKey</h3>
        <p></p>

        
          <table class="field-table">
            <thead>
              <tr><td>Field</td><td>Type</td><td>Label</td><td>Description</td></tr>
            </thead>
            <tbody>
              
                <tr>
                  <td>kas_id</td>
                  <td><a href="#string">string</a></td>
                  <td></td>
                  <td><p> </p></td>
                </tr>
              
                <tr>
                  <td>key</td>
                  <td><a href="#policy.AsymmetricKey">AsymmetricKey</a></td>
                  <td></td>
                  <td><p> </p></td>
                </tr>
              
                <tr>
                  <td>kas_uri</td>
                  <td><a href="#string">string</a></td>
                  <td></td>
                  <td><p> </p></td>
                </tr>
              
            </tbody>
          </table>

          

        
      
        <h3 id="policy.KasPrivateKeyCtx">KasPrivateKeyCtx</h3>
        <p></p>

        
          <table class="field-table">
            <thead>
              <tr><td>Field</td><td>Type</td><td>Label</td><td>Description</td></tr>
            </thead>
            <tbody>
              
                <tr>
                  <td>key_id</td>
                  <td><a href="#string">string</a></td>
                  <td></td>
                  <td><p>Required

Key ID for the symmetric key wrapping this key. </p></td>
                </tr>
              
                <tr>
                  <td>wrapped_key</td>
                  <td><a href="#string">string</a></td>
                  <td></td>
                  <td><p>Optional

Base64 encoded wrapped key. Conditionally required if key_mode is LOCAL. Should not be present if key_mode is REMOTE. </p></td>
                </tr>
              
            </tbody>
          </table>

          

        
      
        <h3 id="policy.KasPublicKey">KasPublicKey</h3>
        <p>Deprecated</p><p>A KAS public key and some associated metadata for further identifcation</p>

        
          <table class="field-table">
            <thead>
              <tr><td>Field</td><td>Type</td><td>Label</td><td>Description</td></tr>
            </thead>
            <tbody>
              
                <tr>
                  <td>pem</td>
                  <td><a href="#string">string</a></td>
                  <td></td>
                  <td><p>x509 ASN.1 content in PEM envelope, usually </p></td>
                </tr>
              
                <tr>
                  <td>kid</td>
                  <td><a href="#string">string</a></td>
                  <td></td>
                  <td><p>A unique string identifier for this key </p></td>
                </tr>
              
                <tr>
                  <td>alg</td>
                  <td><a href="#policy.KasPublicKeyAlgEnum">KasPublicKeyAlgEnum</a></td>
                  <td></td>
                  <td><p>A known algorithm type with any additional parameters encoded.
To start, these may be `rsa:2048` for encrypting ZTDF files and
`ec:secp256r1` for nanoTDF, but more formats may be added as needed. </p></td>
                </tr>
              
            </tbody>
          </table>

          

        
      
        <h3 id="policy.KasPublicKeyCtx">KasPublicKeyCtx</h3>
        <p></p>

        
          <table class="field-table">
            <thead>
              <tr><td>Field</td><td>Type</td><td>Label</td><td>Description</td></tr>
            </thead>
            <tbody>
              
                <tr>
                  <td>pem</td>
                  <td><a href="#string">string</a></td>
                  <td></td>
                  <td><p>Required

Base64 encoded public key in PEM format </p></td>
                </tr>
              
            </tbody>
          </table>

          

        
      
        <h3 id="policy.KasPublicKeySet">KasPublicKeySet</h3>
        <p>Deprecated</p><p>A list of known KAS public keys</p>

        
          <table class="field-table">
            <thead>
              <tr><td>Field</td><td>Type</td><td>Label</td><td>Description</td></tr>
            </thead>
            <tbody>
              
                <tr>
                  <td>keys</td>
                  <td><a href="#policy.KasPublicKey">KasPublicKey</a></td>
                  <td>repeated</td>
                  <td><p> </p></td>
                </tr>
              
            </tbody>
          </table>

          

        
      
        <h3 id="policy.Key">Key</h3>
        <p></p>

        
          <table class="field-table">
            <thead>
              <tr><td>Field</td><td>Type</td><td>Label</td><td>Description</td></tr>
            </thead>
            <tbody>
              
                <tr>
                  <td>id</td>
                  <td><a href="#string">string</a></td>
                  <td></td>
                  <td><p>the database record ID, not the key ID (`kid`) </p></td>
                </tr>
              
                <tr>
                  <td>is_active</td>
                  <td><a href="#google.protobuf.BoolValue">google.protobuf.BoolValue</a></td>
                  <td></td>
                  <td><p> </p></td>
                </tr>
              
                <tr>
                  <td>was_mapped</td>
                  <td><a href="#google.protobuf.BoolValue">google.protobuf.BoolValue</a></td>
                  <td></td>
                  <td><p> </p></td>
                </tr>
              
                <tr>
                  <td>public_key</td>
                  <td><a href="#policy.KasPublicKey">KasPublicKey</a></td>
                  <td></td>
                  <td><p> </p></td>
                </tr>
              
                <tr>
                  <td>kas</td>
                  <td><a href="#policy.KeyAccessServer">KeyAccessServer</a></td>
                  <td></td>
                  <td><p> </p></td>
                </tr>
              
                <tr>
                  <td>metadata</td>
                  <td><a href="#common.Metadata">common.Metadata</a></td>
                  <td></td>
                  <td><p>Common metadata </p></td>
                </tr>
              
            </tbody>
          </table>

          

        
      
        <h3 id="policy.KeyAccessServer">KeyAccessServer</h3>
        <p>Key Access Server Registry</p>

        
          <table class="field-table">
            <thead>
              <tr><td>Field</td><td>Type</td><td>Label</td><td>Description</td></tr>
            </thead>
            <tbody>
              
                <tr>
                  <td>id</td>
                  <td><a href="#string">string</a></td>
                  <td></td>
                  <td><p> </p></td>
                </tr>
              
                <tr>
                  <td>uri</td>
                  <td><a href="#string">string</a></td>
                  <td></td>
                  <td><p>Address of a KAS instance </p></td>
                </tr>
              
                <tr>
                  <td>public_key</td>
                  <td><a href="#policy.PublicKey">PublicKey</a></td>
                  <td></td>
                  <td><p>Deprecated </p></td>
                </tr>
              
                <tr>
                  <td>source_type</td>
                  <td><a href="#policy.SourceType">SourceType</a></td>
                  <td></td>
                  <td><p>The source of the KAS: (INTERNAL, EXTERNAL) </p></td>
                </tr>
              
                <tr>
                  <td>kas_keys</td>
                  <td><a href="#policy.KasKey">KasKey</a></td>
                  <td>repeated</td>
                  <td><p>Kas keys associated with this KAS </p></td>
                </tr>
              
                <tr>
                  <td>name</td>
                  <td><a href="#string">string</a></td>
                  <td></td>
                  <td><p>Optional
Unique name of the KAS instance </p></td>
                </tr>
              
                <tr>
                  <td>metadata</td>
                  <td><a href="#common.Metadata">common.Metadata</a></td>
                  <td></td>
                  <td><p>Common metadata </p></td>
                </tr>
              
            </tbody>
          </table>

          

        
      
        <h3 id="policy.KeyProviderConfig">KeyProviderConfig</h3>
        <p></p>

        
          <table class="field-table">
            <thead>
              <tr><td>Field</td><td>Type</td><td>Label</td><td>Description</td></tr>
            </thead>
            <tbody>
              
                <tr>
                  <td>id</td>
                  <td><a href="#string">string</a></td>
                  <td></td>
                  <td><p> </p></td>
                </tr>
              
                <tr>
                  <td>name</td>
                  <td><a href="#string">string</a></td>
                  <td></td>
                  <td><p> </p></td>
                </tr>
              
                <tr>
                  <td>config_json</td>
                  <td><a href="#bytes">bytes</a></td>
                  <td></td>
                  <td><p> </p></td>
                </tr>
              
                <tr>
                  <td>metadata</td>
                  <td><a href="#common.Metadata">common.Metadata</a></td>
                  <td></td>
                  <td><p>Common metadata </p></td>
                </tr>
              
            </tbody>
          </table>

          

        
      
        <h3 id="policy.Namespace">Namespace</h3>
        <p></p>

        
          <table class="field-table">
            <thead>
              <tr><td>Field</td><td>Type</td><td>Label</td><td>Description</td></tr>
            </thead>
            <tbody>
              
                <tr>
                  <td>id</td>
                  <td><a href="#string">string</a></td>
                  <td></td>
                  <td><p>generated uuid in database </p></td>
                </tr>
              
                <tr>
                  <td>name</td>
                  <td><a href="#string">string</a></td>
                  <td></td>
                  <td><p>used to partition Attribute Definitions, support by namespace AuthN and
enable federation </p></td>
                </tr>
              
                <tr>
                  <td>fqn</td>
                  <td><a href="#string">string</a></td>
                  <td></td>
                  <td><p> </p></td>
                </tr>
              
                <tr>
                  <td>active</td>
                  <td><a href="#google.protobuf.BoolValue">google.protobuf.BoolValue</a></td>
                  <td></td>
                  <td><p>active by default until explicitly deactivated </p></td>
                </tr>
              
                <tr>
                  <td>metadata</td>
                  <td><a href="#common.Metadata">common.Metadata</a></td>
                  <td></td>
                  <td><p> </p></td>
                </tr>
              
                <tr>
                  <td>grants</td>
                  <td><a href="#policy.KeyAccessServer">KeyAccessServer</a></td>
                  <td>repeated</td>
                  <td><p>KAS grants for the namespace </p></td>
                </tr>
              
                <tr>
                  <td>kas_keys</td>
                  <td><a href="#policy.KasKey">KasKey</a></td>
                  <td>repeated</td>
                  <td><p>Keys for the namespace </p></td>
                </tr>
              
            </tbody>
          </table>

          

        
      
        <h3 id="policy.PublicKey">PublicKey</h3>
        <p>Deprecated</p>

        
          <table class="field-table">
            <thead>
              <tr><td>Field</td><td>Type</td><td>Label</td><td>Description</td></tr>
            </thead>
            <tbody>
              
                <tr>
                  <td>remote</td>
                  <td><a href="#string">string</a></td>
                  <td></td>
                  <td><p>kas public key url - optional since can also be retrieved via public key </p></td>
                </tr>
              
                <tr>
                  <td>cached</td>
                  <td><a href="#policy.KasPublicKeySet">KasPublicKeySet</a></td>
                  <td></td>
                  <td><p>public key with additional information. Current preferred version </p></td>
                </tr>
              
            </tbody>
          </table>

          

        
      
        <h3 id="policy.RegisteredResource">RegisteredResource</h3>
        <p></p>

        
          <table class="field-table">
            <thead>
              <tr><td>Field</td><td>Type</td><td>Label</td><td>Description</td></tr>
            </thead>
            <tbody>
              
                <tr>
                  <td>id</td>
                  <td><a href="#string">string</a></td>
                  <td></td>
                  <td><p> </p></td>
                </tr>
              
                <tr>
                  <td>name</td>
                  <td><a href="#string">string</a></td>
                  <td></td>
                  <td><p> </p></td>
                </tr>
              
                <tr>
                  <td>values</td>
                  <td><a href="#policy.RegisteredResourceValue">RegisteredResourceValue</a></td>
                  <td>repeated</td>
                  <td><p> </p></td>
                </tr>
              
                <tr>
                  <td>metadata</td>
                  <td><a href="#common.Metadata">common.Metadata</a></td>
                  <td></td>
                  <td><p>Common metadata </p></td>
                </tr>
              
            </tbody>
          </table>

          

        
      
        <h3 id="policy.RegisteredResourceValue">RegisteredResourceValue</h3>
        <p></p>

        
          <table class="field-table">
            <thead>
              <tr><td>Field</td><td>Type</td><td>Label</td><td>Description</td></tr>
            </thead>
            <tbody>
              
                <tr>
                  <td>id</td>
                  <td><a href="#string">string</a></td>
                  <td></td>
                  <td><p> </p></td>
                </tr>
              
                <tr>
                  <td>value</td>
                  <td><a href="#string">string</a></td>
                  <td></td>
                  <td><p> </p></td>
                </tr>
              
                <tr>
                  <td>resource</td>
                  <td><a href="#policy.RegisteredResource">RegisteredResource</a></td>
                  <td></td>
                  <td><p> </p></td>
                </tr>
              
                <tr>
                  <td>action_attribute_values</td>
                  <td><a href="#policy.RegisteredResourceValue.ActionAttributeValue">RegisteredResourceValue.ActionAttributeValue</a></td>
                  <td>repeated</td>
                  <td><p> </p></td>
                </tr>
              
                <tr>
                  <td>metadata</td>
                  <td><a href="#common.Metadata">common.Metadata</a></td>
                  <td></td>
                  <td><p>Common metadata </p></td>
                </tr>
              
            </tbody>
          </table>

          

        
      
        <h3 id="policy.RegisteredResourceValue.ActionAttributeValue">RegisteredResourceValue.ActionAttributeValue</h3>
        <p></p>

        
          <table class="field-table">
            <thead>
              <tr><td>Field</td><td>Type</td><td>Label</td><td>Description</td></tr>
            </thead>
            <tbody>
              
                <tr>
                  <td>id</td>
                  <td><a href="#string">string</a></td>
                  <td></td>
                  <td><p> </p></td>
                </tr>
              
                <tr>
                  <td>action</td>
                  <td><a href="#policy.Action">Action</a></td>
                  <td></td>
                  <td><p> </p></td>
                </tr>
              
                <tr>
                  <td>attribute_value</td>
                  <td><a href="#policy.Value">Value</a></td>
                  <td></td>
                  <td><p> </p></td>
                </tr>
              
                <tr>
                  <td>metadata</td>
                  <td><a href="#common.Metadata">common.Metadata</a></td>
                  <td></td>
                  <td><p>Common metadata </p></td>
                </tr>
              
            </tbody>
          </table>

          

        
      
        <h3 id="policy.ResourceMapping">ResourceMapping</h3>
        <p>Resource Mappings (aka Access Control Resource Encodings aka ACRE) are</p><p>structures supporting the mapping of Resources and Attribute Values</p>

        
          <table class="field-table">
            <thead>
              <tr><td>Field</td><td>Type</td><td>Label</td><td>Description</td></tr>
            </thead>
            <tbody>
              
                <tr>
                  <td>id</td>
                  <td><a href="#string">string</a></td>
                  <td></td>
                  <td><p> </p></td>
                </tr>
              
                <tr>
                  <td>metadata</td>
                  <td><a href="#common.Metadata">common.Metadata</a></td>
                  <td></td>
                  <td><p> </p></td>
                </tr>
              
                <tr>
                  <td>attribute_value</td>
                  <td><a href="#policy.Value">Value</a></td>
                  <td></td>
                  <td><p> </p></td>
                </tr>
              
                <tr>
                  <td>terms</td>
                  <td><a href="#string">string</a></td>
                  <td>repeated</td>
                  <td><p> </p></td>
                </tr>
              
                <tr>
                  <td>group</td>
                  <td><a href="#policy.ResourceMappingGroup">ResourceMappingGroup</a></td>
                  <td></td>
                  <td><p> </p></td>
                </tr>
              
            </tbody>
          </table>

          

        
      
        <h3 id="policy.ResourceMappingGroup">ResourceMappingGroup</h3>
        <p>Resource Mapping Groups are namespaced collections of Resource Mappings</p><p>associated under a common group name.</p>

        
          <table class="field-table">
            <thead>
              <tr><td>Field</td><td>Type</td><td>Label</td><td>Description</td></tr>
            </thead>
            <tbody>
              
                <tr>
                  <td>id</td>
                  <td><a href="#string">string</a></td>
                  <td></td>
                  <td><p> </p></td>
                </tr>
              
                <tr>
                  <td>namespace_id</td>
                  <td><a href="#string">string</a></td>
                  <td></td>
                  <td><p>the namespace containing the group of resource mappings </p></td>
                </tr>
              
                <tr>
                  <td>name</td>
                  <td><a href="#string">string</a></td>
                  <td></td>
                  <td><p>the common name for the group of resource mappings, which must be unique
per namespace </p></td>
                </tr>
              
                <tr>
                  <td>metadata</td>
                  <td><a href="#common.Metadata">common.Metadata</a></td>
                  <td></td>
                  <td><p>Common metadata </p></td>
                </tr>
              
            </tbody>
          </table>

          

        
      
        <h3 id="policy.SubjectConditionSet">SubjectConditionSet</h3>
        <p>A container for multiple Subject Sets, each containing Condition Groups, each</p><p>containing Conditions. Multiple Subject Sets in a SubjectConditionSet are</p><p>evaluated with AND logic. As each Subject Mapping has only one Attribute</p><p>Value, the SubjectConditionSet is reusable across multiple Subject Mappings /</p><p>Attribute Values and is an independent unit.</p>

        
          <table class="field-table">
            <thead>
              <tr><td>Field</td><td>Type</td><td>Label</td><td>Description</td></tr>
            </thead>
            <tbody>
              
                <tr>
                  <td>id</td>
                  <td><a href="#string">string</a></td>
                  <td></td>
                  <td><p> </p></td>
                </tr>
              
                <tr>
                  <td>subject_sets</td>
                  <td><a href="#policy.SubjectSet">SubjectSet</a></td>
                  <td>repeated</td>
                  <td><p> </p></td>
                </tr>
              
                <tr>
                  <td>metadata</td>
                  <td><a href="#common.Metadata">common.Metadata</a></td>
                  <td></td>
                  <td><p> </p></td>
                </tr>
              
            </tbody>
          </table>

          

        
      
        <h3 id="policy.SubjectMapping">SubjectMapping</h3>
        <p>Subject Mapping: A Policy assigning Subject Set(s) to a permitted attribute</p><p>value + action(s) combination</p>

        
          <table class="field-table">
            <thead>
              <tr><td>Field</td><td>Type</td><td>Label</td><td>Description</td></tr>
            </thead>
            <tbody>
              
                <tr>
                  <td>id</td>
                  <td><a href="#string">string</a></td>
                  <td></td>
                  <td><p> </p></td>
                </tr>
              
                <tr>
                  <td>attribute_value</td>
                  <td><a href="#policy.Value">Value</a></td>
                  <td></td>
                  <td><p>the Attribute Value mapped to; aka: &#34;The Entity Entitlement Attribute&#34; </p></td>
                </tr>
              
                <tr>
                  <td>subject_condition_set</td>
                  <td><a href="#policy.SubjectConditionSet">SubjectConditionSet</a></td>
                  <td></td>
                  <td><p>the reusable SubjectConditionSet mapped to the given Attribute Value </p></td>
                </tr>
              
                <tr>
                  <td>actions</td>
                  <td><a href="#policy.Action">Action</a></td>
                  <td>repeated</td>
                  <td><p>The actions permitted by subjects in this mapping </p></td>
                </tr>
              
                <tr>
                  <td>metadata</td>
                  <td><a href="#common.Metadata">common.Metadata</a></td>
                  <td></td>
                  <td><p> </p></td>
                </tr>
              
            </tbody>
          </table>

          

        
      
        <h3 id="policy.SubjectProperty">SubjectProperty</h3>
        <p>A property of a Subject/Entity as its selector expression -> value result</p><p>pair. This would mirror external user attributes retrieved from an</p><p>authoritative source such as an IDP (Identity Provider) or User Store.</p><p>Examples include such ADFS/LDAP, OKTA, etc. For now, a valid property must</p><p>contain both a selector expression & a resulting value.</p><p>The external_selector_value is a specifier to select a value from a flattened</p><p>external representation of an Entity (such as from idP/LDAP), and the</p><p>external_value is the value selected by the external_selector_value on that</p><p>Entity Representation (Subject Context). These mirror the Condition.</p>

        
          <table class="field-table">
            <thead>
              <tr><td>Field</td><td>Type</td><td>Label</td><td>Description</td></tr>
            </thead>
            <tbody>
              
                <tr>
                  <td>external_selector_value</td>
                  <td><a href="#string">string</a></td>
                  <td></td>
                  <td><p> </p></td>
                </tr>
              
                <tr>
                  <td>external_value</td>
                  <td><a href="#string">string</a></td>
                  <td></td>
                  <td><p> </p></td>
                </tr>
              
            </tbody>
          </table>

          

        
      
        <h3 id="policy.SubjectSet">SubjectSet</h3>
        <p>A collection of Condition Groups</p>

        
          <table class="field-table">
            <thead>
              <tr><td>Field</td><td>Type</td><td>Label</td><td>Description</td></tr>
            </thead>
            <tbody>
              
                <tr>
                  <td>condition_groups</td>
                  <td><a href="#policy.ConditionGroup">ConditionGroup</a></td>
                  <td>repeated</td>
                  <td><p>multiple Condition Groups are evaluated with AND logic </p></td>
                </tr>
              
            </tbody>
          </table>

          

        
      
        <h3 id="policy.SymmetricKey">SymmetricKey</h3>
        <p></p>

        
          <table class="field-table">
            <thead>
              <tr><td>Field</td><td>Type</td><td>Label</td><td>Description</td></tr>
            </thead>
            <tbody>
              
                <tr>
                  <td>id</td>
                  <td><a href="#string">string</a></td>
                  <td></td>
                  <td><p> </p></td>
                </tr>
              
                <tr>
                  <td>key_id</td>
                  <td><a href="#string">string</a></td>
                  <td></td>
                  <td><p> </p></td>
                </tr>
              
                <tr>
                  <td>key_status</td>
                  <td><a href="#policy.KeyStatus">KeyStatus</a></td>
                  <td></td>
                  <td><p> </p></td>
                </tr>
              
                <tr>
                  <td>key_mode</td>
                  <td><a href="#policy.KeyMode">KeyMode</a></td>
                  <td></td>
                  <td><p>Specifies how the key is managed (local or remote) </p></td>
                </tr>
              
                <tr>
                  <td>key_ctx</td>
                  <td><a href="#bytes">bytes</a></td>
                  <td></td>
                  <td><p>Specific structure based on key provider implementation </p></td>
                </tr>
              
                <tr>
                  <td>provider_config</td>
                  <td><a href="#policy.KeyProviderConfig">KeyProviderConfig</a></td>
                  <td></td>
                  <td><p>Configuration for the key provider </p></td>
                </tr>
              
                <tr>
                  <td>metadata</td>
                  <td><a href="#common.Metadata">common.Metadata</a></td>
                  <td></td>
                  <td><p>Common metadata fields </p></td>
                </tr>
              
            </tbody>
          </table>

          

        
      
        <h3 id="policy.Value">Value</h3>
        <p></p>

        
          <table class="field-table">
            <thead>
              <tr><td>Field</td><td>Type</td><td>Label</td><td>Description</td></tr>
            </thead>
            <tbody>
              
                <tr>
                  <td>id</td>
                  <td><a href="#string">string</a></td>
                  <td></td>
                  <td><p>generated uuid in database </p></td>
                </tr>
              
                <tr>
                  <td>attribute</td>
                  <td><a href="#policy.Attribute">Attribute</a></td>
                  <td></td>
                  <td><p> </p></td>
                </tr>
              
                <tr>
                  <td>value</td>
                  <td><a href="#string">string</a></td>
                  <td></td>
                  <td><p> </p></td>
                </tr>
              
                <tr>
                  <td>grants</td>
                  <td><a href="#policy.KeyAccessServer">KeyAccessServer</a></td>
                  <td>repeated</td>
                  <td><p>Deprecated
list of key access servers </p></td>
                </tr>
              
                <tr>
                  <td>fqn</td>
                  <td><a href="#string">string</a></td>
                  <td></td>
                  <td><p> </p></td>
                </tr>
              
                <tr>
                  <td>active</td>
                  <td><a href="#google.protobuf.BoolValue">google.protobuf.BoolValue</a></td>
                  <td></td>
                  <td><p>active by default until explicitly deactivated </p></td>
                </tr>
              
                <tr>
                  <td>subject_mappings</td>
                  <td><a href="#policy.SubjectMapping">SubjectMapping</a></td>
                  <td>repeated</td>
                  <td><p>subject mapping </p></td>
                </tr>
              
                <tr>
                  <td>kas_keys</td>
                  <td><a href="#policy.KasKey">KasKey</a></td>
                  <td>repeated</td>
                  <td><p> </p></td>
                </tr>
              
                <tr>
                  <td>metadata</td>
                  <td><a href="#common.Metadata">common.Metadata</a></td>
                  <td></td>
                  <td><p>Common metadata </p></td>
                </tr>
              
            </tbody>
          </table>

          

        
      

      
        <h3 id="policy.Action.StandardAction">Action.StandardAction</h3>
        <p></p>
        <table class="enum-table">
          <thead>
            <tr><td>Name</td><td>Number</td><td>Description</td></tr>
          </thead>
          <tbody>
            
              <tr>
                <td>STANDARD_ACTION_UNSPECIFIED</td>
                <td>0</td>
                <td><p></p></td>
              </tr>
            
              <tr>
                <td>STANDARD_ACTION_DECRYPT</td>
                <td>1</td>
                <td><p>Deprecated
Migrate to &#39;read&#39; action name</p></td>
              </tr>
            
              <tr>
                <td>STANDARD_ACTION_TRANSMIT</td>
                <td>2</td>
                <td><p>Deprecated
Migrate to &#39;create&#39; action name</p></td>
              </tr>
            
          </tbody>
        </table>
      
        <h3 id="policy.Algorithm">Algorithm</h3>
        <p>Supported key algorithms.</p>
        <table class="enum-table">
          <thead>
            <tr><td>Name</td><td>Number</td><td>Description</td></tr>
          </thead>
          <tbody>
            
              <tr>
                <td>ALGORITHM_UNSPECIFIED</td>
                <td>0</td>
                <td><p></p></td>
              </tr>
            
              <tr>
                <td>ALGORITHM_RSA_2048</td>
                <td>1</td>
                <td><p></p></td>
              </tr>
            
              <tr>
                <td>ALGORITHM_RSA_4096</td>
                <td>2</td>
                <td><p></p></td>
              </tr>
            
              <tr>
                <td>ALGORITHM_EC_P256</td>
                <td>3</td>
                <td><p></p></td>
              </tr>
            
              <tr>
                <td>ALGORITHM_EC_P384</td>
                <td>4</td>
                <td><p></p></td>
              </tr>
            
              <tr>
                <td>ALGORITHM_EC_P521</td>
                <td>5</td>
                <td><p></p></td>
              </tr>
            
          </tbody>
        </table>
      
        <h3 id="policy.AttributeRuleTypeEnum">AttributeRuleTypeEnum</h3>
        <p></p>
        <table class="enum-table">
          <thead>
            <tr><td>Name</td><td>Number</td><td>Description</td></tr>
          </thead>
          <tbody>
            
              <tr>
                <td>ATTRIBUTE_RULE_TYPE_ENUM_UNSPECIFIED</td>
                <td>0</td>
                <td><p></p></td>
              </tr>
            
              <tr>
                <td>ATTRIBUTE_RULE_TYPE_ENUM_ALL_OF</td>
                <td>1</td>
                <td><p></p></td>
              </tr>
            
              <tr>
                <td>ATTRIBUTE_RULE_TYPE_ENUM_ANY_OF</td>
                <td>2</td>
                <td><p></p></td>
              </tr>
            
              <tr>
                <td>ATTRIBUTE_RULE_TYPE_ENUM_HIERARCHY</td>
                <td>3</td>
                <td><p></p></td>
              </tr>
            
          </tbody>
        </table>
      
        <h3 id="policy.ConditionBooleanTypeEnum">ConditionBooleanTypeEnum</h3>
        <p></p>
        <table class="enum-table">
          <thead>
            <tr><td>Name</td><td>Number</td><td>Description</td></tr>
          </thead>
          <tbody>
            
              <tr>
                <td>CONDITION_BOOLEAN_TYPE_ENUM_UNSPECIFIED</td>
                <td>0</td>
                <td><p></p></td>
              </tr>
            
              <tr>
                <td>CONDITION_BOOLEAN_TYPE_ENUM_AND</td>
                <td>1</td>
                <td><p></p></td>
              </tr>
            
              <tr>
                <td>CONDITION_BOOLEAN_TYPE_ENUM_OR</td>
                <td>2</td>
                <td><p></p></td>
              </tr>
            
          </tbody>
        </table>
      
        <h3 id="policy.KasPublicKeyAlgEnum">KasPublicKeyAlgEnum</h3>
        <p></p>
        <table class="enum-table">
          <thead>
            <tr><td>Name</td><td>Number</td><td>Description</td></tr>
          </thead>
          <tbody>
            
              <tr>
                <td>KAS_PUBLIC_KEY_ALG_ENUM_UNSPECIFIED</td>
                <td>0</td>
                <td><p></p></td>
              </tr>
            
              <tr>
                <td>KAS_PUBLIC_KEY_ALG_ENUM_RSA_2048</td>
                <td>1</td>
                <td><p></p></td>
              </tr>
            
              <tr>
                <td>KAS_PUBLIC_KEY_ALG_ENUM_RSA_4096</td>
                <td>2</td>
                <td><p></p></td>
              </tr>
            
              <tr>
                <td>KAS_PUBLIC_KEY_ALG_ENUM_EC_SECP256R1</td>
                <td>5</td>
                <td><p></p></td>
              </tr>
            
              <tr>
                <td>KAS_PUBLIC_KEY_ALG_ENUM_EC_SECP384R1</td>
                <td>6</td>
                <td><p></p></td>
              </tr>
            
              <tr>
                <td>KAS_PUBLIC_KEY_ALG_ENUM_EC_SECP521R1</td>
                <td>7</td>
                <td><p></p></td>
              </tr>
            
          </tbody>
        </table>
      
        <h3 id="policy.KeyMode">KeyMode</h3>
        <p>Describe how the kas private key is managed.</p><p>If the key mode is LOCAL, then the kas private key is stored in the database.</p><p>This could be encrypted or unencrypted.</p><p>Remote means that the kas private key is stored in a remote key system like KMS or HSM</p><p>and all operations are done by the remote key system.</p>
        <table class="enum-table">
          <thead>
            <tr><td>Name</td><td>Number</td><td>Description</td></tr>
          </thead>
          <tbody>
            
              <tr>
                <td>KEY_MODE_UNSPECIFIED</td>
                <td>0</td>
                <td><p></p></td>
              </tr>
            
              <tr>
                <td>KEY_MODE_LOCAL</td>
                <td>1</td>
                <td><p></p></td>
              </tr>
            
              <tr>
                <td>KEY_MODE_REMOTE</td>
                <td>2</td>
                <td><p></p></td>
              </tr>
            
          </tbody>
        </table>
      
        <h3 id="policy.KeyStatus">KeyStatus</h3>
        <p>The status of the key</p>
        <table class="enum-table">
          <thead>
            <tr><td>Name</td><td>Number</td><td>Description</td></tr>
          </thead>
          <tbody>
            
              <tr>
                <td>KEY_STATUS_UNSPECIFIED</td>
                <td>0</td>
                <td><p></p></td>
              </tr>
            
              <tr>
                <td>KEY_STATUS_ACTIVE</td>
                <td>1</td>
                <td><p></p></td>
              </tr>
            
              <tr>
                <td>KEY_STATUS_INACTIVE</td>
                <td>2</td>
                <td><p></p></td>
              </tr>
            
              <tr>
                <td>KEY_STATUS_COMPROMISED</td>
                <td>3</td>
                <td><p></p></td>
              </tr>
            
          </tbody>
        </table>
      
        <h3 id="policy.SourceType">SourceType</h3>
        <p>Describes whether this kas is managed by the organization or if they imported</p><p>the kas information from an external party. These two modes are necessary in order</p><p>to encrypt a tdf dek with an external parties kas public key.</p>
        <table class="enum-table">
          <thead>
            <tr><td>Name</td><td>Number</td><td>Description</td></tr>
          </thead>
          <tbody>
            
              <tr>
                <td>SOURCE_TYPE_UNSPECIFIED</td>
                <td>0</td>
                <td><p></p></td>
              </tr>
            
              <tr>
                <td>SOURCE_TYPE_INTERNAL</td>
                <td>1</td>
                <td><p>The kas is managed by the organization.</p></td>
              </tr>
            
              <tr>
                <td>SOURCE_TYPE_EXTERNAL</td>
                <td>2</td>
                <td><p>The kas is managed by an external party.</p></td>
              </tr>
            
          </tbody>
        </table>
      
        <h3 id="policy.SubjectMappingOperatorEnum">SubjectMappingOperatorEnum</h3>
        <p></p>
        <table class="enum-table">
          <thead>
            <tr><td>Name</td><td>Number</td><td>Description</td></tr>
          </thead>
          <tbody>
            
              <tr>
                <td>SUBJECT_MAPPING_OPERATOR_ENUM_UNSPECIFIED</td>
                <td>0</td>
                <td><p></p></td>
              </tr>
            
              <tr>
                <td>SUBJECT_MAPPING_OPERATOR_ENUM_IN</td>
                <td>1</td>
                <td><p>operator that returns true if a value in a list matches the string</p></td>
              </tr>
            
              <tr>
                <td>SUBJECT_MAPPING_OPERATOR_ENUM_NOT_IN</td>
                <td>2</td>
                <td><p>operator that returns true if a value is not in a list that is matched by
string</p></td>
              </tr>
            
              <tr>
                <td>SUBJECT_MAPPING_OPERATOR_ENUM_IN_CONTAINS</td>
                <td>3</td>
                <td><p>operator that returns true if a value in a list contains the substring</p></td>
              </tr>
            
          </tbody>
        </table>
      

      

      
    
      
      <div class="file-heading">
        <h2 id="authorization/authorization.proto">authorization/authorization.proto</h2><a href="#title">Top</a>
      </div>
      <p></p>

      
        <h3 id="authorization.DecisionRequest">DecisionRequest</h3>
        <p>Example Request Get Decisions to answer the question -  Do Bob (represented by entity chain ec1)</p><p>and Alice (represented by entity chain ec2) have TRANSMIT authorization for</p><p>2 resources; resource1 (attr-set-1) defined by attributes foo:bar  resource2 (attr-set-2) defined by attribute foo:bar, color:red ?</p><p>{</p><p>"actions": [</p><p>{</p><p>"standard": "STANDARD_ACTION_TRANSMIT"</p><p>}</p><p>],</p><p>"entityChains": [</p><p>{</p><p>"id": "ec1",</p><p>"entities": [</p><p>{</p><p>"emailAddress": "bob@example.org"</p><p>}</p><p>]</p><p>},</p><p>{</p><p>"id": "ec2",</p><p>"entities": [</p><p>{</p><p>"userName": "alice@example.org"</p><p>}</p><p>]</p><p>}</p><p>],</p><p>"resourceAttributes": [</p><p>{</p><p>"resourceAttributeId":  "attr-set-1",</p><p>"attributeFqns": [</p><p>"https://www.example.org/attr/foo/value/value1"</p><p>]</p><p>},</p><p>{</p><p>"resourceAttributeId":  "attr-set-2",</p><p>"attributeFqns": [</p><p>"https://example.net/attr/attr1/value/value1",</p><p>"https://example.net/attr/attr1/value/value2"</p><p>]</p><p>}</p><p>]</p><p>}</p>

        
          <table class="field-table">
            <thead>
              <tr><td>Field</td><td>Type</td><td>Label</td><td>Description</td></tr>
            </thead>
            <tbody>
              
                <tr>
                  <td>actions</td>
                  <td><a href="#policy.Action">policy.Action</a></td>
                  <td>repeated</td>
                  <td><p> </p></td>
                </tr>
              
                <tr>
                  <td>entity_chains</td>
                  <td><a href="#authorization.EntityChain">EntityChain</a></td>
                  <td>repeated</td>
                  <td><p> </p></td>
                </tr>
              
                <tr>
                  <td>resource_attributes</td>
                  <td><a href="#authorization.ResourceAttribute">ResourceAttribute</a></td>
                  <td>repeated</td>
                  <td><p> </p></td>
                </tr>
              
            </tbody>
          </table>

          

        
      
        <h3 id="authorization.DecisionResponse">DecisionResponse</h3>
        <p>Example response for a Decision Request -  Do Bob (represented by entity chain ec1)</p><p>and Alice (represented by entity chain ec2) have TRANSMIT authorization for</p><p>2 resources; resource1 (attr-set-1) defined by attributes foo:bar  resource2 (attr-set-2) defined by attribute foo:bar, color:red ?</p><p>Results:</p><p>- bob has permitted authorization to transmit for a resource defined by attr-set-1 attributes and has a watermark obligation</p><p>- bob has denied authorization to transmit a for a resource defined by attr-set-2 attributes</p><p>- alice has permitted authorization to transmit for a resource defined by attr-set-1 attributes</p><p>- alice has denied authorization to transmit a for a resource defined by attr-set-2 attributes</p><p>{</p><p>"entityChainId":  "ec1",</p><p>"resourceAttributesId":  "attr-set-1",</p><p>"decision":  "DECISION_PERMIT",</p><p>"obligations":  [</p><p>"http://www.example.org/obligation/watermark"</p><p>]</p><p>},</p><p>{</p><p>"entityChainId":  "ec1",</p><p>"resourceAttributesId":  "attr-set-2",</p><p>"decision":  "DECISION_PERMIT"</p><p>},</p><p>{</p><p>"entityChainId":  "ec2",</p><p>"resourceAttributesId":  "attr-set-1",</p><p>"decision":  "DECISION_PERMIT"</p><p>},</p><p>{</p><p>"entityChainId":  "ec2",</p><p>"resourceAttributesId":  "attr-set-2",</p><p>"decision":  "DECISION_DENY"</p><p>}</p>

        
          <table class="field-table">
            <thead>
              <tr><td>Field</td><td>Type</td><td>Label</td><td>Description</td></tr>
            </thead>
            <tbody>
              
                <tr>
                  <td>entity_chain_id</td>
                  <td><a href="#string">string</a></td>
                  <td></td>
                  <td><p>ephemeral entity chain id from the request </p></td>
                </tr>
              
                <tr>
                  <td>resource_attributes_id</td>
                  <td><a href="#string">string</a></td>
                  <td></td>
                  <td><p>ephemeral resource attributes id from the request </p></td>
                </tr>
              
                <tr>
                  <td>action</td>
                  <td><a href="#policy.Action">policy.Action</a></td>
                  <td></td>
                  <td><p>Action of the decision response </p></td>
                </tr>
              
                <tr>
                  <td>decision</td>
                  <td><a href="#authorization.DecisionResponse.Decision">DecisionResponse.Decision</a></td>
                  <td></td>
                  <td><p>The decision response </p></td>
                </tr>
              
                <tr>
                  <td>obligations</td>
                  <td><a href="#string">string</a></td>
                  <td>repeated</td>
                  <td><p>optional list of obligations represented in URI format </p></td>
                </tr>
              
            </tbody>
          </table>

          

        
      
        <h3 id="authorization.Entity">Entity</h3>
        <p>PE (Person Entity) or NPE (Non-Person Entity)</p>

        
          <table class="field-table">
            <thead>
              <tr><td>Field</td><td>Type</td><td>Label</td><td>Description</td></tr>
            </thead>
            <tbody>
              
                <tr>
                  <td>id</td>
                  <td><a href="#string">string</a></td>
                  <td></td>
                  <td><p>ephemeral id for tracking between request and response </p></td>
                </tr>
              
                <tr>
                  <td>email_address</td>
                  <td><a href="#string">string</a></td>
                  <td></td>
                  <td><p>one of the entity options must be set </p></td>
                </tr>
              
                <tr>
                  <td>user_name</td>
                  <td><a href="#string">string</a></td>
                  <td></td>
                  <td><p> </p></td>
                </tr>
              
                <tr>
                  <td>remote_claims_url</td>
                  <td><a href="#string">string</a></td>
                  <td></td>
                  <td><p> </p></td>
                </tr>
              
                <tr>
                  <td>uuid</td>
                  <td><a href="#string">string</a></td>
                  <td></td>
                  <td><p> </p></td>
                </tr>
              
                <tr>
                  <td>claims</td>
                  <td><a href="#google.protobuf.Any">google.protobuf.Any</a></td>
                  <td></td>
                  <td><p> </p></td>
                </tr>
              
                <tr>
                  <td>custom</td>
                  <td><a href="#authorization.EntityCustom">EntityCustom</a></td>
                  <td></td>
                  <td><p> </p></td>
                </tr>
              
                <tr>
                  <td>client_id</td>
                  <td><a href="#string">string</a></td>
                  <td></td>
                  <td><p> </p></td>
                </tr>
              
                <tr>
                  <td>category</td>
                  <td><a href="#authorization.Entity.Category">Entity.Category</a></td>
                  <td></td>
                  <td><p> </p></td>
                </tr>
              
            </tbody>
          </table>

          

        
      
        <h3 id="authorization.EntityChain">EntityChain</h3>
        <p>A set of related PE and NPE</p>

        
          <table class="field-table">
            <thead>
              <tr><td>Field</td><td>Type</td><td>Label</td><td>Description</td></tr>
            </thead>
            <tbody>
              
                <tr>
                  <td>id</td>
                  <td><a href="#string">string</a></td>
                  <td></td>
                  <td><p>ephemeral id for tracking between request and response </p></td>
                </tr>
              
                <tr>
                  <td>entities</td>
                  <td><a href="#authorization.Entity">Entity</a></td>
                  <td>repeated</td>
                  <td><p> </p></td>
                </tr>
              
            </tbody>
          </table>

          

        
      
        <h3 id="authorization.EntityCustom">EntityCustom</h3>
        <p>Entity type for custom entities beyond the standard types</p>

        
          <table class="field-table">
            <thead>
              <tr><td>Field</td><td>Type</td><td>Label</td><td>Description</td></tr>
            </thead>
            <tbody>
              
                <tr>
                  <td>extension</td>
                  <td><a href="#google.protobuf.Any">google.protobuf.Any</a></td>
                  <td></td>
                  <td><p> </p></td>
                </tr>
              
            </tbody>
          </table>

          

        
      
        <h3 id="authorization.EntityEntitlements">EntityEntitlements</h3>
        <p></p>

        
          <table class="field-table">
            <thead>
              <tr><td>Field</td><td>Type</td><td>Label</td><td>Description</td></tr>
            </thead>
            <tbody>
              
                <tr>
                  <td>entity_id</td>
                  <td><a href="#string">string</a></td>
                  <td></td>
                  <td><p> </p></td>
                </tr>
              
                <tr>
                  <td>attribute_value_fqns</td>
                  <td><a href="#string">string</a></td>
                  <td>repeated</td>
                  <td><p> </p></td>
                </tr>
              
            </tbody>
          </table>

          

        
      
        <h3 id="authorization.GetDecisionsByTokenRequest">GetDecisionsByTokenRequest</h3>
        <p></p>

        
          <table class="field-table">
            <thead>
              <tr><td>Field</td><td>Type</td><td>Label</td><td>Description</td></tr>
            </thead>
            <tbody>
              
                <tr>
                  <td>decision_requests</td>
                  <td><a href="#authorization.TokenDecisionRequest">TokenDecisionRequest</a></td>
                  <td>repeated</td>
                  <td><p> </p></td>
                </tr>
              
            </tbody>
          </table>

          

        
      
        <h3 id="authorization.GetDecisionsByTokenResponse">GetDecisionsByTokenResponse</h3>
        <p></p>

        
          <table class="field-table">
            <thead>
              <tr><td>Field</td><td>Type</td><td>Label</td><td>Description</td></tr>
            </thead>
            <tbody>
              
                <tr>
                  <td>decision_responses</td>
                  <td><a href="#authorization.DecisionResponse">DecisionResponse</a></td>
                  <td>repeated</td>
                  <td><p> </p></td>
                </tr>
              
            </tbody>
          </table>

          

        
      
        <h3 id="authorization.GetDecisionsRequest">GetDecisionsRequest</h3>
        <p></p>

        
          <table class="field-table">
            <thead>
              <tr><td>Field</td><td>Type</td><td>Label</td><td>Description</td></tr>
            </thead>
            <tbody>
              
                <tr>
                  <td>decision_requests</td>
                  <td><a href="#authorization.DecisionRequest">DecisionRequest</a></td>
                  <td>repeated</td>
                  <td><p> </p></td>
                </tr>
              
            </tbody>
          </table>

          

        
      
        <h3 id="authorization.GetDecisionsResponse">GetDecisionsResponse</h3>
        <p></p>

        
          <table class="field-table">
            <thead>
              <tr><td>Field</td><td>Type</td><td>Label</td><td>Description</td></tr>
            </thead>
            <tbody>
              
                <tr>
                  <td>decision_responses</td>
                  <td><a href="#authorization.DecisionResponse">DecisionResponse</a></td>
                  <td>repeated</td>
                  <td><p> </p></td>
                </tr>
              
            </tbody>
          </table>

          

        
      
        <h3 id="authorization.GetEntitlementsRequest">GetEntitlementsRequest</h3>
        <p>Request to get entitlements for one or more entities for an optional attribute scope</p><p>Example: Get entitlements for bob and alice (both represented using an email address</p><p>{</p><p>"entities": [</p><p>{</p><p>"id": "e1",</p><p>"emailAddress": "bob@example.org"</p><p>},</p><p>{</p><p>"id": "e2",</p><p>"emailAddress": "alice@example.org"</p><p>}</p><p>],</p><p>"scope": {</p><p>"attributeFqns": [</p><p>"https://example.net/attr/attr1/value/value1",</p><p>"https://example.net/attr/attr1/value/value2"</p><p>]</p><p>}</p><p>}</p>

        
          <table class="field-table">
            <thead>
              <tr><td>Field</td><td>Type</td><td>Label</td><td>Description</td></tr>
            </thead>
            <tbody>
              
                <tr>
                  <td>entities</td>
                  <td><a href="#authorization.Entity">Entity</a></td>
                  <td>repeated</td>
                  <td><p>list of requested entities </p></td>
                </tr>
              
                <tr>
                  <td>scope</td>
                  <td><a href="#authorization.ResourceAttribute">ResourceAttribute</a></td>
                  <td>optional</td>
                  <td><p>optional attribute fqn as a scope </p></td>
                </tr>
              
                <tr>
                  <td>with_comprehensive_hierarchy</td>
                  <td><a href="#bool">bool</a></td>
                  <td>optional</td>
                  <td><p>optional parameter to return a full list of entitlements - returns lower hierarchy attributes </p></td>
                </tr>
              
            </tbody>
          </table>

          

        
      
        <h3 id="authorization.GetEntitlementsResponse">GetEntitlementsResponse</h3>
        <p>Example Response for a request of : Get entitlements for bob and alice (both represented using an email address</p><p>{</p><p>"entitlements":  [</p><p>{</p><p>"entityId":  "e1",</p><p>"attributeValueReferences":  [</p><p>{</p><p>"attributeFqn":  "http://www.example.org/attr/foo/value/bar"</p><p>}</p><p>]</p><p>},</p><p>{</p><p>"entityId":  "e2",</p><p>"attributeValueReferences":  [</p><p>{</p><p>"attributeFqn":  "http://www.example.org/attr/color/value/red"</p><p>}</p><p>]</p><p>}</p><p>]</p><p>}</p>

        
          <table class="field-table">
            <thead>
              <tr><td>Field</td><td>Type</td><td>Label</td><td>Description</td></tr>
            </thead>
            <tbody>
              
                <tr>
                  <td>entitlements</td>
                  <td><a href="#authorization.EntityEntitlements">EntityEntitlements</a></td>
                  <td>repeated</td>
                  <td><p> </p></td>
                </tr>
              
            </tbody>
          </table>

          

        
      
        <h3 id="authorization.ResourceAttribute">ResourceAttribute</h3>
        <p>A logical bucket of attributes belonging to a "Resource"</p>

        
          <table class="field-table">
            <thead>
              <tr><td>Field</td><td>Type</td><td>Label</td><td>Description</td></tr>
            </thead>
            <tbody>
              
                <tr>
                  <td>resource_attributes_id</td>
                  <td><a href="#string">string</a></td>
                  <td></td>
                  <td><p> </p></td>
                </tr>
              
                <tr>
                  <td>attribute_value_fqns</td>
                  <td><a href="#string">string</a></td>
                  <td>repeated</td>
                  <td><p> </p></td>
                </tr>
              
            </tbody>
          </table>

          

        
      
        <h3 id="authorization.Token">Token</h3>
        <p></p>

        
          <table class="field-table">
            <thead>
              <tr><td>Field</td><td>Type</td><td>Label</td><td>Description</td></tr>
            </thead>
            <tbody>
              
                <tr>
                  <td>id</td>
                  <td><a href="#string">string</a></td>
                  <td></td>
                  <td><p>ephemeral id for tracking between request and response </p></td>
                </tr>
              
                <tr>
                  <td>jwt</td>
                  <td><a href="#string">string</a></td>
                  <td></td>
                  <td><p>the token </p></td>
                </tr>
              
            </tbody>
          </table>

          

        
      
        <h3 id="authorization.TokenDecisionRequest">TokenDecisionRequest</h3>
        <p>Example Request Get Decisions by Token to answer the question -  Do Bob and client1 (represented by token tok1)</p><p>and Alice and client2 (represented by token tok2) have TRANSMIT authorization for</p><p>2 resources; resource1 (attr-set-1) defined by attributes foo:bar  resource2 (attr-set-2) defined by attribute foo:bar, color:red ?</p><p>{</p><p>"actions": [</p><p>{</p><p>"standard": "STANDARD_ACTION_TRANSMIT"</p><p>}</p><p>],</p><p>"tokens": [</p><p>{</p><p>"id": "tok1",</p><p>"jwt": ....</p><p>},</p><p>{</p><p>"id": "tok2",</p><p>"jwt": .....</p><p>}</p><p>],</p><p>"resourceAttributes": [</p><p>{</p><p>"attributeFqns": [</p><p>"https://www.example.org/attr/foo/value/value1"</p><p>]</p><p>},</p><p>{</p><p>"attributeFqns": [</p><p>"https://example.net/attr/attr1/value/value1",</p><p>"https://example.net/attr/attr1/value/value2"</p><p>]</p><p>}</p><p>]</p><p>}</p>

        
          <table class="field-table">
            <thead>
              <tr><td>Field</td><td>Type</td><td>Label</td><td>Description</td></tr>
            </thead>
            <tbody>
              
                <tr>
                  <td>actions</td>
                  <td><a href="#policy.Action">policy.Action</a></td>
                  <td>repeated</td>
                  <td><p> </p></td>
                </tr>
              
                <tr>
                  <td>tokens</td>
                  <td><a href="#authorization.Token">Token</a></td>
                  <td>repeated</td>
                  <td><p> </p></td>
                </tr>
              
                <tr>
                  <td>resource_attributes</td>
                  <td><a href="#authorization.ResourceAttribute">ResourceAttribute</a></td>
                  <td>repeated</td>
                  <td><p> </p></td>
                </tr>
              
            </tbody>
          </table>

          

        
      

      
        <h3 id="authorization.DecisionResponse.Decision">DecisionResponse.Decision</h3>
        <p></p>
        <table class="enum-table">
          <thead>
            <tr><td>Name</td><td>Number</td><td>Description</td></tr>
          </thead>
          <tbody>
            
              <tr>
                <td>DECISION_UNSPECIFIED</td>
                <td>0</td>
                <td><p></p></td>
              </tr>
            
              <tr>
                <td>DECISION_DENY</td>
                <td>1</td>
                <td><p></p></td>
              </tr>
            
              <tr>
                <td>DECISION_PERMIT</td>
                <td>2</td>
                <td><p></p></td>
              </tr>
            
          </tbody>
        </table>
      
        <h3 id="authorization.Entity.Category">Entity.Category</h3>
        <p></p>
        <table class="enum-table">
          <thead>
            <tr><td>Name</td><td>Number</td><td>Description</td></tr>
          </thead>
          <tbody>
            
              <tr>
                <td>CATEGORY_UNSPECIFIED</td>
                <td>0</td>
                <td><p></p></td>
              </tr>
            
              <tr>
                <td>CATEGORY_SUBJECT</td>
                <td>1</td>
                <td><p></p></td>
              </tr>
            
              <tr>
                <td>CATEGORY_ENVIRONMENT</td>
                <td>2</td>
                <td><p></p></td>
              </tr>
            
          </tbody>
        </table>
      

      

      
        <h3 id="authorization.AuthorizationService">AuthorizationService</h3>
        <p></p>
        <table class="enum-table">
          <thead>
            <tr><td>Method Name</td><td>Request Type</td><td>Response Type</td><td>Description</td></tr>
          </thead>
          <tbody>
            
              <tr>
                <td>GetDecisions</td>
                <td><a href="#authorization.GetDecisionsRequest">GetDecisionsRequest</a></td>
                <td><a href="#authorization.GetDecisionsResponse">GetDecisionsResponse</a></td>
                <td><p></p></td>
              </tr>
            
              <tr>
                <td>GetDecisionsByToken</td>
                <td><a href="#authorization.GetDecisionsByTokenRequest">GetDecisionsByTokenRequest</a></td>
                <td><a href="#authorization.GetDecisionsByTokenResponse">GetDecisionsByTokenResponse</a></td>
                <td><p></p></td>
              </tr>
            
              <tr>
                <td>GetEntitlements</td>
                <td><a href="#authorization.GetEntitlementsRequest">GetEntitlementsRequest</a></td>
                <td><a href="#authorization.GetEntitlementsResponse">GetEntitlementsResponse</a></td>
                <td><p></p></td>
              </tr>
            
          </tbody>
        </table>

        
          
          
          <h4>Methods with HTTP bindings</h4>
          <table>
            <thead>
              <tr>
                <td>Method Name</td>
                <td>Method</td>
                <td>Pattern</td>
                <td>Body</td>
              </tr>
            </thead>
            <tbody>
            
              
              
              <tr>
                <td>GetDecisions</td>
                <td>POST</td>
                <td>/v1/authorization</td>
                <td>*</td>
              </tr>
              
            
              
              
              <tr>
                <td>GetDecisionsByToken</td>
                <td>POST</td>
                <td>/v1/token/authorization</td>
                <td></td>
              </tr>
              
            
              
              
              <tr>
                <td>GetEntitlements</td>
                <td>POST</td>
                <td>/v1/entitlements</td>
                <td>*</td>
              </tr>
              
            
            </tbody>
          </table>
          
        
    
      
      <div class="file-heading">
        <h2 id="entityresolution/entity_resolution.proto">entityresolution/entity_resolution.proto</h2><a href="#title">Top</a>
      </div>
      <p></p>

      
        <h3 id="entityresolution.CreateEntityChainFromJwtRequest">CreateEntityChainFromJwtRequest</h3>
        <p>Example: Get Entity chains for tokens aaaaaa and bbbbbb</p><p>{</p><p>"tokens": [</p><p>"aaaaaaa",</p><p>"bbbbbbbb"</p><p>]</p><p>}</p>

        
          <table class="field-table">
            <thead>
              <tr><td>Field</td><td>Type</td><td>Label</td><td>Description</td></tr>
            </thead>
            <tbody>
              
                <tr>
                  <td>tokens</td>
                  <td><a href="#authorization.Token">authorization.Token</a></td>
                  <td>repeated</td>
                  <td><p> </p></td>
                </tr>
              
            </tbody>
          </table>

          

        
      
        <h3 id="entityresolution.CreateEntityChainFromJwtResponse">CreateEntityChainFromJwtResponse</h3>
        <p>Example: Return the entity chains from the provided tokens</p><p>{</p><p>"entity_chains": [</p><p>{</p><p>"id": "tok1",</p><p>"entities": [</p><p>{</p><p>"clientId": "client1"</p><p>}</p><p>]</p><p>},</p><p>{</p><p>"id": "tok2",</p><p>"entities": [</p><p>{</p><p>"userName": "alice",</p><p>"clientId": "client2"</p><p>}</p><p>]</p><p>}</p><p>]</p><p>}</p>

        
          <table class="field-table">
            <thead>
              <tr><td>Field</td><td>Type</td><td>Label</td><td>Description</td></tr>
            </thead>
            <tbody>
              
                <tr>
                  <td>entity_chains</td>
                  <td><a href="#authorization.EntityChain">authorization.EntityChain</a></td>
                  <td>repeated</td>
                  <td><p> </p></td>
                </tr>
              
            </tbody>
          </table>

          

        
      
        <h3 id="entityresolution.EntityNotFoundError">EntityNotFoundError</h3>
        <p></p>

        
          <table class="field-table">
            <thead>
              <tr><td>Field</td><td>Type</td><td>Label</td><td>Description</td></tr>
            </thead>
            <tbody>
              
                <tr>
                  <td>code</td>
                  <td><a href="#int32">int32</a></td>
                  <td></td>
                  <td><p> </p></td>
                </tr>
              
                <tr>
                  <td>message</td>
                  <td><a href="#string">string</a></td>
                  <td></td>
                  <td><p> </p></td>
                </tr>
              
                <tr>
                  <td>details</td>
                  <td><a href="#google.protobuf.Any">google.protobuf.Any</a></td>
                  <td>repeated</td>
                  <td><p> </p></td>
                </tr>
              
                <tr>
                  <td>entity</td>
                  <td><a href="#string">string</a></td>
                  <td></td>
                  <td><p> </p></td>
                </tr>
              
            </tbody>
          </table>

          

        
      
        <h3 id="entityresolution.EntityRepresentation">EntityRepresentation</h3>
        <p></p>

        
          <table class="field-table">
            <thead>
              <tr><td>Field</td><td>Type</td><td>Label</td><td>Description</td></tr>
            </thead>
            <tbody>
              
                <tr>
                  <td>additional_props</td>
                  <td><a href="#google.protobuf.Struct">google.protobuf.Struct</a></td>
                  <td>repeated</td>
                  <td><p> </p></td>
                </tr>
              
                <tr>
                  <td>original_id</td>
                  <td><a href="#string">string</a></td>
                  <td></td>
                  <td><p>ephemeral entity id from the request </p></td>
                </tr>
              
            </tbody>
          </table>

          

        
      
        <h3 id="entityresolution.ResolveEntitiesRequest">ResolveEntitiesRequest</h3>
        <p>Example: Get idp attributes for bob and alice (both represented using an email address</p><p>{</p><p>"entities": [</p><p>{</p><p>"id": "e1",</p><p>"emailAddress": "bob@example.org"</p><p>},</p><p>{</p><p>"id": "e2",</p><p>"emailAddress": "alice@example.org"</p><p>}</p><p>]</p><p>}</p>

        
          <table class="field-table">
            <thead>
              <tr><td>Field</td><td>Type</td><td>Label</td><td>Description</td></tr>
            </thead>
            <tbody>
              
                <tr>
                  <td>entities</td>
                  <td><a href="#authorization.Entity">authorization.Entity</a></td>
                  <td>repeated</td>
                  <td><p> </p></td>
                </tr>
              
            </tbody>
          </table>

          

        
      
        <h3 id="entityresolution.ResolveEntitiesResponse">ResolveEntitiesResponse</h3>
        <p>Example: Get idp attributes for bob and alice</p><p>{</p><p>"entity_representations": [</p><p>{</p><p>"idp_entity_id": "e1",</p><p>"additional_props": {"someAttr1":"someValue1"}</p><p>},</p><p>{</p><p>"idp_entity_id": "e2",</p><p>"additional_props": {"someAttr2":"someValue2"}</p><p>}</p><p>]</p><p>}</p>

        
          <table class="field-table">
            <thead>
              <tr><td>Field</td><td>Type</td><td>Label</td><td>Description</td></tr>
            </thead>
            <tbody>
              
                <tr>
                  <td>entity_representations</td>
                  <td><a href="#entityresolution.EntityRepresentation">EntityRepresentation</a></td>
                  <td>repeated</td>
                  <td><p> </p></td>
                </tr>
              
            </tbody>
          </table>

          

        
      

      

      

      
        <h3 id="entityresolution.EntityResolutionService">EntityResolutionService</h3>
        <p></p>
        <table class="enum-table">
          <thead>
            <tr><td>Method Name</td><td>Request Type</td><td>Response Type</td><td>Description</td></tr>
          </thead>
          <tbody>
            
              <tr>
                <td>ResolveEntities</td>
                <td><a href="#entityresolution.ResolveEntitiesRequest">ResolveEntitiesRequest</a></td>
                <td><a href="#entityresolution.ResolveEntitiesResponse">ResolveEntitiesResponse</a></td>
                <td><p></p></td>
              </tr>
            
              <tr>
                <td>CreateEntityChainFromJwt</td>
                <td><a href="#entityresolution.CreateEntityChainFromJwtRequest">CreateEntityChainFromJwtRequest</a></td>
                <td><a href="#entityresolution.CreateEntityChainFromJwtResponse">CreateEntityChainFromJwtResponse</a></td>
                <td><p></p></td>
              </tr>
            
          </tbody>
        </table>

        
          
          
          <h4>Methods with HTTP bindings</h4>
          <table>
            <thead>
              <tr>
                <td>Method Name</td>
                <td>Method</td>
                <td>Pattern</td>
                <td>Body</td>
              </tr>
            </thead>
            <tbody>
            
              
              
              <tr>
                <td>ResolveEntities</td>
                <td>POST</td>
                <td>/entityresolution/resolve</td>
                <td>*</td>
              </tr>
              
            
              
              
              <tr>
                <td>CreateEntityChainFromJwt</td>
                <td>POST</td>
                <td>/entityresolution/entitychain</td>
                <td>*</td>
              </tr>
              
            
            </tbody>
          </table>
          
        
    
      
      <div class="file-heading">
        <h2 id="kas/kas.proto">kas/kas.proto</h2><a href="#title">Top</a>
      </div>
      <p></p>

      
        <h3 id="kas.InfoRequest">InfoRequest</h3>
        <p>Intentionally empty. May include features later.</p>

        

        
      
        <h3 id="kas.InfoResponse">InfoResponse</h3>
        <p>Service application level metadata</p>

        
          <table class="field-table">
            <thead>
              <tr><td>Field</td><td>Type</td><td>Label</td><td>Description</td></tr>
            </thead>
            <tbody>
              
                <tr>
                  <td>version</td>
                  <td><a href="#string">string</a></td>
                  <td></td>
                  <td><p> </p></td>
                </tr>
              
            </tbody>
          </table>

          

        
      
        <h3 id="kas.KeyAccess">KeyAccess</h3>
        <p></p>

        
          <table class="field-table">
            <thead>
              <tr><td>Field</td><td>Type</td><td>Label</td><td>Description</td></tr>
            </thead>
            <tbody>
              
                <tr>
                  <td>encrypted_metadata</td>
                  <td><a href="#string">string</a></td>
                  <td></td>
                  <td><p> </p></td>
                </tr>
              
                <tr>
                  <td>policy_binding</td>
                  <td><a href="#kas.PolicyBinding">PolicyBinding</a></td>
                  <td></td>
                  <td><p> </p></td>
                </tr>
              
                <tr>
                  <td>protocol</td>
                  <td><a href="#string">string</a></td>
                  <td></td>
                  <td><p> </p></td>
                </tr>
              
                <tr>
                  <td>key_type</td>
                  <td><a href="#string">string</a></td>
                  <td></td>
                  <td><p> </p></td>
                </tr>
              
                <tr>
                  <td>kas_url</td>
                  <td><a href="#string">string</a></td>
                  <td></td>
                  <td><p> </p></td>
                </tr>
              
                <tr>
                  <td>kid</td>
                  <td><a href="#string">string</a></td>
                  <td></td>
                  <td><p> </p></td>
                </tr>
              
                <tr>
                  <td>split_id</td>
                  <td><a href="#string">string</a></td>
                  <td></td>
                  <td><p> </p></td>
                </tr>
              
                <tr>
                  <td>wrapped_key</td>
                  <td><a href="#bytes">bytes</a></td>
                  <td></td>
                  <td><p> </p></td>
                </tr>
              
                <tr>
                  <td>header</td>
                  <td><a href="#bytes">bytes</a></td>
                  <td></td>
                  <td><p>header is only used for NanoTDFs </p></td>
                </tr>
              
                <tr>
                  <td>ephemeral_public_key</td>
                  <td><a href="#string">string</a></td>
                  <td></td>
                  <td><p>For wrapping with an ECDH derived key, when type=ec-wrapped.
Should be a PEM-encoded PKCS#8 (asn.1) value. </p></td>
                </tr>
              
            </tbody>
          </table>

          

        
      
        <h3 id="kas.KeyAccessRewrapResult">KeyAccessRewrapResult</h3>
        <p></p>

        
          <table class="field-table">
            <thead>
              <tr><td>Field</td><td>Type</td><td>Label</td><td>Description</td></tr>
            </thead>
            <tbody>
              
                <tr>
                  <td>metadata</td>
                  <td><a href="#kas.KeyAccessRewrapResult.MetadataEntry">KeyAccessRewrapResult.MetadataEntry</a></td>
                  <td>repeated</td>
                  <td><p> </p></td>
                </tr>
              
                <tr>
                  <td>key_access_object_id</td>
                  <td><a href="#string">string</a></td>
                  <td></td>
                  <td><p> </p></td>
                </tr>
              
                <tr>
                  <td>status</td>
                  <td><a href="#string">string</a></td>
                  <td></td>
                  <td><p> </p></td>
                </tr>
              
                <tr>
                  <td>kas_wrapped_key</td>
                  <td><a href="#bytes">bytes</a></td>
                  <td></td>
                  <td><p> </p></td>
                </tr>
              
                <tr>
                  <td>error</td>
                  <td><a href="#string">string</a></td>
                  <td></td>
                  <td><p> </p></td>
                </tr>
              
            </tbody>
          </table>

          

        
      
        <h3 id="kas.KeyAccessRewrapResult.MetadataEntry">KeyAccessRewrapResult.MetadataEntry</h3>
        <p></p>

        
          <table class="field-table">
            <thead>
              <tr><td>Field</td><td>Type</td><td>Label</td><td>Description</td></tr>
            </thead>
            <tbody>
              
                <tr>
                  <td>key</td>
                  <td><a href="#string">string</a></td>
                  <td></td>
                  <td><p> </p></td>
                </tr>
              
                <tr>
                  <td>value</td>
                  <td><a href="#google.protobuf.Value">google.protobuf.Value</a></td>
                  <td></td>
                  <td><p> </p></td>
                </tr>
              
            </tbody>
          </table>

          

        
      
        <h3 id="kas.LegacyPublicKeyRequest">LegacyPublicKeyRequest</h3>
        <p></p>

        
          <table class="field-table">
            <thead>
              <tr><td>Field</td><td>Type</td><td>Label</td><td>Description</td></tr>
            </thead>
            <tbody>
              
                <tr>
                  <td>algorithm</td>
                  <td><a href="#string">string</a></td>
                  <td></td>
                  <td><p> </p></td>
                </tr>
              
            </tbody>
          </table>

          

        
      
        <h3 id="kas.PolicyBinding">PolicyBinding</h3>
        <p></p>

        
          <table class="field-table">
            <thead>
              <tr><td>Field</td><td>Type</td><td>Label</td><td>Description</td></tr>
            </thead>
            <tbody>
              
                <tr>
                  <td>algorithm</td>
                  <td><a href="#string">string</a></td>
                  <td></td>
                  <td><p> </p></td>
                </tr>
              
                <tr>
                  <td>hash</td>
                  <td><a href="#string">string</a></td>
                  <td></td>
                  <td><p> </p></td>
                </tr>
              
            </tbody>
          </table>

          

        
      
        <h3 id="kas.PolicyRewrapResult">PolicyRewrapResult</h3>
        <p></p>

        
          <table class="field-table">
            <thead>
              <tr><td>Field</td><td>Type</td><td>Label</td><td>Description</td></tr>
            </thead>
            <tbody>
              
                <tr>
                  <td>policy_id</td>
                  <td><a href="#string">string</a></td>
                  <td></td>
                  <td><p> </p></td>
                </tr>
              
                <tr>
                  <td>results</td>
                  <td><a href="#kas.KeyAccessRewrapResult">KeyAccessRewrapResult</a></td>
                  <td>repeated</td>
                  <td><p> </p></td>
                </tr>
              
            </tbody>
          </table>

          

        
      
        <h3 id="kas.PublicKeyRequest">PublicKeyRequest</h3>
        <p></p>

        
          <table class="field-table">
            <thead>
              <tr><td>Field</td><td>Type</td><td>Label</td><td>Description</td></tr>
            </thead>
            <tbody>
              
                <tr>
                  <td>algorithm</td>
                  <td><a href="#string">string</a></td>
                  <td></td>
                  <td><p> </p></td>
                </tr>
              
                <tr>
                  <td>fmt</td>
                  <td><a href="#string">string</a></td>
                  <td></td>
                  <td><p> </p></td>
                </tr>
              
                <tr>
                  <td>v</td>
                  <td><a href="#string">string</a></td>
                  <td></td>
                  <td><p> </p></td>
                </tr>
              
            </tbody>
          </table>

          

        
      
        <h3 id="kas.PublicKeyResponse">PublicKeyResponse</h3>
        <p></p>

        
          <table class="field-table">
            <thead>
              <tr><td>Field</td><td>Type</td><td>Label</td><td>Description</td></tr>
            </thead>
            <tbody>
              
                <tr>
                  <td>public_key</td>
                  <td><a href="#string">string</a></td>
                  <td></td>
                  <td><p> </p></td>
                </tr>
              
                <tr>
                  <td>kid</td>
                  <td><a href="#string">string</a></td>
                  <td></td>
                  <td><p> </p></td>
                </tr>
              
            </tbody>
          </table>

          

        
      
        <h3 id="kas.RewrapRequest">RewrapRequest</h3>
        <p></p>

        
          <table class="field-table">
            <thead>
              <tr><td>Field</td><td>Type</td><td>Label</td><td>Description</td></tr>
            </thead>
            <tbody>
              
                <tr>
                  <td>signed_request_token</td>
                  <td><a href="#string">string</a></td>
                  <td></td>
                  <td><p> </p></td>
                </tr>
              
            </tbody>
          </table>

          

        
      
        <h3 id="kas.RewrapResponse">RewrapResponse</h3>
        <p></p>

        
          <table class="field-table">
            <thead>
              <tr><td>Field</td><td>Type</td><td>Label</td><td>Description</td></tr>
            </thead>
            <tbody>
              
                <tr>
                  <td>metadata</td>
                  <td><a href="#kas.RewrapResponse.MetadataEntry">RewrapResponse.MetadataEntry</a></td>
                  <td>repeated</td>
                  <td><p><strong>Deprecated.</strong>  </p></td>
                </tr>
              
                <tr>
                  <td>entity_wrapped_key</td>
                  <td><a href="#bytes">bytes</a></td>
                  <td></td>
                  <td><p><strong>Deprecated.</strong>  </p></td>
                </tr>
              
                <tr>
                  <td>session_public_key</td>
                  <td><a href="#string">string</a></td>
                  <td></td>
                  <td><p> </p></td>
                </tr>
              
                <tr>
                  <td>schema_version</td>
                  <td><a href="#string">string</a></td>
                  <td></td>
                  <td><p><strong>Deprecated.</strong>  </p></td>
                </tr>
              
                <tr>
                  <td>responses</td>
                  <td><a href="#kas.PolicyRewrapResult">PolicyRewrapResult</a></td>
                  <td>repeated</td>
                  <td><p>New Rewrap API changes </p></td>
                </tr>
              
            </tbody>
          </table>

          
            
            
            <h4>Fields with deprecated option</h4>
            <table>
              <thead>
                <tr>
                  <td>Name</td>
                  <td>Option</td>
                </tr>
              </thead>
              <tbody>
              
                <tr>
                  <td>metadata</td>
                  <td><p>true</p></td>
                </tr>
              
                <tr>
                  <td>entity_wrapped_key</td>
                  <td><p>true</p></td>
                </tr>
              
                <tr>
                  <td>schema_version</td>
                  <td><p>true</p></td>
                </tr>
              
              </tbody>
            </table>
            
          

        
      
        <h3 id="kas.RewrapResponse.MetadataEntry">RewrapResponse.MetadataEntry</h3>
        <p></p>

        
          <table class="field-table">
            <thead>
              <tr><td>Field</td><td>Type</td><td>Label</td><td>Description</td></tr>
            </thead>
            <tbody>
              
                <tr>
                  <td>key</td>
                  <td><a href="#string">string</a></td>
                  <td></td>
                  <td><p> </p></td>
                </tr>
              
                <tr>
                  <td>value</td>
                  <td><a href="#google.protobuf.Value">google.protobuf.Value</a></td>
                  <td></td>
                  <td><p> </p></td>
                </tr>
              
            </tbody>
          </table>

          

        
      
        <h3 id="kas.UnsignedRewrapRequest">UnsignedRewrapRequest</h3>
        <p></p>

        
          <table class="field-table">
            <thead>
              <tr><td>Field</td><td>Type</td><td>Label</td><td>Description</td></tr>
            </thead>
            <tbody>
              
                <tr>
                  <td>client_public_key</td>
                  <td><a href="#string">string</a></td>
                  <td></td>
                  <td><p> </p></td>
                </tr>
              
                <tr>
                  <td>requests</td>
                  <td><a href="#kas.UnsignedRewrapRequest.WithPolicyRequest">UnsignedRewrapRequest.WithPolicyRequest</a></td>
                  <td>repeated</td>
                  <td><p> </p></td>
                </tr>
              
                <tr>
                  <td>key_access</td>
                  <td><a href="#kas.KeyAccess">KeyAccess</a></td>
                  <td></td>
                  <td><p><strong>Deprecated.</strong> Used for legacy non-bulk requests </p></td>
                </tr>
              
                <tr>
                  <td>policy</td>
                  <td><a href="#string">string</a></td>
                  <td></td>
                  <td><p><strong>Deprecated.</strong> Used for legacy non-bulk requests </p></td>
                </tr>
              
                <tr>
                  <td>algorithm</td>
                  <td><a href="#string">string</a></td>
                  <td></td>
                  <td><p><strong>Deprecated.</strong> Used for legacy non-bulk requests </p></td>
                </tr>
              
            </tbody>
          </table>

          
            
            
            <h4>Fields with deprecated option</h4>
            <table>
              <thead>
                <tr>
                  <td>Name</td>
                  <td>Option</td>
                </tr>
              </thead>
              <tbody>
              
                <tr>
                  <td>key_access</td>
                  <td><p>true</p></td>
                </tr>
              
                <tr>
                  <td>policy</td>
                  <td><p>true</p></td>
                </tr>
              
                <tr>
                  <td>algorithm</td>
                  <td><p>true</p></td>
                </tr>
              
              </tbody>
            </table>
            
          

        
      
        <h3 id="kas.UnsignedRewrapRequest.WithKeyAccessObject">UnsignedRewrapRequest.WithKeyAccessObject</h3>
        <p></p>

        
          <table class="field-table">
            <thead>
              <tr><td>Field</td><td>Type</td><td>Label</td><td>Description</td></tr>
            </thead>
            <tbody>
              
                <tr>
                  <td>key_access_object_id</td>
                  <td><a href="#string">string</a></td>
                  <td></td>
                  <td><p> </p></td>
                </tr>
              
                <tr>
                  <td>key_access_object</td>
                  <td><a href="#kas.KeyAccess">KeyAccess</a></td>
                  <td></td>
                  <td><p> </p></td>
                </tr>
              
            </tbody>
          </table>

          

        
      
        <h3 id="kas.UnsignedRewrapRequest.WithPolicy">UnsignedRewrapRequest.WithPolicy</h3>
        <p></p>

        
          <table class="field-table">
            <thead>
              <tr><td>Field</td><td>Type</td><td>Label</td><td>Description</td></tr>
            </thead>
            <tbody>
              
                <tr>
                  <td>id</td>
                  <td><a href="#string">string</a></td>
                  <td></td>
                  <td><p> </p></td>
                </tr>
              
                <tr>
                  <td>body</td>
                  <td><a href="#string">string</a></td>
                  <td></td>
                  <td><p> </p></td>
                </tr>
              
            </tbody>
          </table>

          

        
      
        <h3 id="kas.UnsignedRewrapRequest.WithPolicyRequest">UnsignedRewrapRequest.WithPolicyRequest</h3>
        <p></p>

        
          <table class="field-table">
            <thead>
              <tr><td>Field</td><td>Type</td><td>Label</td><td>Description</td></tr>
            </thead>
            <tbody>
              
                <tr>
                  <td>key_access_objects</td>
                  <td><a href="#kas.UnsignedRewrapRequest.WithKeyAccessObject">UnsignedRewrapRequest.WithKeyAccessObject</a></td>
                  <td>repeated</td>
                  <td><p> </p></td>
                </tr>
              
                <tr>
                  <td>policy</td>
                  <td><a href="#kas.UnsignedRewrapRequest.WithPolicy">UnsignedRewrapRequest.WithPolicy</a></td>
                  <td></td>
                  <td><p> </p></td>
                </tr>
              
                <tr>
                  <td>algorithm</td>
                  <td><a href="#string">string</a></td>
                  <td></td>
                  <td><p> </p></td>
                </tr>
              
            </tbody>
          </table>

          

        
      

      

      

      
        <h3 id="kas.AccessService">AccessService</h3>
        <p>Get app info from the root path</p>
        <table class="enum-table">
          <thead>
            <tr><td>Method Name</td><td>Request Type</td><td>Response Type</td><td>Description</td></tr>
          </thead>
          <tbody>
            
              <tr>
                <td>PublicKey</td>
                <td><a href="#kas.PublicKeyRequest">PublicKeyRequest</a></td>
                <td><a href="#kas.PublicKeyResponse">PublicKeyResponse</a></td>
                <td><p></p></td>
              </tr>
            
              <tr>
                <td>LegacyPublicKey</td>
                <td><a href="#kas.LegacyPublicKeyRequest">LegacyPublicKeyRequest</a></td>
                <td><a href="#google.protobuf.StringValue">.google.protobuf.StringValue</a></td>
                <td><p>buf:lint:ignore RPC_RESPONSE_STANDARD_NAME</p></td>
              </tr>
            
              <tr>
                <td>Rewrap</td>
                <td><a href="#kas.RewrapRequest">RewrapRequest</a></td>
                <td><a href="#kas.RewrapResponse">RewrapResponse</a></td>
                <td><p></p></td>
              </tr>
            
          </tbody>
        </table>

        
          
          
          <h4>Methods with HTTP bindings</h4>
          <table>
            <thead>
              <tr>
                <td>Method Name</td>
                <td>Method</td>
                <td>Pattern</td>
                <td>Body</td>
              </tr>
            </thead>
            <tbody>
            
              
              
              <tr>
                <td>PublicKey</td>
                <td>GET</td>
                <td>/kas/v2/kas_public_key</td>
                <td></td>
              </tr>
              
            
              
              
              <tr>
                <td>LegacyPublicKey</td>
                <td>GET</td>
                <td>/kas/kas_public_key</td>
                <td></td>
              </tr>
              
            
              
              
              <tr>
                <td>Rewrap</td>
                <td>POST</td>
                <td>/kas/v2/rewrap</td>
                <td>*</td>
              </tr>
              
            
            </tbody>
          </table>
          
        
          
          
          <h4>Methods with idempotency_level option</h4>
          <table>
            <thead>
              <tr>
                <td>Method Name</td>
                <td>Option</td>
              </tr>
            </thead>
            <tbody>
            
              <tr>
                <td>PublicKey</td>
                <td><p>NO_SIDE_EFFECTS</p></td>
              </tr>
            
              <tr>
                <td>LegacyPublicKey</td>
                <td><p>NO_SIDE_EFFECTS</p></td>
              </tr>
            
            </tbody>
          </table>
          
        
    
      
      <div class="file-heading">
        <h2 id="policy/selectors.proto">policy/selectors.proto</h2><a href="#title">Top</a>
      </div>
      <p></p>

      
        <h3 id="policy.AttributeDefinitionSelector">AttributeDefinitionSelector</h3>
        <p></p>

        
          <table class="field-table">
            <thead>
              <tr><td>Field</td><td>Type</td><td>Label</td><td>Description</td></tr>
            </thead>
            <tbody>
              
                <tr>
                  <td>with_key_access_grants</td>
                  <td><a href="#bool">bool</a></td>
                  <td></td>
                  <td><p> </p></td>
                </tr>
              
                <tr>
                  <td>with_namespace</td>
                  <td><a href="#policy.AttributeDefinitionSelector.NamespaceSelector">AttributeDefinitionSelector.NamespaceSelector</a></td>
                  <td></td>
                  <td><p> </p></td>
                </tr>
              
                <tr>
                  <td>with_values</td>
                  <td><a href="#policy.AttributeDefinitionSelector.ValueSelector">AttributeDefinitionSelector.ValueSelector</a></td>
                  <td></td>
                  <td><p> </p></td>
                </tr>
              
            </tbody>
          </table>

          

        
      
        <h3 id="policy.AttributeDefinitionSelector.NamespaceSelector">AttributeDefinitionSelector.NamespaceSelector</h3>
        <p></p>

        

        
      
        <h3 id="policy.AttributeDefinitionSelector.ValueSelector">AttributeDefinitionSelector.ValueSelector</h3>
        <p></p>

        
          <table class="field-table">
            <thead>
              <tr><td>Field</td><td>Type</td><td>Label</td><td>Description</td></tr>
            </thead>
            <tbody>
              
                <tr>
                  <td>with_key_access_grants</td>
                  <td><a href="#bool">bool</a></td>
                  <td></td>
                  <td><p> </p></td>
                </tr>
              
                <tr>
                  <td>with_subject_maps</td>
                  <td><a href="#bool">bool</a></td>
                  <td></td>
                  <td><p> </p></td>
                </tr>
              
                <tr>
                  <td>with_resource_maps</td>
                  <td><a href="#bool">bool</a></td>
                  <td></td>
                  <td><p> </p></td>
                </tr>
              
            </tbody>
          </table>

          

        
      
        <h3 id="policy.AttributeNamespaceSelector">AttributeNamespaceSelector</h3>
        <p></p>

        
          <table class="field-table">
            <thead>
              <tr><td>Field</td><td>Type</td><td>Label</td><td>Description</td></tr>
            </thead>
            <tbody>
              
                <tr>
                  <td>with_attributes</td>
                  <td><a href="#policy.AttributeNamespaceSelector.AttributeSelector">AttributeNamespaceSelector.AttributeSelector</a></td>
                  <td></td>
                  <td><p> </p></td>
                </tr>
              
            </tbody>
          </table>

          

        
      
        <h3 id="policy.AttributeNamespaceSelector.AttributeSelector">AttributeNamespaceSelector.AttributeSelector</h3>
        <p></p>

        
          <table class="field-table">
            <thead>
              <tr><td>Field</td><td>Type</td><td>Label</td><td>Description</td></tr>
            </thead>
            <tbody>
              
                <tr>
                  <td>with_key_access_grants</td>
                  <td><a href="#bool">bool</a></td>
                  <td></td>
                  <td><p> </p></td>
                </tr>
              
                <tr>
                  <td>with_values</td>
                  <td><a href="#policy.AttributeNamespaceSelector.AttributeSelector.ValueSelector">AttributeNamespaceSelector.AttributeSelector.ValueSelector</a></td>
                  <td></td>
                  <td><p> </p></td>
                </tr>
              
            </tbody>
          </table>

          

        
      
        <h3 id="policy.AttributeNamespaceSelector.AttributeSelector.ValueSelector">AttributeNamespaceSelector.AttributeSelector.ValueSelector</h3>
        <p></p>

        
          <table class="field-table">
            <thead>
              <tr><td>Field</td><td>Type</td><td>Label</td><td>Description</td></tr>
            </thead>
            <tbody>
              
                <tr>
                  <td>with_key_access_grants</td>
                  <td><a href="#bool">bool</a></td>
                  <td></td>
                  <td><p> </p></td>
                </tr>
              
                <tr>
                  <td>with_subject_maps</td>
                  <td><a href="#bool">bool</a></td>
                  <td></td>
                  <td><p> </p></td>
                </tr>
              
                <tr>
                  <td>with_resource_maps</td>
                  <td><a href="#bool">bool</a></td>
                  <td></td>
                  <td><p> </p></td>
                </tr>
              
            </tbody>
          </table>

          

        
      
        <h3 id="policy.AttributeValueSelector">AttributeValueSelector</h3>
        <p></p>

        
          <table class="field-table">
            <thead>
              <tr><td>Field</td><td>Type</td><td>Label</td><td>Description</td></tr>
            </thead>
            <tbody>
              
                <tr>
                  <td>with_key_access_grants</td>
                  <td><a href="#bool">bool</a></td>
                  <td></td>
                  <td><p> </p></td>
                </tr>
              
                <tr>
                  <td>with_subject_maps</td>
                  <td><a href="#bool">bool</a></td>
                  <td></td>
                  <td><p> </p></td>
                </tr>
              
                <tr>
                  <td>with_resource_maps</td>
                  <td><a href="#bool">bool</a></td>
                  <td></td>
                  <td><p> </p></td>
                </tr>
              
                <tr>
                  <td>with_attribute</td>
                  <td><a href="#policy.AttributeValueSelector.AttributeSelector">AttributeValueSelector.AttributeSelector</a></td>
                  <td></td>
                  <td><p> </p></td>
                </tr>
              
            </tbody>
          </table>

          

        
      
        <h3 id="policy.AttributeValueSelector.AttributeSelector">AttributeValueSelector.AttributeSelector</h3>
        <p></p>

        
          <table class="field-table">
            <thead>
              <tr><td>Field</td><td>Type</td><td>Label</td><td>Description</td></tr>
            </thead>
            <tbody>
              
                <tr>
                  <td>with_key_access_grants</td>
                  <td><a href="#bool">bool</a></td>
                  <td></td>
                  <td><p> </p></td>
                </tr>
              
                <tr>
                  <td>with_namespace</td>
                  <td><a href="#policy.AttributeValueSelector.AttributeSelector.NamespaceSelector">AttributeValueSelector.AttributeSelector.NamespaceSelector</a></td>
                  <td></td>
                  <td><p> </p></td>
                </tr>
              
            </tbody>
          </table>

          

        
      
        <h3 id="policy.AttributeValueSelector.AttributeSelector.NamespaceSelector">AttributeValueSelector.AttributeSelector.NamespaceSelector</h3>
        <p></p>

        

        
      
        <h3 id="policy.PageRequest">PageRequest</h3>
        <p></p>

        
          <table class="field-table">
            <thead>
              <tr><td>Field</td><td>Type</td><td>Label</td><td>Description</td></tr>
            </thead>
            <tbody>
              
                <tr>
                  <td>limit</td>
                  <td><a href="#int32">int32</a></td>
                  <td></td>
                  <td><p>Optional
Set to configured default limit if not provided
Maximum limit set in platform config and enforced by services </p></td>
                </tr>
              
                <tr>
                  <td>offset</td>
                  <td><a href="#int32">int32</a></td>
                  <td></td>
                  <td><p>Optional
Defaulted if not provided </p></td>
                </tr>
              
            </tbody>
          </table>

          

        
      
        <h3 id="policy.PageResponse">PageResponse</h3>
        <p></p>

        
          <table class="field-table">
            <thead>
              <tr><td>Field</td><td>Type</td><td>Label</td><td>Description</td></tr>
            </thead>
            <tbody>
              
                <tr>
                  <td>current_offset</td>
                  <td><a href="#int32">int32</a></td>
                  <td></td>
                  <td><p>Requested pagination offset </p></td>
                </tr>
              
                <tr>
                  <td>next_offset</td>
                  <td><a href="#int32">int32</a></td>
                  <td></td>
                  <td><p>Calculated with request limit &#43; offset or defaults
Empty when none remain after current page </p></td>
                </tr>
              
                <tr>
                  <td>total</td>
                  <td><a href="#int32">int32</a></td>
                  <td></td>
                  <td><p>Total count of entire list </p></td>
                </tr>
              
            </tbody>
          </table>

          

        
      

      

      

      
    
      
      <div class="file-heading">
        <h2 id="policy/actions/actions.proto">policy/actions/actions.proto</h2><a href="#title">Top</a>
      </div>
      <p></p>

      
        <h3 id="policy.actions.CreateActionRequest">CreateActionRequest</h3>
        <p>Create a new Custom action name with optional metadata.</p><p>Creation of Standard actions is not supported.</p>

        
          <table class="field-table">
            <thead>
              <tr><td>Field</td><td>Type</td><td>Label</td><td>Description</td></tr>
            </thead>
            <tbody>
              
                <tr>
                  <td>name</td>
                  <td><a href="#string">string</a></td>
                  <td></td>
                  <td><p>Required </p></td>
                </tr>
              
                <tr>
                  <td>metadata</td>
                  <td><a href="#common.MetadataMutable">common.MetadataMutable</a></td>
                  <td></td>
                  <td><p>Optional </p></td>
                </tr>
              
            </tbody>
          </table>

          

        
      
        <h3 id="policy.actions.CreateActionResponse">CreateActionResponse</h3>
        <p></p>

        
          <table class="field-table">
            <thead>
              <tr><td>Field</td><td>Type</td><td>Label</td><td>Description</td></tr>
            </thead>
            <tbody>
              
                <tr>
                  <td>action</td>
                  <td><a href="#policy.Action">policy.Action</a></td>
                  <td></td>
                  <td><p> </p></td>
                </tr>
              
            </tbody>
          </table>

          

        
      
        <h3 id="policy.actions.DeleteActionRequest">DeleteActionRequest</h3>
        <p>Custom only: deletion of Standard actions is not supported.</p>

        
          <table class="field-table">
            <thead>
              <tr><td>Field</td><td>Type</td><td>Label</td><td>Description</td></tr>
            </thead>
            <tbody>
              
                <tr>
                  <td>id</td>
                  <td><a href="#string">string</a></td>
                  <td></td>
                  <td><p>Required </p></td>
                </tr>
              
            </tbody>
          </table>

          

        
      
        <h3 id="policy.actions.DeleteActionResponse">DeleteActionResponse</h3>
        <p></p>

        
          <table class="field-table">
            <thead>
              <tr><td>Field</td><td>Type</td><td>Label</td><td>Description</td></tr>
            </thead>
            <tbody>
              
                <tr>
                  <td>action</td>
                  <td><a href="#policy.Action">policy.Action</a></td>
                  <td></td>
                  <td><p> </p></td>
                </tr>
              
            </tbody>
          </table>

          

        
      
        <h3 id="policy.actions.GetActionRequest">GetActionRequest</h3>
        <p></p>

        
          <table class="field-table">
            <thead>
              <tr><td>Field</td><td>Type</td><td>Label</td><td>Description</td></tr>
            </thead>
            <tbody>
              
                <tr>
                  <td>id</td>
                  <td><a href="#string">string</a></td>
                  <td></td>
                  <td><p> </p></td>
                </tr>
              
                <tr>
                  <td>name</td>
                  <td><a href="#string">string</a></td>
                  <td></td>
                  <td><p> </p></td>
                </tr>
              
            </tbody>
          </table>

          

        
      
        <h3 id="policy.actions.GetActionResponse">GetActionResponse</h3>
        <p></p>

        
          <table class="field-table">
            <thead>
              <tr><td>Field</td><td>Type</td><td>Label</td><td>Description</td></tr>
            </thead>
            <tbody>
              
                <tr>
                  <td>action</td>
                  <td><a href="#policy.Action">policy.Action</a></td>
                  <td></td>
                  <td><p> </p></td>
                </tr>
              
                <tr>
                  <td>subject_mappings</td>
                  <td><a href="#policy.SubjectMapping">policy.SubjectMapping</a></td>
                  <td>repeated</td>
                  <td><p>Subject Mappings driving entitlement to the action </p></td>
                </tr>
              
            </tbody>
          </table>

          

        
      
        <h3 id="policy.actions.ListActionsRequest">ListActionsRequest</h3>
        <p></p>

        
          <table class="field-table">
            <thead>
              <tr><td>Field</td><td>Type</td><td>Label</td><td>Description</td></tr>
            </thead>
            <tbody>
              
                <tr>
                  <td>pagination</td>
                  <td><a href="#policy.PageRequest">policy.PageRequest</a></td>
                  <td></td>
                  <td><p>Optional </p></td>
                </tr>
              
            </tbody>
          </table>

          

        
      
        <h3 id="policy.actions.ListActionsResponse">ListActionsResponse</h3>
        <p></p>

        
          <table class="field-table">
            <thead>
              <tr><td>Field</td><td>Type</td><td>Label</td><td>Description</td></tr>
            </thead>
            <tbody>
              
                <tr>
                  <td>actions_standard</td>
                  <td><a href="#policy.Action">policy.Action</a></td>
                  <td>repeated</td>
                  <td><p> </p></td>
                </tr>
              
                <tr>
                  <td>actions_custom</td>
                  <td><a href="#policy.Action">policy.Action</a></td>
                  <td>repeated</td>
                  <td><p> </p></td>
                </tr>
              
                <tr>
                  <td>pagination</td>
                  <td><a href="#policy.PageResponse">policy.PageResponse</a></td>
                  <td></td>
                  <td><p> </p></td>
                </tr>
              
            </tbody>
          </table>

          

        
      
        <h3 id="policy.actions.UpdateActionRequest">UpdateActionRequest</h3>
        <p>Metadata may be updated for either Custom or Standard actions.</p><p>Names may only be updated for Custom actions.</p>

        
          <table class="field-table">
            <thead>
              <tr><td>Field</td><td>Type</td><td>Label</td><td>Description</td></tr>
            </thead>
            <tbody>
              
                <tr>
                  <td>id</td>
                  <td><a href="#string">string</a></td>
                  <td></td>
                  <td><p>Required </p></td>
                </tr>
              
                <tr>
                  <td>name</td>
                  <td><a href="#string">string</a></td>
                  <td></td>
                  <td><p>Optional
Custom actions only: replaces the existing action name </p></td>
                </tr>
              
                <tr>
                  <td>metadata</td>
                  <td><a href="#common.MetadataMutable">common.MetadataMutable</a></td>
                  <td></td>
                  <td><p>Common metadata </p></td>
                </tr>
              
                <tr>
                  <td>metadata_update_behavior</td>
                  <td><a href="#common.MetadataUpdateEnum">common.MetadataUpdateEnum</a></td>
                  <td></td>
                  <td><p> </p></td>
                </tr>
              
            </tbody>
          </table>

          

        
      
        <h3 id="policy.actions.UpdateActionResponse">UpdateActionResponse</h3>
        <p></p>

        
          <table class="field-table">
            <thead>
              <tr><td>Field</td><td>Type</td><td>Label</td><td>Description</td></tr>
            </thead>
            <tbody>
              
                <tr>
                  <td>action</td>
                  <td><a href="#policy.Action">policy.Action</a></td>
                  <td></td>
                  <td><p> </p></td>
                </tr>
              
            </tbody>
          </table>

          

        
      

      

      

      
        <h3 id="policy.actions.ActionService">ActionService</h3>
        <p></p>
        <table class="enum-table">
          <thead>
            <tr><td>Method Name</td><td>Request Type</td><td>Response Type</td><td>Description</td></tr>
          </thead>
          <tbody>
            
              <tr>
                <td>GetAction</td>
                <td><a href="#policy.actions.GetActionRequest">GetActionRequest</a></td>
                <td><a href="#policy.actions.GetActionResponse">GetActionResponse</a></td>
                <td><p></p></td>
              </tr>
            
              <tr>
                <td>ListActions</td>
                <td><a href="#policy.actions.ListActionsRequest">ListActionsRequest</a></td>
                <td><a href="#policy.actions.ListActionsResponse">ListActionsResponse</a></td>
                <td><p></p></td>
              </tr>
            
              <tr>
                <td>CreateAction</td>
                <td><a href="#policy.actions.CreateActionRequest">CreateActionRequest</a></td>
                <td><a href="#policy.actions.CreateActionResponse">CreateActionResponse</a></td>
                <td><p></p></td>
              </tr>
            
              <tr>
                <td>UpdateAction</td>
                <td><a href="#policy.actions.UpdateActionRequest">UpdateActionRequest</a></td>
                <td><a href="#policy.actions.UpdateActionResponse">UpdateActionResponse</a></td>
                <td><p></p></td>
              </tr>
            
              <tr>
                <td>DeleteAction</td>
                <td><a href="#policy.actions.DeleteActionRequest">DeleteActionRequest</a></td>
                <td><a href="#policy.actions.DeleteActionResponse">DeleteActionResponse</a></td>
                <td><p></p></td>
              </tr>
            
          </tbody>
        </table>

        
    
      
      <div class="file-heading">
        <h2 id="policy/attributes/attributes.proto">policy/attributes/attributes.proto</h2><a href="#title">Top</a>
      </div>
      <p></p>

      
        <h3 id="policy.attributes.AssignKeyAccessServerToAttributeRequest">AssignKeyAccessServerToAttributeRequest</h3>
        <p></p>

        
          <table class="field-table">
            <thead>
              <tr><td>Field</td><td>Type</td><td>Label</td><td>Description</td></tr>
            </thead>
            <tbody>
              
                <tr>
                  <td>attribute_key_access_server</td>
                  <td><a href="#policy.attributes.AttributeKeyAccessServer">AttributeKeyAccessServer</a></td>
                  <td></td>
                  <td><p>Required </p></td>
                </tr>
              
            </tbody>
          </table>

          

        
      
        <h3 id="policy.attributes.AssignKeyAccessServerToAttributeResponse">AssignKeyAccessServerToAttributeResponse</h3>
        <p></p>

        
          <table class="field-table">
            <thead>
              <tr><td>Field</td><td>Type</td><td>Label</td><td>Description</td></tr>
            </thead>
            <tbody>
              
                <tr>
                  <td>attribute_key_access_server</td>
                  <td><a href="#policy.attributes.AttributeKeyAccessServer">AttributeKeyAccessServer</a></td>
                  <td></td>
                  <td><p> </p></td>
                </tr>
              
            </tbody>
          </table>

          

        
      
        <h3 id="policy.attributes.AssignKeyAccessServerToValueRequest">AssignKeyAccessServerToValueRequest</h3>
        <p></p>

        
          <table class="field-table">
            <thead>
              <tr><td>Field</td><td>Type</td><td>Label</td><td>Description</td></tr>
            </thead>
            <tbody>
              
                <tr>
                  <td>value_key_access_server</td>
                  <td><a href="#policy.attributes.ValueKeyAccessServer">ValueKeyAccessServer</a></td>
                  <td></td>
                  <td><p>Required </p></td>
                </tr>
              
            </tbody>
          </table>

          

        
      
        <h3 id="policy.attributes.AssignKeyAccessServerToValueResponse">AssignKeyAccessServerToValueResponse</h3>
        <p></p>

        
          <table class="field-table">
            <thead>
              <tr><td>Field</td><td>Type</td><td>Label</td><td>Description</td></tr>
            </thead>
            <tbody>
              
                <tr>
                  <td>value_key_access_server</td>
                  <td><a href="#policy.attributes.ValueKeyAccessServer">ValueKeyAccessServer</a></td>
                  <td></td>
                  <td><p> </p></td>
                </tr>
              
            </tbody>
          </table>

          

        
      
        <h3 id="policy.attributes.AssignPublicKeyToAttributeRequest">AssignPublicKeyToAttributeRequest</h3>
        <p></p>

        
          <table class="field-table">
            <thead>
              <tr><td>Field</td><td>Type</td><td>Label</td><td>Description</td></tr>
            </thead>
            <tbody>
              
                <tr>
                  <td>attribute_key</td>
                  <td><a href="#policy.attributes.AttributeKey">AttributeKey</a></td>
                  <td></td>
                  <td><p>Required </p></td>
                </tr>
              
            </tbody>
          </table>

          

        
      
        <h3 id="policy.attributes.AssignPublicKeyToAttributeResponse">AssignPublicKeyToAttributeResponse</h3>
        <p></p>

        
          <table class="field-table">
            <thead>
              <tr><td>Field</td><td>Type</td><td>Label</td><td>Description</td></tr>
            </thead>
            <tbody>
              
                <tr>
                  <td>attribute_key</td>
                  <td><a href="#policy.attributes.AttributeKey">AttributeKey</a></td>
                  <td></td>
                  <td><p>Required </p></td>
                </tr>
              
            </tbody>
          </table>

          

        
      
        <h3 id="policy.attributes.AssignPublicKeyToValueRequest">AssignPublicKeyToValueRequest</h3>
        <p></p>

        
          <table class="field-table">
            <thead>
              <tr><td>Field</td><td>Type</td><td>Label</td><td>Description</td></tr>
            </thead>
            <tbody>
              
                <tr>
                  <td>value_key</td>
                  <td><a href="#policy.attributes.ValueKey">ValueKey</a></td>
                  <td></td>
                  <td><p>Required </p></td>
                </tr>
              
            </tbody>
          </table>

          

        
      
        <h3 id="policy.attributes.AssignPublicKeyToValueResponse">AssignPublicKeyToValueResponse</h3>
        <p></p>

        
          <table class="field-table">
            <thead>
              <tr><td>Field</td><td>Type</td><td>Label</td><td>Description</td></tr>
            </thead>
            <tbody>
              
                <tr>
                  <td>value_key</td>
                  <td><a href="#policy.attributes.ValueKey">ValueKey</a></td>
                  <td></td>
                  <td><p>Required </p></td>
                </tr>
              
            </tbody>
          </table>

          

        
      
        <h3 id="policy.attributes.AttributeKey">AttributeKey</h3>
        <p></p>

        
          <table class="field-table">
            <thead>
              <tr><td>Field</td><td>Type</td><td>Label</td><td>Description</td></tr>
            </thead>
            <tbody>
              
                <tr>
                  <td>attribute_id</td>
                  <td><a href="#string">string</a></td>
                  <td></td>
                  <td><p>Required </p></td>
                </tr>
              
                <tr>
                  <td>key_id</td>
                  <td><a href="#string">string</a></td>
                  <td></td>
                  <td><p>Required </p></td>
                </tr>
              
            </tbody>
          </table>

          

        
      
        <h3 id="policy.attributes.AttributeKeyAccessServer">AttributeKeyAccessServer</h3>
        <p></p>

        
          <table class="field-table">
            <thead>
              <tr><td>Field</td><td>Type</td><td>Label</td><td>Description</td></tr>
            </thead>
            <tbody>
              
                <tr>
                  <td>attribute_id</td>
                  <td><a href="#string">string</a></td>
                  <td></td>
                  <td><p>Required </p></td>
                </tr>
              
                <tr>
                  <td>key_access_server_id</td>
                  <td><a href="#string">string</a></td>
                  <td></td>
                  <td><p>Required </p></td>
                </tr>
              
            </tbody>
          </table>

          

        
      
        <h3 id="policy.attributes.CreateAttributeRequest">CreateAttributeRequest</h3>
        <p></p>

        
          <table class="field-table">
            <thead>
              <tr><td>Field</td><td>Type</td><td>Label</td><td>Description</td></tr>
            </thead>
            <tbody>
              
                <tr>
                  <td>namespace_id</td>
                  <td><a href="#string">string</a></td>
                  <td></td>
                  <td><p>Required </p></td>
                </tr>
              
                <tr>
                  <td>name</td>
                  <td><a href="#string">string</a></td>
                  <td></td>
                  <td><p>Required </p></td>
                </tr>
              
                <tr>
                  <td>rule</td>
                  <td><a href="#policy.AttributeRuleTypeEnum">policy.AttributeRuleTypeEnum</a></td>
                  <td></td>
                  <td><p>Required </p></td>
                </tr>
              
                <tr>
                  <td>values</td>
                  <td><a href="#string">string</a></td>
                  <td>repeated</td>
                  <td><p>Optional 
Attribute values (when provided) must be alphanumeric strings, allowing hyphens and underscores but not as the first or last character.
The stored attribute value will be normalized to lower case. </p></td>
                </tr>
              
                <tr>
                  <td>metadata</td>
                  <td><a href="#common.MetadataMutable">common.MetadataMutable</a></td>
                  <td></td>
                  <td><p>Optional </p></td>
                </tr>
              
            </tbody>
          </table>

          

        
      
        <h3 id="policy.attributes.CreateAttributeResponse">CreateAttributeResponse</h3>
        <p></p>

        
          <table class="field-table">
            <thead>
              <tr><td>Field</td><td>Type</td><td>Label</td><td>Description</td></tr>
            </thead>
            <tbody>
              
                <tr>
                  <td>attribute</td>
                  <td><a href="#policy.Attribute">policy.Attribute</a></td>
                  <td></td>
                  <td><p> </p></td>
                </tr>
              
            </tbody>
          </table>

          

        
      
        <h3 id="policy.attributes.CreateAttributeValueRequest">CreateAttributeValueRequest</h3>
        <p></p>

        
          <table class="field-table">
            <thead>
              <tr><td>Field</td><td>Type</td><td>Label</td><td>Description</td></tr>
            </thead>
            <tbody>
              
                <tr>
                  <td>attribute_id</td>
                  <td><a href="#string">string</a></td>
                  <td></td>
                  <td><p>Required </p></td>
                </tr>
              
                <tr>
                  <td>value</td>
                  <td><a href="#string">string</a></td>
                  <td></td>
                  <td><p>Required </p></td>
                </tr>
              
                <tr>
                  <td>metadata</td>
                  <td><a href="#common.MetadataMutable">common.MetadataMutable</a></td>
                  <td></td>
                  <td><p>Optional
Common metadata </p></td>
                </tr>
              
            </tbody>
          </table>

          

        
      
        <h3 id="policy.attributes.CreateAttributeValueResponse">CreateAttributeValueResponse</h3>
        <p></p>

        
          <table class="field-table">
            <thead>
              <tr><td>Field</td><td>Type</td><td>Label</td><td>Description</td></tr>
            </thead>
            <tbody>
              
                <tr>
                  <td>value</td>
                  <td><a href="#policy.Value">policy.Value</a></td>
                  <td></td>
                  <td><p> </p></td>
                </tr>
              
            </tbody>
          </table>

          

        
      
        <h3 id="policy.attributes.DeactivateAttributeRequest">DeactivateAttributeRequest</h3>
        <p></p>

        
          <table class="field-table">
            <thead>
              <tr><td>Field</td><td>Type</td><td>Label</td><td>Description</td></tr>
            </thead>
            <tbody>
              
                <tr>
                  <td>id</td>
                  <td><a href="#string">string</a></td>
                  <td></td>
                  <td><p>Required </p></td>
                </tr>
              
            </tbody>
          </table>

          

        
      
        <h3 id="policy.attributes.DeactivateAttributeResponse">DeactivateAttributeResponse</h3>
        <p></p>

        
          <table class="field-table">
            <thead>
              <tr><td>Field</td><td>Type</td><td>Label</td><td>Description</td></tr>
            </thead>
            <tbody>
              
                <tr>
                  <td>attribute</td>
                  <td><a href="#policy.Attribute">policy.Attribute</a></td>
                  <td></td>
                  <td><p> </p></td>
                </tr>
              
            </tbody>
          </table>

          

        
      
        <h3 id="policy.attributes.DeactivateAttributeValueRequest">DeactivateAttributeValueRequest</h3>
        <p></p>

        
          <table class="field-table">
            <thead>
              <tr><td>Field</td><td>Type</td><td>Label</td><td>Description</td></tr>
            </thead>
            <tbody>
              
                <tr>
                  <td>id</td>
                  <td><a href="#string">string</a></td>
                  <td></td>
                  <td><p>Required </p></td>
                </tr>
              
            </tbody>
          </table>

          

        
      
        <h3 id="policy.attributes.DeactivateAttributeValueResponse">DeactivateAttributeValueResponse</h3>
        <p></p>

        
          <table class="field-table">
            <thead>
              <tr><td>Field</td><td>Type</td><td>Label</td><td>Description</td></tr>
            </thead>
            <tbody>
              
                <tr>
                  <td>value</td>
                  <td><a href="#policy.Value">policy.Value</a></td>
                  <td></td>
                  <td><p> </p></td>
                </tr>
              
            </tbody>
          </table>

          

        
      
        <h3 id="policy.attributes.GetAttributeRequest">GetAttributeRequest</h3>
        <p></p>

        
          <table class="field-table">
            <thead>
              <tr><td>Field</td><td>Type</td><td>Label</td><td>Description</td></tr>
            </thead>
            <tbody>
              
                <tr>
                  <td>id</td>
                  <td><a href="#string">string</a></td>
                  <td></td>
                  <td><p><strong>Deprecated.</strong> Deprecated </p></td>
                </tr>
              
                <tr>
                  <td>attribute_id</td>
                  <td><a href="#string">string</a></td>
                  <td></td>
                  <td><p>option (buf.validate.oneof).required = true; // TODO: enable this when we remove the deprecated field </p></td>
                </tr>
              
                <tr>
                  <td>fqn</td>
                  <td><a href="#string">string</a></td>
                  <td></td>
                  <td><p> </p></td>
                </tr>
              
            </tbody>
          </table>

          
            
            
            <h4>Fields with deprecated option</h4>
            <table>
              <thead>
                <tr>
                  <td>Name</td>
                  <td>Option</td>
                </tr>
              </thead>
              <tbody>
              
                <tr>
                  <td>id</td>
                  <td><p>true</p></td>
                </tr>
              
              </tbody>
            </table>
            
          

        
      
        <h3 id="policy.attributes.GetAttributeResponse">GetAttributeResponse</h3>
        <p></p>

        
          <table class="field-table">
            <thead>
              <tr><td>Field</td><td>Type</td><td>Label</td><td>Description</td></tr>
            </thead>
            <tbody>
              
                <tr>
                  <td>attribute</td>
                  <td><a href="#policy.Attribute">policy.Attribute</a></td>
                  <td></td>
                  <td><p> </p></td>
                </tr>
              
            </tbody>
          </table>

          

        
      
        <h3 id="policy.attributes.GetAttributeValueRequest">GetAttributeValueRequest</h3>
        <p>Value RPC messages</p><p>/</p>

        
          <table class="field-table">
            <thead>
              <tr><td>Field</td><td>Type</td><td>Label</td><td>Description</td></tr>
            </thead>
            <tbody>
              
                <tr>
                  <td>id</td>
                  <td><a href="#string">string</a></td>
                  <td></td>
                  <td><p><strong>Deprecated.</strong> Deprecated </p></td>
                </tr>
              
                <tr>
                  <td>value_id</td>
                  <td><a href="#string">string</a></td>
                  <td></td>
                  <td><p>option (buf.validate.oneof).required = true; // TODO: enable this when we remove the deprecated field </p></td>
                </tr>
              
                <tr>
                  <td>fqn</td>
                  <td><a href="#string">string</a></td>
                  <td></td>
                  <td><p> </p></td>
                </tr>
              
            </tbody>
          </table>

          
            
            
            <h4>Fields with deprecated option</h4>
            <table>
              <thead>
                <tr>
                  <td>Name</td>
                  <td>Option</td>
                </tr>
              </thead>
              <tbody>
              
                <tr>
                  <td>id</td>
                  <td><p>true</p></td>
                </tr>
              
              </tbody>
            </table>
            
          

        
      
        <h3 id="policy.attributes.GetAttributeValueResponse">GetAttributeValueResponse</h3>
        <p></p>

        
          <table class="field-table">
            <thead>
              <tr><td>Field</td><td>Type</td><td>Label</td><td>Description</td></tr>
            </thead>
            <tbody>
              
                <tr>
                  <td>value</td>
                  <td><a href="#policy.Value">policy.Value</a></td>
                  <td></td>
                  <td><p> </p></td>
                </tr>
              
            </tbody>
          </table>

          

        
      
        <h3 id="policy.attributes.GetAttributeValuesByFqnsRequest">GetAttributeValuesByFqnsRequest</h3>
        <p></p>

        
          <table class="field-table">
            <thead>
              <tr><td>Field</td><td>Type</td><td>Label</td><td>Description</td></tr>
            </thead>
            <tbody>
              
                <tr>
                  <td>fqns</td>
                  <td><a href="#string">string</a></td>
                  <td>repeated</td>
                  <td><p>Required
Fully Qualified Names of attribute values (i.e. https://&lt;namespace&gt;/attr/&lt;attribute_name&gt;/value/&lt;value_name&gt;), normalized to lower case. </p></td>
                </tr>
              
                <tr>
                  <td>with_value</td>
                  <td><a href="#policy.AttributeValueSelector">policy.AttributeValueSelector</a></td>
                  <td></td>
                  <td><p>Optional
This attribute value selector is not used currently, but left here for future use. </p></td>
                </tr>
              
            </tbody>
          </table>

          

        
      
        <h3 id="policy.attributes.GetAttributeValuesByFqnsResponse">GetAttributeValuesByFqnsResponse</h3>
        <p></p>

        
          <table class="field-table">
            <thead>
              <tr><td>Field</td><td>Type</td><td>Label</td><td>Description</td></tr>
            </thead>
            <tbody>
              
                <tr>
                  <td>fqn_attribute_values</td>
                  <td><a href="#policy.attributes.GetAttributeValuesByFqnsResponse.FqnAttributeValuesEntry">GetAttributeValuesByFqnsResponse.FqnAttributeValuesEntry</a></td>
                  <td>repeated</td>
                  <td><p>map of FQNs to complete attributes and the one selected value </p></td>
                </tr>
              
            </tbody>
          </table>

          

        
      
        <h3 id="policy.attributes.GetAttributeValuesByFqnsResponse.AttributeAndValue">GetAttributeValuesByFqnsResponse.AttributeAndValue</h3>
        <p></p>

        
          <table class="field-table">
            <thead>
              <tr><td>Field</td><td>Type</td><td>Label</td><td>Description</td></tr>
            </thead>
            <tbody>
              
                <tr>
                  <td>attribute</td>
                  <td><a href="#policy.Attribute">policy.Attribute</a></td>
                  <td></td>
                  <td><p> </p></td>
                </tr>
              
                <tr>
                  <td>value</td>
                  <td><a href="#policy.Value">policy.Value</a></td>
                  <td></td>
                  <td><p> </p></td>
                </tr>
              
            </tbody>
          </table>

          

        
      
        <h3 id="policy.attributes.GetAttributeValuesByFqnsResponse.FqnAttributeValuesEntry">GetAttributeValuesByFqnsResponse.FqnAttributeValuesEntry</h3>
        <p></p>

        
          <table class="field-table">
            <thead>
              <tr><td>Field</td><td>Type</td><td>Label</td><td>Description</td></tr>
            </thead>
            <tbody>
              
                <tr>
                  <td>key</td>
                  <td><a href="#string">string</a></td>
                  <td></td>
                  <td><p> </p></td>
                </tr>
              
                <tr>
                  <td>value</td>
                  <td><a href="#policy.attributes.GetAttributeValuesByFqnsResponse.AttributeAndValue">GetAttributeValuesByFqnsResponse.AttributeAndValue</a></td>
                  <td></td>
                  <td><p> </p></td>
                </tr>
              
            </tbody>
          </table>

          

        
      
        <h3 id="policy.attributes.ListAttributeValuesRequest">ListAttributeValuesRequest</h3>
        <p></p>

        
          <table class="field-table">
            <thead>
              <tr><td>Field</td><td>Type</td><td>Label</td><td>Description</td></tr>
            </thead>
            <tbody>
              
                <tr>
                  <td>attribute_id</td>
                  <td><a href="#string">string</a></td>
                  <td></td>
                  <td><p>Required </p></td>
                </tr>
              
                <tr>
                  <td>state</td>
                  <td><a href="#common.ActiveStateEnum">common.ActiveStateEnum</a></td>
                  <td></td>
                  <td><p>Optional
ACTIVE by default when not specified </p></td>
                </tr>
              
                <tr>
                  <td>pagination</td>
                  <td><a href="#policy.PageRequest">policy.PageRequest</a></td>
                  <td></td>
                  <td><p>Optional </p></td>
                </tr>
              
            </tbody>
          </table>

          

        
      
        <h3 id="policy.attributes.ListAttributeValuesResponse">ListAttributeValuesResponse</h3>
        <p></p>

        
          <table class="field-table">
            <thead>
              <tr><td>Field</td><td>Type</td><td>Label</td><td>Description</td></tr>
            </thead>
            <tbody>
              
                <tr>
                  <td>values</td>
                  <td><a href="#policy.Value">policy.Value</a></td>
                  <td>repeated</td>
                  <td><p> </p></td>
                </tr>
              
                <tr>
                  <td>pagination</td>
                  <td><a href="#policy.PageResponse">policy.PageResponse</a></td>
                  <td></td>
                  <td><p> </p></td>
                </tr>
              
            </tbody>
          </table>

          

        
      
        <h3 id="policy.attributes.ListAttributesRequest">ListAttributesRequest</h3>
        <p></p>

        
          <table class="field-table">
            <thead>
              <tr><td>Field</td><td>Type</td><td>Label</td><td>Description</td></tr>
            </thead>
            <tbody>
              
                <tr>
                  <td>state</td>
                  <td><a href="#common.ActiveStateEnum">common.ActiveStateEnum</a></td>
                  <td></td>
                  <td><p>Optional
ACTIVE by default when not specified </p></td>
                </tr>
              
                <tr>
                  <td>namespace</td>
                  <td><a href="#string">string</a></td>
                  <td></td>
                  <td><p>Optional
Namespace ID or name </p></td>
                </tr>
              
                <tr>
                  <td>pagination</td>
                  <td><a href="#policy.PageRequest">policy.PageRequest</a></td>
                  <td></td>
                  <td><p>Optional </p></td>
                </tr>
              
            </tbody>
          </table>

          

        
      
        <h3 id="policy.attributes.ListAttributesResponse">ListAttributesResponse</h3>
        <p></p>

        
          <table class="field-table">
            <thead>
              <tr><td>Field</td><td>Type</td><td>Label</td><td>Description</td></tr>
            </thead>
            <tbody>
              
                <tr>
                  <td>attributes</td>
                  <td><a href="#policy.Attribute">policy.Attribute</a></td>
                  <td>repeated</td>
                  <td><p> </p></td>
                </tr>
              
                <tr>
                  <td>pagination</td>
                  <td><a href="#policy.PageResponse">policy.PageResponse</a></td>
                  <td></td>
                  <td><p> </p></td>
                </tr>
              
            </tbody>
          </table>

          

        
      
        <h3 id="policy.attributes.RemoveKeyAccessServerFromAttributeRequest">RemoveKeyAccessServerFromAttributeRequest</h3>
        <p></p>

        
          <table class="field-table">
            <thead>
              <tr><td>Field</td><td>Type</td><td>Label</td><td>Description</td></tr>
            </thead>
            <tbody>
              
                <tr>
                  <td>attribute_key_access_server</td>
                  <td><a href="#policy.attributes.AttributeKeyAccessServer">AttributeKeyAccessServer</a></td>
                  <td></td>
                  <td><p>Required </p></td>
                </tr>
              
            </tbody>
          </table>

          

        
      
        <h3 id="policy.attributes.RemoveKeyAccessServerFromAttributeResponse">RemoveKeyAccessServerFromAttributeResponse</h3>
        <p></p>

        
          <table class="field-table">
            <thead>
              <tr><td>Field</td><td>Type</td><td>Label</td><td>Description</td></tr>
            </thead>
            <tbody>
              
                <tr>
                  <td>attribute_key_access_server</td>
                  <td><a href="#policy.attributes.AttributeKeyAccessServer">AttributeKeyAccessServer</a></td>
                  <td></td>
                  <td><p> </p></td>
                </tr>
              
            </tbody>
          </table>

          

        
      
        <h3 id="policy.attributes.RemoveKeyAccessServerFromValueRequest">RemoveKeyAccessServerFromValueRequest</h3>
        <p></p>

        
          <table class="field-table">
            <thead>
              <tr><td>Field</td><td>Type</td><td>Label</td><td>Description</td></tr>
            </thead>
            <tbody>
              
                <tr>
                  <td>value_key_access_server</td>
                  <td><a href="#policy.attributes.ValueKeyAccessServer">ValueKeyAccessServer</a></td>
                  <td></td>
                  <td><p>Required </p></td>
                </tr>
              
            </tbody>
          </table>

          

        
      
        <h3 id="policy.attributes.RemoveKeyAccessServerFromValueResponse">RemoveKeyAccessServerFromValueResponse</h3>
        <p></p>

        
          <table class="field-table">
            <thead>
              <tr><td>Field</td><td>Type</td><td>Label</td><td>Description</td></tr>
            </thead>
            <tbody>
              
                <tr>
                  <td>value_key_access_server</td>
                  <td><a href="#policy.attributes.ValueKeyAccessServer">ValueKeyAccessServer</a></td>
                  <td></td>
                  <td><p> </p></td>
                </tr>
              
            </tbody>
          </table>

          

        
      
        <h3 id="policy.attributes.RemovePublicKeyFromAttributeRequest">RemovePublicKeyFromAttributeRequest</h3>
        <p></p>

        
          <table class="field-table">
            <thead>
              <tr><td>Field</td><td>Type</td><td>Label</td><td>Description</td></tr>
            </thead>
            <tbody>
              
                <tr>
                  <td>attribute_key</td>
                  <td><a href="#policy.attributes.AttributeKey">AttributeKey</a></td>
                  <td></td>
                  <td><p>Required </p></td>
                </tr>
              
            </tbody>
          </table>

          

        
      
        <h3 id="policy.attributes.RemovePublicKeyFromAttributeResponse">RemovePublicKeyFromAttributeResponse</h3>
        <p></p>

        
          <table class="field-table">
            <thead>
              <tr><td>Field</td><td>Type</td><td>Label</td><td>Description</td></tr>
            </thead>
            <tbody>
              
                <tr>
                  <td>attribute_key</td>
                  <td><a href="#policy.attributes.AttributeKey">AttributeKey</a></td>
                  <td></td>
                  <td><p>Required </p></td>
                </tr>
              
            </tbody>
          </table>

          

        
      
        <h3 id="policy.attributes.RemovePublicKeyFromValueRequest">RemovePublicKeyFromValueRequest</h3>
        <p></p>

        
          <table class="field-table">
            <thead>
              <tr><td>Field</td><td>Type</td><td>Label</td><td>Description</td></tr>
            </thead>
            <tbody>
              
                <tr>
                  <td>value_key</td>
                  <td><a href="#policy.attributes.ValueKey">ValueKey</a></td>
                  <td></td>
                  <td><p>Required </p></td>
                </tr>
              
            </tbody>
          </table>

          

        
      
        <h3 id="policy.attributes.RemovePublicKeyFromValueResponse">RemovePublicKeyFromValueResponse</h3>
        <p></p>

        
          <table class="field-table">
            <thead>
              <tr><td>Field</td><td>Type</td><td>Label</td><td>Description</td></tr>
            </thead>
            <tbody>
              
                <tr>
                  <td>value_key</td>
                  <td><a href="#policy.attributes.ValueKey">ValueKey</a></td>
                  <td></td>
                  <td><p>Required </p></td>
                </tr>
              
            </tbody>
          </table>

          

        
      
        <h3 id="policy.attributes.UpdateAttributeRequest">UpdateAttributeRequest</h3>
        <p></p>

        
          <table class="field-table">
            <thead>
              <tr><td>Field</td><td>Type</td><td>Label</td><td>Description</td></tr>
            </thead>
            <tbody>
              
                <tr>
                  <td>id</td>
                  <td><a href="#string">string</a></td>
                  <td></td>
                  <td><p>Required </p></td>
                </tr>
              
                <tr>
                  <td>metadata</td>
                  <td><a href="#common.MetadataMutable">common.MetadataMutable</a></td>
                  <td></td>
                  <td><p>Optional </p></td>
                </tr>
              
                <tr>
                  <td>metadata_update_behavior</td>
                  <td><a href="#common.MetadataUpdateEnum">common.MetadataUpdateEnum</a></td>
                  <td></td>
                  <td><p> </p></td>
                </tr>
              
            </tbody>
          </table>

          

        
      
        <h3 id="policy.attributes.UpdateAttributeResponse">UpdateAttributeResponse</h3>
        <p></p>

        
          <table class="field-table">
            <thead>
              <tr><td>Field</td><td>Type</td><td>Label</td><td>Description</td></tr>
            </thead>
            <tbody>
              
                <tr>
                  <td>attribute</td>
                  <td><a href="#policy.Attribute">policy.Attribute</a></td>
                  <td></td>
                  <td><p> </p></td>
                </tr>
              
            </tbody>
          </table>

          

        
      
        <h3 id="policy.attributes.UpdateAttributeValueRequest">UpdateAttributeValueRequest</h3>
        <p></p>

        
          <table class="field-table">
            <thead>
              <tr><td>Field</td><td>Type</td><td>Label</td><td>Description</td></tr>
            </thead>
            <tbody>
              
                <tr>
                  <td>id</td>
                  <td><a href="#string">string</a></td>
                  <td></td>
                  <td><p>Required </p></td>
                </tr>
              
                <tr>
                  <td>metadata</td>
                  <td><a href="#common.MetadataMutable">common.MetadataMutable</a></td>
                  <td></td>
                  <td><p>Optional
Common metadata </p></td>
                </tr>
              
                <tr>
                  <td>metadata_update_behavior</td>
                  <td><a href="#common.MetadataUpdateEnum">common.MetadataUpdateEnum</a></td>
                  <td></td>
                  <td><p> </p></td>
                </tr>
              
            </tbody>
          </table>

          

        
      
        <h3 id="policy.attributes.UpdateAttributeValueResponse">UpdateAttributeValueResponse</h3>
        <p></p>

        
          <table class="field-table">
            <thead>
              <tr><td>Field</td><td>Type</td><td>Label</td><td>Description</td></tr>
            </thead>
            <tbody>
              
                <tr>
                  <td>value</td>
                  <td><a href="#policy.Value">policy.Value</a></td>
                  <td></td>
                  <td><p> </p></td>
                </tr>
              
            </tbody>
          </table>

          

        
      
        <h3 id="policy.attributes.ValueKey">ValueKey</h3>
        <p></p>

        
          <table class="field-table">
            <thead>
              <tr><td>Field</td><td>Type</td><td>Label</td><td>Description</td></tr>
            </thead>
            <tbody>
              
                <tr>
                  <td>value_id</td>
                  <td><a href="#string">string</a></td>
                  <td></td>
                  <td><p>Required </p></td>
                </tr>
              
                <tr>
                  <td>key_id</td>
                  <td><a href="#string">string</a></td>
                  <td></td>
                  <td><p>Required (The id listed in the AsymmetricKeys object) </p></td>
                </tr>
              
            </tbody>
          </table>

          

        
      
        <h3 id="policy.attributes.ValueKeyAccessServer">ValueKeyAccessServer</h3>
        <p></p>

        
          <table class="field-table">
            <thead>
              <tr><td>Field</td><td>Type</td><td>Label</td><td>Description</td></tr>
            </thead>
            <tbody>
              
                <tr>
                  <td>value_id</td>
                  <td><a href="#string">string</a></td>
                  <td></td>
                  <td><p>Required </p></td>
                </tr>
              
                <tr>
                  <td>key_access_server_id</td>
                  <td><a href="#string">string</a></td>
                  <td></td>
                  <td><p>Required </p></td>
                </tr>
              
            </tbody>
          </table>

          

        
      

      

      

      
        <h3 id="policy.attributes.AttributesService">AttributesService</h3>
        <p>Attribute Service</p><p>/</p>
        <table class="enum-table">
          <thead>
            <tr><td>Method Name</td><td>Request Type</td><td>Response Type</td><td>Description</td></tr>
          </thead>
          <tbody>
            
              <tr>
                <td>ListAttributes</td>
                <td><a href="#policy.attributes.ListAttributesRequest">ListAttributesRequest</a></td>
                <td><a href="#policy.attributes.ListAttributesResponse">ListAttributesResponse</a></td>
                <td><p>--------------------------------------*
Attribute RPCs
---------------------------------------</p></td>
              </tr>
            
              <tr>
                <td>ListAttributeValues</td>
                <td><a href="#policy.attributes.ListAttributeValuesRequest">ListAttributeValuesRequest</a></td>
                <td><a href="#policy.attributes.ListAttributeValuesResponse">ListAttributeValuesResponse</a></td>
                <td><p></p></td>
              </tr>
            
              <tr>
                <td>GetAttribute</td>
                <td><a href="#policy.attributes.GetAttributeRequest">GetAttributeRequest</a></td>
                <td><a href="#policy.attributes.GetAttributeResponse">GetAttributeResponse</a></td>
                <td><p></p></td>
              </tr>
            
              <tr>
                <td>GetAttributeValuesByFqns</td>
                <td><a href="#policy.attributes.GetAttributeValuesByFqnsRequest">GetAttributeValuesByFqnsRequest</a></td>
                <td><a href="#policy.attributes.GetAttributeValuesByFqnsResponse">GetAttributeValuesByFqnsResponse</a></td>
                <td><p></p></td>
              </tr>
            
              <tr>
                <td>CreateAttribute</td>
                <td><a href="#policy.attributes.CreateAttributeRequest">CreateAttributeRequest</a></td>
                <td><a href="#policy.attributes.CreateAttributeResponse">CreateAttributeResponse</a></td>
                <td><p></p></td>
              </tr>
            
              <tr>
                <td>UpdateAttribute</td>
                <td><a href="#policy.attributes.UpdateAttributeRequest">UpdateAttributeRequest</a></td>
                <td><a href="#policy.attributes.UpdateAttributeResponse">UpdateAttributeResponse</a></td>
                <td><p></p></td>
              </tr>
            
              <tr>
                <td>DeactivateAttribute</td>
                <td><a href="#policy.attributes.DeactivateAttributeRequest">DeactivateAttributeRequest</a></td>
                <td><a href="#policy.attributes.DeactivateAttributeResponse">DeactivateAttributeResponse</a></td>
                <td><p></p></td>
              </tr>
            
              <tr>
                <td>GetAttributeValue</td>
                <td><a href="#policy.attributes.GetAttributeValueRequest">GetAttributeValueRequest</a></td>
                <td><a href="#policy.attributes.GetAttributeValueResponse">GetAttributeValueResponse</a></td>
                <td><p>--------------------------------------*
Value RPCs
---------------------------------------</p></td>
              </tr>
            
              <tr>
                <td>CreateAttributeValue</td>
                <td><a href="#policy.attributes.CreateAttributeValueRequest">CreateAttributeValueRequest</a></td>
                <td><a href="#policy.attributes.CreateAttributeValueResponse">CreateAttributeValueResponse</a></td>
                <td><p></p></td>
              </tr>
            
              <tr>
                <td>UpdateAttributeValue</td>
                <td><a href="#policy.attributes.UpdateAttributeValueRequest">UpdateAttributeValueRequest</a></td>
                <td><a href="#policy.attributes.UpdateAttributeValueResponse">UpdateAttributeValueResponse</a></td>
                <td><p></p></td>
              </tr>
            
              <tr>
                <td>DeactivateAttributeValue</td>
                <td><a href="#policy.attributes.DeactivateAttributeValueRequest">DeactivateAttributeValueRequest</a></td>
                <td><a href="#policy.attributes.DeactivateAttributeValueResponse">DeactivateAttributeValueResponse</a></td>
                <td><p></p></td>
              </tr>
            
              <tr>
                <td>AssignKeyAccessServerToAttribute</td>
                <td><a href="#policy.attributes.AssignKeyAccessServerToAttributeRequest">AssignKeyAccessServerToAttributeRequest</a></td>
                <td><a href="#policy.attributes.AssignKeyAccessServerToAttributeResponse">AssignKeyAccessServerToAttributeResponse</a></td>
                <td><p>--------------------------------------*
Attribute &lt;&gt; Key Access Server RPCs
---------------------------------------</p></td>
              </tr>
            
              <tr>
                <td>RemoveKeyAccessServerFromAttribute</td>
                <td><a href="#policy.attributes.RemoveKeyAccessServerFromAttributeRequest">RemoveKeyAccessServerFromAttributeRequest</a></td>
                <td><a href="#policy.attributes.RemoveKeyAccessServerFromAttributeResponse">RemoveKeyAccessServerFromAttributeResponse</a></td>
                <td><p></p></td>
              </tr>
            
              <tr>
                <td>AssignKeyAccessServerToValue</td>
                <td><a href="#policy.attributes.AssignKeyAccessServerToValueRequest">AssignKeyAccessServerToValueRequest</a></td>
                <td><a href="#policy.attributes.AssignKeyAccessServerToValueResponse">AssignKeyAccessServerToValueResponse</a></td>
                <td><p></p></td>
              </tr>
            
              <tr>
                <td>RemoveKeyAccessServerFromValue</td>
                <td><a href="#policy.attributes.RemoveKeyAccessServerFromValueRequest">RemoveKeyAccessServerFromValueRequest</a></td>
                <td><a href="#policy.attributes.RemoveKeyAccessServerFromValueResponse">RemoveKeyAccessServerFromValueResponse</a></td>
                <td><p></p></td>
              </tr>
            
              <tr>
                <td>AssignPublicKeyToAttribute</td>
                <td><a href="#policy.attributes.AssignPublicKeyToAttributeRequest">AssignPublicKeyToAttributeRequest</a></td>
                <td><a href="#policy.attributes.AssignPublicKeyToAttributeResponse">AssignPublicKeyToAttributeResponse</a></td>
                <td><p></p></td>
              </tr>
            
              <tr>
                <td>RemovePublicKeyFromAttribute</td>
                <td><a href="#policy.attributes.RemovePublicKeyFromAttributeRequest">RemovePublicKeyFromAttributeRequest</a></td>
                <td><a href="#policy.attributes.RemovePublicKeyFromAttributeResponse">RemovePublicKeyFromAttributeResponse</a></td>
                <td><p></p></td>
              </tr>
            
              <tr>
                <td>AssignPublicKeyToValue</td>
                <td><a href="#policy.attributes.AssignPublicKeyToValueRequest">AssignPublicKeyToValueRequest</a></td>
                <td><a href="#policy.attributes.AssignPublicKeyToValueResponse">AssignPublicKeyToValueResponse</a></td>
                <td><p></p></td>
              </tr>
            
              <tr>
                <td>RemovePublicKeyFromValue</td>
                <td><a href="#policy.attributes.RemovePublicKeyFromValueRequest">RemovePublicKeyFromValueRequest</a></td>
                <td><a href="#policy.attributes.RemovePublicKeyFromValueResponse">RemovePublicKeyFromValueResponse</a></td>
                <td><p></p></td>
              </tr>
            
          </tbody>
        </table>

        
          
          
          <h4>Methods with HTTP bindings</h4>
          <table>
            <thead>
              <tr>
                <td>Method Name</td>
                <td>Method</td>
                <td>Pattern</td>
                <td>Body</td>
              </tr>
            </thead>
            <tbody>
            
              
              
              <tr>
                <td>ListAttributes</td>
                <td>GET</td>
                <td>/attributes</td>
                <td></td>
              </tr>
              
            
              
              
              <tr>
                <td>ListAttributeValues</td>
                <td>GET</td>
                <td>/attributes/*/values</td>
                <td></td>
              </tr>
              
            
              
              
              <tr>
                <td>GetAttribute</td>
                <td>GET</td>
                <td>/attributes/{id}</td>
                <td></td>
              </tr>
              
            
              
              
              <tr>
                <td>GetAttributeValuesByFqns</td>
                <td>GET</td>
                <td>/attributes/*/fqn</td>
                <td></td>
              </tr>
              
            
              
              
              <tr>
                <td>CreateAttribute</td>
                <td>POST</td>
                <td>/attributes</td>
                <td>*</td>
              </tr>
              
            
              
              
              <tr>
                <td>UpdateAttribute</td>
                <td>PATCH</td>
                <td>/attributes/{id}</td>
                <td>*</td>
              </tr>
              
            
              
              
              <tr>
                <td>DeactivateAttribute</td>
                <td>DELETE</td>
                <td>/attributes/{id}</td>
                <td></td>
              </tr>
              
            
              
              
              <tr>
                <td>GetAttributeValue</td>
                <td>GET</td>
                <td>/attributes/*/values/{id}</td>
                <td></td>
              </tr>
              
            
              
              
              <tr>
                <td>CreateAttributeValue</td>
                <td>POST</td>
                <td>/attributes/{attribute_id}/values</td>
                <td>*</td>
              </tr>
              
            
              
              
              <tr>
                <td>UpdateAttributeValue</td>
                <td>PATCH</td>
                <td>/attributes/*/values/{id}</td>
                <td>*</td>
              </tr>
              
            
              
              
              <tr>
                <td>DeactivateAttributeValue</td>
                <td>DELETE</td>
                <td>/attributes/*/values/{id}</td>
                <td></td>
              </tr>
              
            
              
              
              <tr>
                <td>AssignKeyAccessServerToAttribute</td>
                <td>POST</td>
                <td>/attributes/keyaccessserver/grants</td>
                <td>attribute_key_access_server</td>
              </tr>
              
            
              
              
              <tr>
                <td>RemoveKeyAccessServerFromAttribute</td>
                <td>DELETE</td>
                <td>/attributes/keyaccessserver/grants</td>
                <td></td>
              </tr>
              
            
              
              
              <tr>
                <td>AssignKeyAccessServerToValue</td>
                <td>POST</td>
                <td>/attributes/values/keyaccessserver/grants</td>
                <td>value_key_access_server</td>
              </tr>
              
            
              
              
              <tr>
                <td>RemoveKeyAccessServerFromValue</td>
                <td>DELETE</td>
                <td>/attributes/values/keyaccessserver/grants</td>
                <td></td>
              </tr>
              
            
            </tbody>
          </table>
          
        
          
          
          <h4>Methods with idempotency_level option</h4>
          <table>
            <thead>
              <tr>
                <td>Method Name</td>
                <td>Option</td>
              </tr>
            </thead>
            <tbody>
            
              <tr>
                <td>ListAttributes</td>
                <td><p>NO_SIDE_EFFECTS</p></td>
              </tr>
            
              <tr>
                <td>ListAttributeValues</td>
                <td><p>NO_SIDE_EFFECTS</p></td>
              </tr>
            
              <tr>
                <td>GetAttribute</td>
                <td><p>NO_SIDE_EFFECTS</p></td>
              </tr>
            
              <tr>
                <td>GetAttributeValuesByFqns</td>
                <td><p>NO_SIDE_EFFECTS</p></td>
              </tr>
            
            </tbody>
          </table>
          
        
    
      
      <div class="file-heading">
        <h2 id="policy/kasregistry/key_access_server_registry.proto">policy/kasregistry/key_access_server_registry.proto</h2><a href="#title">Top</a>
      </div>
      <p></p>

      
        <h3 id="policy.kasregistry.ActivatePublicKeyRequest">ActivatePublicKeyRequest</h3>
        <p></p>

        
          <table class="field-table">
            <thead>
              <tr><td>Field</td><td>Type</td><td>Label</td><td>Description</td></tr>
            </thead>
            <tbody>
              
                <tr>
                  <td>id</td>
                  <td><a href="#string">string</a></td>
                  <td></td>
                  <td><p> </p></td>
                </tr>
              
            </tbody>
          </table>

          

        
      
        <h3 id="policy.kasregistry.ActivatePublicKeyResponse">ActivatePublicKeyResponse</h3>
        <p></p>

        
          <table class="field-table">
            <thead>
              <tr><td>Field</td><td>Type</td><td>Label</td><td>Description</td></tr>
            </thead>
            <tbody>
              
                <tr>
                  <td>key</td>
                  <td><a href="#policy.Key">policy.Key</a></td>
                  <td></td>
                  <td><p> </p></td>
                </tr>
              
            </tbody>
          </table>

          

        
      
        <h3 id="policy.kasregistry.ChangeMappings">ChangeMappings</h3>
        <p>Simplified information about the resources that were rotated as part of the key rotation process.</p>

        
          <table class="field-table">
            <thead>
              <tr><td>Field</td><td>Type</td><td>Label</td><td>Description</td></tr>
            </thead>
            <tbody>
              
                <tr>
                  <td>id</td>
                  <td><a href="#string">string</a></td>
                  <td></td>
                  <td><p> </p></td>
                </tr>
              
                <tr>
                  <td>fqn</td>
                  <td><a href="#string">string</a></td>
                  <td></td>
                  <td><p> </p></td>
                </tr>
              
            </tbody>
          </table>

          

        
      
        <h3 id="policy.kasregistry.CreateKeyAccessServerRequest">CreateKeyAccessServerRequest</h3>
        <p></p>

        
          <table class="field-table">
            <thead>
              <tr><td>Field</td><td>Type</td><td>Label</td><td>Description</td></tr>
            </thead>
            <tbody>
              
                <tr>
                  <td>uri</td>
                  <td><a href="#string">string</a></td>
                  <td></td>
                  <td><p>Required </p></td>
                </tr>
              
                <tr>
                  <td>public_key</td>
                  <td><a href="#policy.PublicKey">policy.PublicKey</a></td>
                  <td></td>
                  <td><p>Deprecated </p></td>
                </tr>
              
                <tr>
                  <td>source_type</td>
                  <td><a href="#policy.SourceType">policy.SourceType</a></td>
                  <td></td>
                  <td><p>Optional </p></td>
                </tr>
              
                <tr>
                  <td>name</td>
                  <td><a href="#string">string</a></td>
                  <td></td>
                  <td><p>Optional </p></td>
                </tr>
              
                <tr>
                  <td>metadata</td>
                  <td><a href="#common.MetadataMutable">common.MetadataMutable</a></td>
                  <td></td>
                  <td><p>Common metadata </p></td>
                </tr>
              
            </tbody>
          </table>

          

        
      
        <h3 id="policy.kasregistry.CreateKeyAccessServerResponse">CreateKeyAccessServerResponse</h3>
        <p></p>

        
          <table class="field-table">
            <thead>
              <tr><td>Field</td><td>Type</td><td>Label</td><td>Description</td></tr>
            </thead>
            <tbody>
              
                <tr>
                  <td>key_access_server</td>
                  <td><a href="#policy.KeyAccessServer">policy.KeyAccessServer</a></td>
                  <td></td>
                  <td><p> </p></td>
                </tr>
              
            </tbody>
          </table>

          

        
      
        <h3 id="policy.kasregistry.CreateKeyRequest">CreateKeyRequest</h3>
        <p>Create a new asymmetric key for the specified Key Access Server (KAS)</p>

        
          <table class="field-table">
            <thead>
              <tr><td>Field</td><td>Type</td><td>Label</td><td>Description</td></tr>
            </thead>
            <tbody>
              
                <tr>
                  <td>kas_id</td>
                  <td><a href="#string">string</a></td>
                  <td></td>
                  <td><p>Required

The unique identifier of the Key Access Server </p></td>
                </tr>
              
                <tr>
                  <td>key_id</td>
                  <td><a href="#string">string</a></td>
                  <td></td>
                  <td><p>Required

A user-defined identifier for the key </p></td>
                </tr>
              
                <tr>
                  <td>key_algorithm</td>
                  <td><a href="#policy.Algorithm">policy.Algorithm</a></td>
                  <td></td>
                  <td><p>Required

The algorithm to be used for the key </p></td>
                </tr>
              
                <tr>
                  <td>key_mode</td>
                  <td><a href="#policy.KeyMode">policy.KeyMode</a></td>
                  <td></td>
                  <td><p>Required

The mode of the key (e.g., local or external) </p></td>
                </tr>
              
                <tr>
                  <td>public_key_ctx</td>
                  <td><a href="#policy.KasPublicKeyCtx">policy.KasPublicKeyCtx</a></td>
                  <td></td>
                  <td><p>Required

Context or additional data specific to the public key, based on the key provider implementation </p></td>
                </tr>
              
                <tr>
                  <td>private_key_ctx</td>
                  <td><a href="#policy.KasPrivateKeyCtx">policy.KasPrivateKeyCtx</a></td>
                  <td></td>
                  <td><p>Required

Context or additional data specific to the private key, based on the key provider implementation </p></td>
                </tr>
              
                <tr>
                  <td>provider_config_id</td>
                  <td><a href="#string">string</a></td>
                  <td></td>
                  <td><p>Optional

Configuration ID for the key provider, if applicable </p></td>
                </tr>
              
                <tr>
                  <td>metadata</td>
                  <td><a href="#common.MetadataMutable">common.MetadataMutable</a></td>
                  <td></td>
                  <td><p>Common metadata

Mutable metadata for the key </p></td>
                </tr>
              
            </tbody>
          </table>

          

        
      
        <h3 id="policy.kasregistry.CreateKeyResponse">CreateKeyResponse</h3>
        <p>Response to a CreateKeyRequest, containing the created asymmetric key</p>

        
          <table class="field-table">
            <thead>
              <tr><td>Field</td><td>Type</td><td>Label</td><td>Description</td></tr>
            </thead>
            <tbody>
              
                <tr>
                  <td>kas_key</td>
                  <td><a href="#policy.KasKey">policy.KasKey</a></td>
                  <td></td>
                  <td><p>The created asymmetric key for a KAS. </p></td>
                </tr>
              
            </tbody>
          </table>

          

        
      
        <h3 id="policy.kasregistry.CreatePublicKeyRequest">CreatePublicKeyRequest</h3>
        <p></p>

        
          <table class="field-table">
            <thead>
              <tr><td>Field</td><td>Type</td><td>Label</td><td>Description</td></tr>
            </thead>
            <tbody>
              
                <tr>
                  <td>kas_id</td>
                  <td><a href="#string">string</a></td>
                  <td></td>
                  <td><p>Required </p></td>
                </tr>
              
                <tr>
                  <td>key</td>
                  <td><a href="#policy.KasPublicKey">policy.KasPublicKey</a></td>
                  <td></td>
                  <td><p>Required </p></td>
                </tr>
              
                <tr>
                  <td>metadata</td>
                  <td><a href="#common.MetadataMutable">common.MetadataMutable</a></td>
                  <td></td>
                  <td><p>Common metadata </p></td>
                </tr>
              
            </tbody>
          </table>

          

        
      
        <h3 id="policy.kasregistry.CreatePublicKeyResponse">CreatePublicKeyResponse</h3>
        <p></p>

        
          <table class="field-table">
            <thead>
              <tr><td>Field</td><td>Type</td><td>Label</td><td>Description</td></tr>
            </thead>
            <tbody>
              
                <tr>
                  <td>key</td>
                  <td><a href="#policy.Key">policy.Key</a></td>
                  <td></td>
                  <td><p> </p></td>
                </tr>
              
            </tbody>
          </table>

          

        
      
        <h3 id="policy.kasregistry.DeactivatePublicKeyRequest">DeactivatePublicKeyRequest</h3>
        <p></p>

        
          <table class="field-table">
            <thead>
              <tr><td>Field</td><td>Type</td><td>Label</td><td>Description</td></tr>
            </thead>
            <tbody>
              
                <tr>
                  <td>id</td>
                  <td><a href="#string">string</a></td>
                  <td></td>
                  <td><p> </p></td>
                </tr>
              
            </tbody>
          </table>

          

        
      
        <h3 id="policy.kasregistry.DeactivatePublicKeyResponse">DeactivatePublicKeyResponse</h3>
        <p></p>

        
          <table class="field-table">
            <thead>
              <tr><td>Field</td><td>Type</td><td>Label</td><td>Description</td></tr>
            </thead>
            <tbody>
              
                <tr>
                  <td>key</td>
                  <td><a href="#policy.Key">policy.Key</a></td>
                  <td></td>
                  <td><p> </p></td>
                </tr>
              
            </tbody>
          </table>

          

        
      
        <h3 id="policy.kasregistry.DeleteKeyAccessServerRequest">DeleteKeyAccessServerRequest</h3>
        <p></p>

        
          <table class="field-table">
            <thead>
              <tr><td>Field</td><td>Type</td><td>Label</td><td>Description</td></tr>
            </thead>
            <tbody>
              
                <tr>
                  <td>id</td>
                  <td><a href="#string">string</a></td>
                  <td></td>
                  <td><p>Required </p></td>
                </tr>
              
            </tbody>
          </table>

          

        
      
        <h3 id="policy.kasregistry.DeleteKeyAccessServerResponse">DeleteKeyAccessServerResponse</h3>
        <p></p>

        
          <table class="field-table">
            <thead>
              <tr><td>Field</td><td>Type</td><td>Label</td><td>Description</td></tr>
            </thead>
            <tbody>
              
                <tr>
                  <td>key_access_server</td>
                  <td><a href="#policy.KeyAccessServer">policy.KeyAccessServer</a></td>
                  <td></td>
                  <td><p> </p></td>
                </tr>
              
            </tbody>
          </table>

          

        
      
        <h3 id="policy.kasregistry.GetKeyAccessServerRequest">GetKeyAccessServerRequest</h3>
        <p></p>

        
          <table class="field-table">
            <thead>
              <tr><td>Field</td><td>Type</td><td>Label</td><td>Description</td></tr>
            </thead>
            <tbody>
              
                <tr>
                  <td>id</td>
                  <td><a href="#string">string</a></td>
                  <td></td>
                  <td><p><strong>Deprecated.</strong> Deprecated </p></td>
                </tr>
              
                <tr>
                  <td>kas_id</td>
                  <td><a href="#string">string</a></td>
                  <td></td>
                  <td><p>option (buf.validate.oneof).required = true; // TODO: enable this when we remove the deprecated field </p></td>
                </tr>
              
                <tr>
                  <td>name</td>
                  <td><a href="#string">string</a></td>
                  <td></td>
                  <td><p> </p></td>
                </tr>
              
                <tr>
                  <td>uri</td>
                  <td><a href="#string">string</a></td>
                  <td></td>
                  <td><p> </p></td>
                </tr>
              
            </tbody>
          </table>

          
            
            
            <h4>Fields with deprecated option</h4>
            <table>
              <thead>
                <tr>
                  <td>Name</td>
                  <td>Option</td>
                </tr>
              </thead>
              <tbody>
              
                <tr>
                  <td>id</td>
                  <td><p>true</p></td>
                </tr>
              
              </tbody>
            </table>
            
          

        
      
        <h3 id="policy.kasregistry.GetKeyAccessServerResponse">GetKeyAccessServerResponse</h3>
        <p></p>

        
          <table class="field-table">
            <thead>
              <tr><td>Field</td><td>Type</td><td>Label</td><td>Description</td></tr>
            </thead>
            <tbody>
              
                <tr>
                  <td>key_access_server</td>
                  <td><a href="#policy.KeyAccessServer">policy.KeyAccessServer</a></td>
                  <td></td>
                  <td><p> </p></td>
                </tr>
              
            </tbody>
          </table>

          

        
      
        <h3 id="policy.kasregistry.GetKeyRequest">GetKeyRequest</h3>
        <p>Retrieve an existing asymmetric key from the Key Management System</p>

        
          <table class="field-table">
            <thead>
              <tr><td>Field</td><td>Type</td><td>Label</td><td>Description</td></tr>
            </thead>
            <tbody>
              
                <tr>
                  <td>id</td>
                  <td><a href="#string">string</a></td>
                  <td></td>
                  <td><p>The unique identifier of the key to retrieve </p></td>
                </tr>
              
                <tr>
                  <td>key</td>
                  <td><a href="#policy.kasregistry.KasKeyIdentifier">KasKeyIdentifier</a></td>
                  <td></td>
                  <td><p> </p></td>
                </tr>
              
            </tbody>
          </table>

          

        
      
        <h3 id="policy.kasregistry.GetKeyResponse">GetKeyResponse</h3>
        <p>Response to a GetKeyRequest, containing the requested asymmetric key</p>

        
          <table class="field-table">
            <thead>
              <tr><td>Field</td><td>Type</td><td>Label</td><td>Description</td></tr>
            </thead>
            <tbody>
              
                <tr>
                  <td>kas_key</td>
                  <td><a href="#policy.KasKey">policy.KasKey</a></td>
                  <td></td>
                  <td><p>The requested asymmetric key for a KAS. </p></td>
                </tr>
              
            </tbody>
          </table>

          

        
      
        <h3 id="policy.kasregistry.GetPublicKeyRequest">GetPublicKeyRequest</h3>
        <p></p>

        
          <table class="field-table">
            <thead>
              <tr><td>Field</td><td>Type</td><td>Label</td><td>Description</td></tr>
            </thead>
            <tbody>
              
                <tr>
                  <td>id</td>
                  <td><a href="#string">string</a></td>
                  <td></td>
                  <td><p> </p></td>
                </tr>
              
            </tbody>
          </table>

          

        
      
        <h3 id="policy.kasregistry.GetPublicKeyResponse">GetPublicKeyResponse</h3>
        <p></p>

        
          <table class="field-table">
            <thead>
              <tr><td>Field</td><td>Type</td><td>Label</td><td>Description</td></tr>
            </thead>
            <tbody>
              
                <tr>
                  <td>key</td>
                  <td><a href="#policy.Key">policy.Key</a></td>
                  <td></td>
                  <td><p> </p></td>
                </tr>
              
            </tbody>
          </table>

          

        
      
        <h3 id="policy.kasregistry.GrantedPolicyObject">GrantedPolicyObject</h3>
        <p>Can be namespace, attribute definition, or value</p>

        
          <table class="field-table">
            <thead>
              <tr><td>Field</td><td>Type</td><td>Label</td><td>Description</td></tr>
            </thead>
            <tbody>
              
                <tr>
                  <td>id</td>
                  <td><a href="#string">string</a></td>
                  <td></td>
                  <td><p> </p></td>
                </tr>
              
                <tr>
                  <td>fqn</td>
                  <td><a href="#string">string</a></td>
                  <td></td>
                  <td><p> </p></td>
                </tr>
              
            </tbody>
          </table>

          

        
      
        <h3 id="policy.kasregistry.KasKeyIdentifier">KasKeyIdentifier</h3>
        <p>Nested message for specifying the active key using KAS ID and Key ID</p>

        
          <table class="field-table">
            <thead>
              <tr><td>Field</td><td>Type</td><td>Label</td><td>Description</td></tr>
            </thead>
            <tbody>
              
                <tr>
                  <td>kas_id</td>
                  <td><a href="#string">string</a></td>
                  <td></td>
                  <td><p> </p></td>
                </tr>
              
                <tr>
                  <td>name</td>
                  <td><a href="#string">string</a></td>
                  <td></td>
                  <td><p> </p></td>
                </tr>
              
                <tr>
                  <td>uri</td>
                  <td><a href="#string">string</a></td>
                  <td></td>
                  <td><p> </p></td>
                </tr>
              
                <tr>
                  <td>kid</td>
                  <td><a href="#string">string</a></td>
                  <td></td>
                  <td><p>Required Key ID of the key in question </p></td>
                </tr>
              
            </tbody>
          </table>

          

        
      
        <h3 id="policy.kasregistry.KeyAccessServerGrants">KeyAccessServerGrants</h3>
        <p>Deprecated</p>

        
          <table class="field-table">
            <thead>
              <tr><td>Field</td><td>Type</td><td>Label</td><td>Description</td></tr>
            </thead>
            <tbody>
              
                <tr>
                  <td>key_access_server</td>
                  <td><a href="#policy.KeyAccessServer">policy.KeyAccessServer</a></td>
                  <td></td>
                  <td><p> </p></td>
                </tr>
              
                <tr>
                  <td>namespace_grants</td>
                  <td><a href="#policy.kasregistry.GrantedPolicyObject">GrantedPolicyObject</a></td>
                  <td>repeated</td>
                  <td><p> </p></td>
                </tr>
              
                <tr>
                  <td>attribute_grants</td>
                  <td><a href="#policy.kasregistry.GrantedPolicyObject">GrantedPolicyObject</a></td>
                  <td>repeated</td>
                  <td><p> </p></td>
                </tr>
              
                <tr>
                  <td>value_grants</td>
                  <td><a href="#policy.kasregistry.GrantedPolicyObject">GrantedPolicyObject</a></td>
                  <td>repeated</td>
                  <td><p> </p></td>
                </tr>
              
            </tbody>
          </table>

          

        
      
        <h3 id="policy.kasregistry.ListKeyAccessServerGrantsRequest">ListKeyAccessServerGrantsRequest</h3>
        <p>LIST of KAS Grants returns flat response of grants to all policy objects. It</p><p>does not employ selectors for grants to specific policy objects or build the</p><p>attribute tree relation. If grants to a known namespace, attribute, or value</p><p>are needed, use the respective GET request to the specific policy object.</p>

        
          <table class="field-table">
            <thead>
              <tr><td>Field</td><td>Type</td><td>Label</td><td>Description</td></tr>
            </thead>
            <tbody>
              
                <tr>
                  <td>kas_id</td>
                  <td><a href="#string">string</a></td>
                  <td></td>
                  <td><p>Optional
Filter LIST by ID of a registered Key Access Server.
If neither is provided, grants from all registered KASs to policy attribute
objects are returned. </p></td>
                </tr>
              
                <tr>
                  <td>kas_uri</td>
                  <td><a href="#string">string</a></td>
                  <td></td>
                  <td><p>Optional
Filter LIST by URI of a registered Key Access Server.
If none is provided, grants from all registered KASs to policy attribute
objects are returned. </p></td>
                </tr>
              
                <tr>
                  <td>kas_name</td>
                  <td><a href="#string">string</a></td>
                  <td></td>
                  <td><p>Optional
Filter LIST by name of a registered Key Access Server.
If none are provided, grants from all registered KASs to policy attribute
objects are returned. </p></td>
                </tr>
              
                <tr>
                  <td>pagination</td>
                  <td><a href="#policy.PageRequest">policy.PageRequest</a></td>
                  <td></td>
                  <td><p>Optional </p></td>
                </tr>
              
            </tbody>
          </table>

          

        
      
        <h3 id="policy.kasregistry.ListKeyAccessServerGrantsResponse">ListKeyAccessServerGrantsResponse</h3>
        <p>Deprecated</p>

        
          <table class="field-table">
            <thead>
              <tr><td>Field</td><td>Type</td><td>Label</td><td>Description</td></tr>
            </thead>
            <tbody>
              
                <tr>
                  <td>grants</td>
                  <td><a href="#policy.kasregistry.KeyAccessServerGrants">KeyAccessServerGrants</a></td>
                  <td>repeated</td>
                  <td><p><strong>Deprecated.</strong>  </p></td>
                </tr>
              
                <tr>
                  <td>pagination</td>
                  <td><a href="#policy.PageResponse">policy.PageResponse</a></td>
                  <td></td>
                  <td><p> </p></td>
                </tr>
              
            </tbody>
          </table>

          
            
            
            <h4>Fields with deprecated option</h4>
            <table>
              <thead>
                <tr>
                  <td>Name</td>
                  <td>Option</td>
                </tr>
              </thead>
              <tbody>
              
                <tr>
                  <td>grants</td>
                  <td><p>true</p></td>
                </tr>
              
              </tbody>
            </table>
            
          

        
      
        <h3 id="policy.kasregistry.ListKeyAccessServersRequest">ListKeyAccessServersRequest</h3>
        <p></p>

        
          <table class="field-table">
            <thead>
              <tr><td>Field</td><td>Type</td><td>Label</td><td>Description</td></tr>
            </thead>
            <tbody>
              
                <tr>
                  <td>pagination</td>
                  <td><a href="#policy.PageRequest">policy.PageRequest</a></td>
                  <td></td>
                  <td><p>Optional </p></td>
                </tr>
              
            </tbody>
          </table>

          

        
      
        <h3 id="policy.kasregistry.ListKeyAccessServersResponse">ListKeyAccessServersResponse</h3>
        <p></p>

        
          <table class="field-table">
            <thead>
              <tr><td>Field</td><td>Type</td><td>Label</td><td>Description</td></tr>
            </thead>
            <tbody>
              
                <tr>
                  <td>key_access_servers</td>
                  <td><a href="#policy.KeyAccessServer">policy.KeyAccessServer</a></td>
                  <td>repeated</td>
                  <td><p> </p></td>
                </tr>
              
                <tr>
                  <td>pagination</td>
                  <td><a href="#policy.PageResponse">policy.PageResponse</a></td>
                  <td></td>
                  <td><p> </p></td>
                </tr>
              
            </tbody>
          </table>

          

        
      
        <h3 id="policy.kasregistry.ListKeysRequest">ListKeysRequest</h3>
        <p>List all asymmetric keys managed by a specific Key Access Server or with a given algorithm</p>

        
          <table class="field-table">
            <thead>
              <tr><td>Field</td><td>Type</td><td>Label</td><td>Description</td></tr>
            </thead>
            <tbody>
              
                <tr>
                  <td>key_algorithm</td>
                  <td><a href="#policy.Algorithm">policy.Algorithm</a></td>
                  <td></td>
                  <td><p>Filter keys by algorithm </p></td>
                </tr>
              
                <tr>
                  <td>kas_id</td>
                  <td><a href="#string">string</a></td>
                  <td></td>
                  <td><p>Filter keys by the KAS ID </p></td>
                </tr>
              
                <tr>
                  <td>kas_name</td>
                  <td><a href="#string">string</a></td>
                  <td></td>
                  <td><p>Filter keys by the KAS name </p></td>
                </tr>
              
                <tr>
                  <td>kas_uri</td>
                  <td><a href="#string">string</a></td>
                  <td></td>
                  <td><p>Filter keys by the KAS URI </p></td>
                </tr>
              
                <tr>
                  <td>pagination</td>
                  <td><a href="#policy.PageRequest">policy.PageRequest</a></td>
                  <td></td>
                  <td><p>Optional

Pagination request for the list of keys </p></td>
                </tr>
              
            </tbody>
          </table>

          

        
      
        <h3 id="policy.kasregistry.ListKeysResponse">ListKeysResponse</h3>
        <p>Response to a ListKeysRequest, containing the list of asymmetric keys and pagination information</p>

        
          <table class="field-table">
            <thead>
              <tr><td>Field</td><td>Type</td><td>Label</td><td>Description</td></tr>
            </thead>
            <tbody>
              
                <tr>
                  <td>kas_keys</td>
                  <td><a href="#policy.KasKey">policy.KasKey</a></td>
                  <td>repeated</td>
                  <td><p>The list of kas keys </p></td>
                </tr>
              
                <tr>
                  <td>pagination</td>
                  <td><a href="#policy.PageResponse">policy.PageResponse</a></td>
                  <td></td>
                  <td><p>Pagination response for the list of keys </p></td>
                </tr>
              
            </tbody>
          </table>

          

        
      
        <h3 id="policy.kasregistry.ListPublicKeyMappingRequest">ListPublicKeyMappingRequest</h3>
        <p></p>

        
          <table class="field-table">
            <thead>
              <tr><td>Field</td><td>Type</td><td>Label</td><td>Description</td></tr>
            </thead>
            <tbody>
              
                <tr>
                  <td>kas_id</td>
                  <td><a href="#string">string</a></td>
                  <td></td>
                  <td><p>Optional </p></td>
                </tr>
              
                <tr>
                  <td>kas_name</td>
                  <td><a href="#string">string</a></td>
                  <td></td>
                  <td><p>Optional </p></td>
                </tr>
              
                <tr>
                  <td>kas_uri</td>
                  <td><a href="#string">string</a></td>
                  <td></td>
                  <td><p>Optional </p></td>
                </tr>
              
                <tr>
                  <td>public_key_id</td>
                  <td><a href="#string">string</a></td>
                  <td></td>
                  <td><p>Optional Public Key ID </p></td>
                </tr>
              
                <tr>
                  <td>pagination</td>
                  <td><a href="#policy.PageRequest">policy.PageRequest</a></td>
                  <td></td>
                  <td><p>Optional </p></td>
                </tr>
              
            </tbody>
          </table>

          

        
      
        <h3 id="policy.kasregistry.ListPublicKeyMappingResponse">ListPublicKeyMappingResponse</h3>
        <p></p>

        
          <table class="field-table">
            <thead>
              <tr><td>Field</td><td>Type</td><td>Label</td><td>Description</td></tr>
            </thead>
            <tbody>
              
                <tr>
                  <td>public_key_mappings</td>
                  <td><a href="#policy.kasregistry.ListPublicKeyMappingResponse.PublicKeyMapping">ListPublicKeyMappingResponse.PublicKeyMapping</a></td>
                  <td>repeated</td>
                  <td><p> </p></td>
                </tr>
              
                <tr>
                  <td>pagination</td>
                  <td><a href="#policy.PageResponse">policy.PageResponse</a></td>
                  <td></td>
                  <td><p> </p></td>
                </tr>
              
            </tbody>
          </table>

          

        
      
        <h3 id="policy.kasregistry.ListPublicKeyMappingResponse.Association">ListPublicKeyMappingResponse.Association</h3>
        <p></p>

        
          <table class="field-table">
            <thead>
              <tr><td>Field</td><td>Type</td><td>Label</td><td>Description</td></tr>
            </thead>
            <tbody>
              
                <tr>
                  <td>id</td>
                  <td><a href="#string">string</a></td>
                  <td></td>
                  <td><p> </p></td>
                </tr>
              
                <tr>
                  <td>fqn</td>
                  <td><a href="#string">string</a></td>
                  <td></td>
                  <td><p> </p></td>
                </tr>
              
            </tbody>
          </table>

          

        
      
        <h3 id="policy.kasregistry.ListPublicKeyMappingResponse.PublicKey">ListPublicKeyMappingResponse.PublicKey</h3>
        <p></p>

        
          <table class="field-table">
            <thead>
              <tr><td>Field</td><td>Type</td><td>Label</td><td>Description</td></tr>
            </thead>
            <tbody>
              
                <tr>
                  <td>key</td>
                  <td><a href="#policy.Key">policy.Key</a></td>
                  <td></td>
                  <td><p> </p></td>
                </tr>
              
                <tr>
                  <td>values</td>
                  <td><a href="#policy.kasregistry.ListPublicKeyMappingResponse.Association">ListPublicKeyMappingResponse.Association</a></td>
                  <td>repeated</td>
                  <td><p> </p></td>
                </tr>
              
                <tr>
                  <td>definitions</td>
                  <td><a href="#policy.kasregistry.ListPublicKeyMappingResponse.Association">ListPublicKeyMappingResponse.Association</a></td>
                  <td>repeated</td>
                  <td><p> </p></td>
                </tr>
              
                <tr>
                  <td>namespaces</td>
                  <td><a href="#policy.kasregistry.ListPublicKeyMappingResponse.Association">ListPublicKeyMappingResponse.Association</a></td>
                  <td>repeated</td>
                  <td><p> </p></td>
                </tr>
              
            </tbody>
          </table>

          

        
      
        <h3 id="policy.kasregistry.ListPublicKeyMappingResponse.PublicKeyMapping">ListPublicKeyMappingResponse.PublicKeyMapping</h3>
        <p></p>

        
          <table class="field-table">
            <thead>
              <tr><td>Field</td><td>Type</td><td>Label</td><td>Description</td></tr>
            </thead>
            <tbody>
              
                <tr>
                  <td>kas_id</td>
                  <td><a href="#string">string</a></td>
                  <td></td>
                  <td><p> </p></td>
                </tr>
              
                <tr>
                  <td>kas_name</td>
                  <td><a href="#string">string</a></td>
                  <td></td>
                  <td><p> </p></td>
                </tr>
              
                <tr>
                  <td>kas_uri</td>
                  <td><a href="#string">string</a></td>
                  <td></td>
                  <td><p> </p></td>
                </tr>
              
                <tr>
                  <td>public_keys</td>
                  <td><a href="#policy.kasregistry.ListPublicKeyMappingResponse.PublicKey">ListPublicKeyMappingResponse.PublicKey</a></td>
                  <td>repeated</td>
                  <td><p> </p></td>
                </tr>
              
            </tbody>
          </table>

          

        
      
        <h3 id="policy.kasregistry.ListPublicKeysRequest">ListPublicKeysRequest</h3>
        <p></p>

        
          <table class="field-table">
            <thead>
              <tr><td>Field</td><td>Type</td><td>Label</td><td>Description</td></tr>
            </thead>
            <tbody>
              
                <tr>
                  <td>kas_id</td>
                  <td><a href="#string">string</a></td>
                  <td></td>
                  <td><p>Optional </p></td>
                </tr>
              
                <tr>
                  <td>kas_name</td>
                  <td><a href="#string">string</a></td>
                  <td></td>
                  <td><p>Optional </p></td>
                </tr>
              
                <tr>
                  <td>kas_uri</td>
                  <td><a href="#string">string</a></td>
                  <td></td>
                  <td><p>Optional </p></td>
                </tr>
              
                <tr>
                  <td>pagination</td>
                  <td><a href="#policy.PageRequest">policy.PageRequest</a></td>
                  <td></td>
                  <td><p>Optional </p></td>
                </tr>
              
            </tbody>
          </table>

          

        
      
        <h3 id="policy.kasregistry.ListPublicKeysResponse">ListPublicKeysResponse</h3>
        <p></p>

        
          <table class="field-table">
            <thead>
              <tr><td>Field</td><td>Type</td><td>Label</td><td>Description</td></tr>
            </thead>
            <tbody>
              
                <tr>
                  <td>keys</td>
                  <td><a href="#policy.Key">policy.Key</a></td>
                  <td>repeated</td>
                  <td><p> </p></td>
                </tr>
              
                <tr>
                  <td>pagination</td>
                  <td><a href="#policy.PageResponse">policy.PageResponse</a></td>
                  <td></td>
                  <td><p> </p></td>
                </tr>
              
            </tbody>
          </table>

          

        
      
        <h3 id="policy.kasregistry.RotateKeyRequest">RotateKeyRequest</h3>
        <p></p>

        
          <table class="field-table">
            <thead>
              <tr><td>Field</td><td>Type</td><td>Label</td><td>Description</td></tr>
            </thead>
            <tbody>
              
                <tr>
                  <td>id</td>
                  <td><a href="#string">string</a></td>
                  <td></td>
                  <td><p>Current Active Key UUID </p></td>
                </tr>
              
                <tr>
                  <td>key</td>
                  <td><a href="#policy.kasregistry.KasKeyIdentifier">KasKeyIdentifier</a></td>
                  <td></td>
                  <td><p>Alternative way to specify the active key using KAS ID and Key ID </p></td>
                </tr>
              
                <tr>
                  <td>new_key</td>
                  <td><a href="#policy.kasregistry.RotateKeyRequest.NewKey">RotateKeyRequest.NewKey</a></td>
                  <td></td>
                  <td><p>Information about the new key to be rotated in </p></td>
                </tr>
              
            </tbody>
          </table>

          

        
      
        <h3 id="policy.kasregistry.RotateKeyRequest.NewKey">RotateKeyRequest.NewKey</h3>
        <p>Nested message for specifying the new key details</p>

        
          <table class="field-table">
            <thead>
              <tr><td>Field</td><td>Type</td><td>Label</td><td>Description</td></tr>
            </thead>
            <tbody>
              
                <tr>
                  <td>key_id</td>
                  <td><a href="#string">string</a></td>
                  <td></td>
                  <td><p>Required </p></td>
                </tr>
              
                <tr>
                  <td>algorithm</td>
                  <td><a href="#policy.Algorithm">policy.Algorithm</a></td>
                  <td></td>
                  <td><p>Required </p></td>
                </tr>
              
                <tr>
                  <td>key_mode</td>
                  <td><a href="#policy.KeyMode">policy.KeyMode</a></td>
                  <td></td>
                  <td><p>Required </p></td>
                </tr>
              
                <tr>
                  <td>public_key_ctx</td>
                  <td><a href="#policy.KasPublicKeyCtx">policy.KasPublicKeyCtx</a></td>
                  <td></td>
                  <td><p>Required </p></td>
                </tr>
              
                <tr>
                  <td>private_key_ctx</td>
                  <td><a href="#policy.KasPrivateKeyCtx">policy.KasPrivateKeyCtx</a></td>
                  <td></td>
                  <td><p>Required </p></td>
                </tr>
              
                <tr>
                  <td>provider_config_id</td>
                  <td><a href="#string">string</a></td>
                  <td></td>
                  <td><p>Conditionally Required. If the key_mode is REMOTE, this field is required. </p></td>
                </tr>
              
                <tr>
                  <td>metadata</td>
                  <td><a href="#common.MetadataMutable">common.MetadataMutable</a></td>
                  <td></td>
                  <td><p>Common metadata fields </p></td>
                </tr>
              
            </tbody>
          </table>

          

        
      
        <h3 id="policy.kasregistry.RotateKeyResponse">RotateKeyResponse</h3>
        <p>Response message for the RotateKey request</p>

        
          <table class="field-table">
            <thead>
              <tr><td>Field</td><td>Type</td><td>Label</td><td>Description</td></tr>
            </thead>
            <tbody>
              
                <tr>
                  <td>kas_key</td>
                  <td><a href="#policy.KasKey">policy.KasKey</a></td>
                  <td></td>
                  <td><p>The newly rotated Kas Key </p></td>
                </tr>
              
                <tr>
                  <td>rotated_resources</td>
                  <td><a href="#policy.kasregistry.RotatedResources">RotatedResources</a></td>
                  <td></td>
                  <td><p>All resources that were rotated as part of the key rotation process </p></td>
                </tr>
              
            </tbody>
          </table>

          

        
      
        <h3 id="policy.kasregistry.RotatedResources">RotatedResources</h3>
        <p>All resources that were rotated as part of the key rotation process</p>

        
          <table class="field-table">
            <thead>
              <tr><td>Field</td><td>Type</td><td>Label</td><td>Description</td></tr>
            </thead>
            <tbody>
              
                <tr>
                  <td>rotated_out_key</td>
                  <td><a href="#policy.KasKey">policy.KasKey</a></td>
                  <td></td>
                  <td><p>The old key that was rotated out </p></td>
                </tr>
              
                <tr>
                  <td>attribute_definition_mappings</td>
                  <td><a href="#policy.kasregistry.ChangeMappings">ChangeMappings</a></td>
                  <td>repeated</td>
                  <td><p> </p></td>
                </tr>
              
                <tr>
                  <td>attribute_value_mappings</td>
                  <td><a href="#policy.kasregistry.ChangeMappings">ChangeMappings</a></td>
                  <td>repeated</td>
                  <td><p> </p></td>
                </tr>
              
                <tr>
                  <td>namespace_mappings</td>
                  <td><a href="#policy.kasregistry.ChangeMappings">ChangeMappings</a></td>
                  <td>repeated</td>
                  <td><p> </p></td>
                </tr>
              
            </tbody>
          </table>

          

        
      
        <h3 id="policy.kasregistry.UpdateKeyAccessServerRequest">UpdateKeyAccessServerRequest</h3>
        <p></p>

        
          <table class="field-table">
            <thead>
              <tr><td>Field</td><td>Type</td><td>Label</td><td>Description</td></tr>
            </thead>
            <tbody>
              
                <tr>
                  <td>id</td>
                  <td><a href="#string">string</a></td>
                  <td></td>
                  <td><p>Required </p></td>
                </tr>
              
                <tr>
                  <td>uri</td>
                  <td><a href="#string">string</a></td>
                  <td></td>
                  <td><p>Optional </p></td>
                </tr>
              
                <tr>
                  <td>public_key</td>
                  <td><a href="#policy.PublicKey">policy.PublicKey</a></td>
                  <td></td>
                  <td><p>Deprecated
Optional </p></td>
                </tr>
              
                <tr>
                  <td>source_type</td>
                  <td><a href="#policy.SourceType">policy.SourceType</a></td>
                  <td></td>
                  <td><p>Optional
Using UNSPECIFIED will result in a successful update,
but will not actually update the underlying source.
You should not update KAS&#39;s from INTERNAL/EXTERNAL
to unspecified. </p></td>
                </tr>
              
                <tr>
                  <td>name</td>
                  <td><a href="#string">string</a></td>
                  <td></td>
                  <td><p>Optional </p></td>
                </tr>
              
                <tr>
                  <td>metadata</td>
                  <td><a href="#common.MetadataMutable">common.MetadataMutable</a></td>
                  <td></td>
                  <td><p>Optional
Common metadata </p></td>
                </tr>
              
                <tr>
                  <td>metadata_update_behavior</td>
                  <td><a href="#common.MetadataUpdateEnum">common.MetadataUpdateEnum</a></td>
                  <td></td>
                  <td><p> </p></td>
                </tr>
              
            </tbody>
          </table>

          

        
      
        <h3 id="policy.kasregistry.UpdateKeyAccessServerResponse">UpdateKeyAccessServerResponse</h3>
        <p></p>

        
          <table class="field-table">
            <thead>
              <tr><td>Field</td><td>Type</td><td>Label</td><td>Description</td></tr>
            </thead>
            <tbody>
              
                <tr>
                  <td>key_access_server</td>
                  <td><a href="#policy.KeyAccessServer">policy.KeyAccessServer</a></td>
                  <td></td>
                  <td><p> </p></td>
                </tr>
              
            </tbody>
          </table>

          

        
      
        <h3 id="policy.kasregistry.UpdateKeyRequest">UpdateKeyRequest</h3>
        <p>Update an existing asymmetric key in the Key Management System</p>

        
          <table class="field-table">
            <thead>
              <tr><td>Field</td><td>Type</td><td>Label</td><td>Description</td></tr>
            </thead>
            <tbody>
              
                <tr>
                  <td>id</td>
                  <td><a href="#string">string</a></td>
                  <td></td>
                  <td><p>Required

The unique identifier of the key to update </p></td>
                </tr>
              
                <tr>
                  <td>key_status</td>
                  <td><a href="#policy.KeyStatus">policy.KeyStatus</a></td>
                  <td></td>
                  <td><p>Optional

The new status of the key (e.g., active, inactive) </p></td>
                </tr>
              
                <tr>
                  <td>metadata</td>
                  <td><a href="#common.MetadataMutable">common.MetadataMutable</a></td>
                  <td></td>
                  <td><p>Optional
Common metadata

Mutable metadata for the key </p></td>
                </tr>
              
                <tr>
                  <td>metadata_update_behavior</td>
                  <td><a href="#common.MetadataUpdateEnum">common.MetadataUpdateEnum</a></td>
                  <td></td>
                  <td><p>The behavior for updating the metadata </p></td>
                </tr>
              
            </tbody>
          </table>

          

        
      
        <h3 id="policy.kasregistry.UpdateKeyResponse">UpdateKeyResponse</h3>
        <p>Response to an UpdateKeyRequest, containing the updated asymmetric key</p>

        
          <table class="field-table">
            <thead>
              <tr><td>Field</td><td>Type</td><td>Label</td><td>Description</td></tr>
            </thead>
            <tbody>
              
                <tr>
                  <td>kas_key</td>
                  <td><a href="#policy.KasKey">policy.KasKey</a></td>
                  <td></td>
                  <td><p>The updated kas key </p></td>
                </tr>
              
            </tbody>
          </table>

          

        
      
        <h3 id="policy.kasregistry.UpdatePublicKeyRequest">UpdatePublicKeyRequest</h3>
        <p></p>

        
          <table class="field-table">
            <thead>
              <tr><td>Field</td><td>Type</td><td>Label</td><td>Description</td></tr>
            </thead>
            <tbody>
              
                <tr>
                  <td>id</td>
                  <td><a href="#string">string</a></td>
                  <td></td>
                  <td><p>Required </p></td>
                </tr>
              
                <tr>
                  <td>metadata</td>
                  <td><a href="#common.MetadataMutable">common.MetadataMutable</a></td>
                  <td></td>
                  <td><p>Optional
Common metadata </p></td>
                </tr>
              
                <tr>
                  <td>metadata_update_behavior</td>
                  <td><a href="#common.MetadataUpdateEnum">common.MetadataUpdateEnum</a></td>
                  <td></td>
                  <td><p> </p></td>
                </tr>
              
            </tbody>
          </table>

          

        
      
        <h3 id="policy.kasregistry.UpdatePublicKeyResponse">UpdatePublicKeyResponse</h3>
        <p></p>

        
          <table class="field-table">
            <thead>
              <tr><td>Field</td><td>Type</td><td>Label</td><td>Description</td></tr>
            </thead>
            <tbody>
              
                <tr>
                  <td>key</td>
                  <td><a href="#policy.Key">policy.Key</a></td>
                  <td></td>
                  <td><p> </p></td>
                </tr>
              
            </tbody>
          </table>

          

        
      

      

      

      
        <h3 id="policy.kasregistry.KeyAccessServerRegistryService">KeyAccessServerRegistryService</h3>
        <p></p>
        <table class="enum-table">
          <thead>
            <tr><td>Method Name</td><td>Request Type</td><td>Response Type</td><td>Description</td></tr>
          </thead>
          <tbody>
            
              <tr>
                <td>ListKeyAccessServers</td>
                <td><a href="#policy.kasregistry.ListKeyAccessServersRequest">ListKeyAccessServersRequest</a></td>
                <td><a href="#policy.kasregistry.ListKeyAccessServersResponse">ListKeyAccessServersResponse</a></td>
                <td><p></p></td>
              </tr>
            
              <tr>
                <td>GetKeyAccessServer</td>
                <td><a href="#policy.kasregistry.GetKeyAccessServerRequest">GetKeyAccessServerRequest</a></td>
                <td><a href="#policy.kasregistry.GetKeyAccessServerResponse">GetKeyAccessServerResponse</a></td>
                <td><p></p></td>
              </tr>
            
              <tr>
                <td>CreateKeyAccessServer</td>
                <td><a href="#policy.kasregistry.CreateKeyAccessServerRequest">CreateKeyAccessServerRequest</a></td>
                <td><a href="#policy.kasregistry.CreateKeyAccessServerResponse">CreateKeyAccessServerResponse</a></td>
                <td><p></p></td>
              </tr>
            
              <tr>
                <td>UpdateKeyAccessServer</td>
                <td><a href="#policy.kasregistry.UpdateKeyAccessServerRequest">UpdateKeyAccessServerRequest</a></td>
                <td><a href="#policy.kasregistry.UpdateKeyAccessServerResponse">UpdateKeyAccessServerResponse</a></td>
                <td><p></p></td>
              </tr>
            
              <tr>
                <td>DeleteKeyAccessServer</td>
                <td><a href="#policy.kasregistry.DeleteKeyAccessServerRequest">DeleteKeyAccessServerRequest</a></td>
                <td><a href="#policy.kasregistry.DeleteKeyAccessServerResponse">DeleteKeyAccessServerResponse</a></td>
                <td><p></p></td>
              </tr>
            
              <tr>
                <td>ListKeyAccessServerGrants</td>
                <td><a href="#policy.kasregistry.ListKeyAccessServerGrantsRequest">ListKeyAccessServerGrantsRequest</a></td>
                <td><a href="#policy.kasregistry.ListKeyAccessServerGrantsResponse">ListKeyAccessServerGrantsResponse</a></td>
                <td><p>Deprecated</p></td>
              </tr>
            
              <tr>
                <td>CreateKey</td>
                <td><a href="#policy.kasregistry.CreateKeyRequest">CreateKeyRequest</a></td>
                <td><a href="#policy.kasregistry.CreateKeyResponse">CreateKeyResponse</a></td>
                <td><p>KAS Key Management
Request to create a new key in the Key Access Service.</p></td>
              </tr>
            
              <tr>
                <td>GetKey</td>
                <td><a href="#policy.kasregistry.GetKeyRequest">GetKeyRequest</a></td>
                <td><a href="#policy.kasregistry.GetKeyResponse">GetKeyResponse</a></td>
                <td><p>Request to retrieve a key from the Key Access Service.</p></td>
              </tr>
            
              <tr>
                <td>ListKeys</td>
                <td><a href="#policy.kasregistry.ListKeysRequest">ListKeysRequest</a></td>
                <td><a href="#policy.kasregistry.ListKeysResponse">ListKeysResponse</a></td>
                <td><p>Request to list keys in the Key Access Service.</p></td>
              </tr>
            
              <tr>
                <td>UpdateKey</td>
                <td><a href="#policy.kasregistry.UpdateKeyRequest">UpdateKeyRequest</a></td>
                <td><a href="#policy.kasregistry.UpdateKeyResponse">UpdateKeyResponse</a></td>
                <td><p>Request to update a key in the Key Access Service.</p></td>
              </tr>
            
              <tr>
                <td>RotateKey</td>
                <td><a href="#policy.kasregistry.RotateKeyRequest">RotateKeyRequest</a></td>
                <td><a href="#policy.kasregistry.RotateKeyResponse">RotateKeyResponse</a></td>
                <td><p>Request to rotate a key in the Key Access Service.</p></td>
              </tr>
            
          </tbody>
        </table>

        
          
          
          <h4>Methods with HTTP bindings</h4>
          <table>
            <thead>
              <tr>
                <td>Method Name</td>
                <td>Method</td>
                <td>Pattern</td>
                <td>Body</td>
              </tr>
            </thead>
            <tbody>
            
              
              
              <tr>
                <td>ListKeyAccessServers</td>
                <td>GET</td>
                <td>/key-access-servers</td>
                <td></td>
              </tr>
              
            
              
              
              <tr>
                <td>GetKeyAccessServer</td>
                <td>GET</td>
                <td>/key-access-servers/{id}</td>
                <td></td>
              </tr>
              
            
              
              
              <tr>
                <td>CreateKeyAccessServer</td>
                <td>POST</td>
                <td>/key-access-servers</td>
                <td>*</td>
              </tr>
              
            
              
              
              <tr>
                <td>UpdateKeyAccessServer</td>
                <td>PATCH</td>
                <td>/key-access-servers/{id}</td>
                <td>*</td>
              </tr>
              
            
              
              
              <tr>
                <td>DeleteKeyAccessServer</td>
                <td>DELETE</td>
                <td>/key-access-servers/{id}</td>
                <td></td>
              </tr>
              
            
              
              
              <tr>
                <td>ListKeyAccessServerGrants</td>
                <td>GET</td>
                <td>/key-access-servers/grants</td>
                <td></td>
              </tr>
              
            
            </tbody>
          </table>
          
        
          
          
          <h4>Methods with idempotency_level option</h4>
          <table>
            <thead>
              <tr>
                <td>Method Name</td>
                <td>Option</td>
              </tr>
            </thead>
            <tbody>
            
              <tr>
                <td>ListKeyAccessServers</td>
                <td><p>NO_SIDE_EFFECTS</p></td>
              </tr>
            
              <tr>
                <td>GetKeyAccessServer</td>
                <td><p>NO_SIDE_EFFECTS</p></td>
              </tr>
            
              <tr>
                <td>ListKeyAccessServerGrants</td>
                <td><p>NO_SIDE_EFFECTS</p></td>
              </tr>
            
            </tbody>
          </table>
          
        
    
      
      <div class="file-heading">
        <h2 id="policy/keymanagement/key_management.proto">policy/keymanagement/key_management.proto</h2><a href="#title">Top</a>
      </div>
      <p></p>

      
        <h3 id="policy.keymanagement.CreateProviderConfigRequest">CreateProviderConfigRequest</h3>
        <p>Provider Configuration Requests and Response Messages</p>

        
          <table class="field-table">
            <thead>
              <tr><td>Field</td><td>Type</td><td>Label</td><td>Description</td></tr>
            </thead>
            <tbody>
              
                <tr>
                  <td>name</td>
                  <td><a href="#string">string</a></td>
                  <td></td>
                  <td><p>Required
The name of the key provider. (e.g. &#34;AWS KMS&#34;, &#34;Google Cloud KMS&#34;, &#34;Azure Key Vault&#34;) </p></td>
                </tr>
              
                <tr>
                  <td>config_json</td>
                  <td><a href="#bytes">bytes</a></td>
                  <td></td>
                  <td><p>Required
JSON configuration for the key provider. This is unique to individual key providers. </p></td>
                </tr>
              
                <tr>
                  <td>metadata</td>
                  <td><a href="#common.MetadataMutable">common.MetadataMutable</a></td>
                  <td></td>
                  <td><p>Common metadata </p></td>
                </tr>
              
            </tbody>
          </table>

          

        
      
        <h3 id="policy.keymanagement.CreateProviderConfigResponse">CreateProviderConfigResponse</h3>
        <p></p>

        
          <table class="field-table">
            <thead>
              <tr><td>Field</td><td>Type</td><td>Label</td><td>Description</td></tr>
            </thead>
            <tbody>
              
                <tr>
                  <td>provider_config</td>
                  <td><a href="#policy.KeyProviderConfig">policy.KeyProviderConfig</a></td>
                  <td></td>
                  <td><p> </p></td>
                </tr>
              
            </tbody>
          </table>

          

        
      
        <h3 id="policy.keymanagement.DeleteProviderConfigRequest">DeleteProviderConfigRequest</h3>
        <p>In order to delete a provider configuration you must first delete all keys associated with the provider.</p>

        
          <table class="field-table">
            <thead>
              <tr><td>Field</td><td>Type</td><td>Label</td><td>Description</td></tr>
            </thead>
            <tbody>
              
                <tr>
                  <td>id</td>
                  <td><a href="#string">string</a></td>
                  <td></td>
                  <td><p>Required </p></td>
                </tr>
              
            </tbody>
          </table>

          

        
      
        <h3 id="policy.keymanagement.DeleteProviderConfigResponse">DeleteProviderConfigResponse</h3>
        <p></p>

        
          <table class="field-table">
            <thead>
              <tr><td>Field</td><td>Type</td><td>Label</td><td>Description</td></tr>
            </thead>
            <tbody>
              
                <tr>
                  <td>provider_config</td>
                  <td><a href="#policy.KeyProviderConfig">policy.KeyProviderConfig</a></td>
                  <td></td>
                  <td><p> </p></td>
                </tr>
              
            </tbody>
          </table>

          

        
      
        <h3 id="policy.keymanagement.GetProviderConfigRequest">GetProviderConfigRequest</h3>
        <p></p>

        
          <table class="field-table">
            <thead>
              <tr><td>Field</td><td>Type</td><td>Label</td><td>Description</td></tr>
            </thead>
            <tbody>
              
                <tr>
                  <td>id</td>
                  <td><a href="#string">string</a></td>
                  <td></td>
                  <td><p> </p></td>
                </tr>
              
                <tr>
                  <td>name</td>
                  <td><a href="#string">string</a></td>
                  <td></td>
                  <td><p> </p></td>
                </tr>
              
            </tbody>
          </table>

          

        
      
        <h3 id="policy.keymanagement.GetProviderConfigResponse">GetProviderConfigResponse</h3>
        <p></p>

        
          <table class="field-table">
            <thead>
              <tr><td>Field</td><td>Type</td><td>Label</td><td>Description</td></tr>
            </thead>
            <tbody>
              
                <tr>
                  <td>provider_config</td>
                  <td><a href="#policy.KeyProviderConfig">policy.KeyProviderConfig</a></td>
                  <td></td>
                  <td><p> </p></td>
                </tr>
              
            </tbody>
          </table>

          

        
      
        <h3 id="policy.keymanagement.ListProviderConfigsRequest">ListProviderConfigsRequest</h3>
        <p></p>

        
          <table class="field-table">
            <thead>
              <tr><td>Field</td><td>Type</td><td>Label</td><td>Description</td></tr>
            </thead>
            <tbody>
              
                <tr>
                  <td>pagination</td>
                  <td><a href="#policy.PageRequest">policy.PageRequest</a></td>
                  <td></td>
                  <td><p>Optional </p></td>
                </tr>
              
            </tbody>
          </table>

          

        
      
        <h3 id="policy.keymanagement.ListProviderConfigsResponse">ListProviderConfigsResponse</h3>
        <p></p>

        
          <table class="field-table">
            <thead>
              <tr><td>Field</td><td>Type</td><td>Label</td><td>Description</td></tr>
            </thead>
            <tbody>
              
                <tr>
                  <td>provider_configs</td>
                  <td><a href="#policy.KeyProviderConfig">policy.KeyProviderConfig</a></td>
                  <td>repeated</td>
                  <td><p> </p></td>
                </tr>
              
                <tr>
                  <td>pagination</td>
                  <td><a href="#policy.PageResponse">policy.PageResponse</a></td>
                  <td></td>
                  <td><p> </p></td>
                </tr>
              
            </tbody>
          </table>

          

        
      
        <h3 id="policy.keymanagement.UpdateProviderConfigRequest">UpdateProviderConfigRequest</h3>
        <p></p>

        
          <table class="field-table">
            <thead>
              <tr><td>Field</td><td>Type</td><td>Label</td><td>Description</td></tr>
            </thead>
            <tbody>
              
                <tr>
                  <td>id</td>
                  <td><a href="#string">string</a></td>
                  <td></td>
                  <td><p>Required </p></td>
                </tr>
              
                <tr>
                  <td>name</td>
                  <td><a href="#string">string</a></td>
                  <td></td>
                  <td><p>Optional </p></td>
                </tr>
              
                <tr>
                  <td>config_json</td>
                  <td><a href="#bytes">bytes</a></td>
                  <td></td>
                  <td><p>Optional </p></td>
                </tr>
              
                <tr>
                  <td>metadata</td>
                  <td><a href="#common.MetadataMutable">common.MetadataMutable</a></td>
                  <td></td>
                  <td><p>Optional
Common metadata </p></td>
                </tr>
              
                <tr>
                  <td>metadata_update_behavior</td>
                  <td><a href="#common.MetadataUpdateEnum">common.MetadataUpdateEnum</a></td>
                  <td></td>
                  <td><p> </p></td>
                </tr>
              
            </tbody>
          </table>

          

        
      
        <h3 id="policy.keymanagement.UpdateProviderConfigResponse">UpdateProviderConfigResponse</h3>
        <p></p>

        
          <table class="field-table">
            <thead>
              <tr><td>Field</td><td>Type</td><td>Label</td><td>Description</td></tr>
            </thead>
            <tbody>
              
                <tr>
                  <td>provider_config</td>
                  <td><a href="#policy.KeyProviderConfig">policy.KeyProviderConfig</a></td>
                  <td></td>
                  <td><p> </p></td>
                </tr>
              
            </tbody>
          </table>

          

        
      

      

      

      
        <h3 id="policy.keymanagement.KeyManagementService">KeyManagementService</h3>
        <p></p>
        <table class="enum-table">
          <thead>
            <tr><td>Method Name</td><td>Request Type</td><td>Response Type</td><td>Description</td></tr>
          </thead>
          <tbody>
            
              <tr>
                <td>CreateProviderConfig</td>
                <td><a href="#policy.keymanagement.CreateProviderConfigRequest">CreateProviderConfigRequest</a></td>
                <td><a href="#policy.keymanagement.CreateProviderConfigResponse">CreateProviderConfigResponse</a></td>
                <td><p>Key Management
Provider Management</p></td>
              </tr>
            
              <tr>
                <td>GetProviderConfig</td>
                <td><a href="#policy.keymanagement.GetProviderConfigRequest">GetProviderConfigRequest</a></td>
                <td><a href="#policy.keymanagement.GetProviderConfigResponse">GetProviderConfigResponse</a></td>
                <td><p></p></td>
              </tr>
            
              <tr>
                <td>ListProviderConfigs</td>
                <td><a href="#policy.keymanagement.ListProviderConfigsRequest">ListProviderConfigsRequest</a></td>
                <td><a href="#policy.keymanagement.ListProviderConfigsResponse">ListProviderConfigsResponse</a></td>
                <td><p></p></td>
              </tr>
            
              <tr>
                <td>UpdateProviderConfig</td>
                <td><a href="#policy.keymanagement.UpdateProviderConfigRequest">UpdateProviderConfigRequest</a></td>
                <td><a href="#policy.keymanagement.UpdateProviderConfigResponse">UpdateProviderConfigResponse</a></td>
                <td><p></p></td>
              </tr>
            
              <tr>
                <td>DeleteProviderConfig</td>
                <td><a href="#policy.keymanagement.DeleteProviderConfigRequest">DeleteProviderConfigRequest</a></td>
                <td><a href="#policy.keymanagement.DeleteProviderConfigResponse">DeleteProviderConfigResponse</a></td>
                <td><p></p></td>
              </tr>
            
          </tbody>
        </table>

        
    
      
      <div class="file-heading">
        <h2 id="policy/namespaces/namespaces.proto">policy/namespaces/namespaces.proto</h2><a href="#title">Top</a>
      </div>
      <p></p>

      
        <h3 id="policy.namespaces.AssignKeyAccessServerToNamespaceRequest">AssignKeyAccessServerToNamespaceRequest</h3>
        <p></p>

        
          <table class="field-table">
            <thead>
              <tr><td>Field</td><td>Type</td><td>Label</td><td>Description</td></tr>
            </thead>
            <tbody>
              
                <tr>
                  <td>namespace_key_access_server</td>
                  <td><a href="#policy.namespaces.NamespaceKeyAccessServer">NamespaceKeyAccessServer</a></td>
                  <td></td>
                  <td><p> </p></td>
                </tr>
              
            </tbody>
          </table>

          

        
      
        <h3 id="policy.namespaces.AssignKeyAccessServerToNamespaceResponse">AssignKeyAccessServerToNamespaceResponse</h3>
        <p></p>

        
          <table class="field-table">
            <thead>
              <tr><td>Field</td><td>Type</td><td>Label</td><td>Description</td></tr>
            </thead>
            <tbody>
              
                <tr>
                  <td>namespace_key_access_server</td>
                  <td><a href="#policy.namespaces.NamespaceKeyAccessServer">NamespaceKeyAccessServer</a></td>
                  <td></td>
                  <td><p> </p></td>
                </tr>
              
            </tbody>
          </table>

          

        
      
        <h3 id="policy.namespaces.AssignPublicKeyToNamespaceRequest">AssignPublicKeyToNamespaceRequest</h3>
        <p>Assign Key to Namespace</p>

        
          <table class="field-table">
            <thead>
              <tr><td>Field</td><td>Type</td><td>Label</td><td>Description</td></tr>
            </thead>
            <tbody>
              
                <tr>
                  <td>namespace_key</td>
                  <td><a href="#policy.namespaces.NamespaceKey">NamespaceKey</a></td>
                  <td></td>
                  <td><p> </p></td>
                </tr>
              
            </tbody>
          </table>

          

        
      
        <h3 id="policy.namespaces.AssignPublicKeyToNamespaceResponse">AssignPublicKeyToNamespaceResponse</h3>
        <p></p>

        
          <table class="field-table">
            <thead>
              <tr><td>Field</td><td>Type</td><td>Label</td><td>Description</td></tr>
            </thead>
            <tbody>
              
                <tr>
                  <td>namespace_key</td>
                  <td><a href="#policy.namespaces.NamespaceKey">NamespaceKey</a></td>
                  <td></td>
                  <td><p> </p></td>
                </tr>
              
            </tbody>
          </table>

          

        
      
        <h3 id="policy.namespaces.CreateNamespaceRequest">CreateNamespaceRequest</h3>
        <p></p>

        
          <table class="field-table">
            <thead>
              <tr><td>Field</td><td>Type</td><td>Label</td><td>Description</td></tr>
            </thead>
            <tbody>
              
                <tr>
                  <td>name</td>
                  <td><a href="#string">string</a></td>
                  <td></td>
                  <td><p>Required </p></td>
                </tr>
              
                <tr>
                  <td>metadata</td>
                  <td><a href="#common.MetadataMutable">common.MetadataMutable</a></td>
                  <td></td>
                  <td><p>Optional </p></td>
                </tr>
              
            </tbody>
          </table>

          

        
      
        <h3 id="policy.namespaces.CreateNamespaceResponse">CreateNamespaceResponse</h3>
        <p></p>

        
          <table class="field-table">
            <thead>
              <tr><td>Field</td><td>Type</td><td>Label</td><td>Description</td></tr>
            </thead>
            <tbody>
              
                <tr>
                  <td>namespace</td>
                  <td><a href="#policy.Namespace">policy.Namespace</a></td>
                  <td></td>
                  <td><p> </p></td>
                </tr>
              
            </tbody>
          </table>

          

        
      
        <h3 id="policy.namespaces.DeactivateNamespaceRequest">DeactivateNamespaceRequest</h3>
        <p></p>

        
          <table class="field-table">
            <thead>
              <tr><td>Field</td><td>Type</td><td>Label</td><td>Description</td></tr>
            </thead>
            <tbody>
              
                <tr>
                  <td>id</td>
                  <td><a href="#string">string</a></td>
                  <td></td>
                  <td><p>Required </p></td>
                </tr>
              
            </tbody>
          </table>

          

        
      
        <h3 id="policy.namespaces.DeactivateNamespaceResponse">DeactivateNamespaceResponse</h3>
        <p></p>

        

        
      
        <h3 id="policy.namespaces.GetNamespaceRequest">GetNamespaceRequest</h3>
        <p></p>

        
          <table class="field-table">
            <thead>
              <tr><td>Field</td><td>Type</td><td>Label</td><td>Description</td></tr>
            </thead>
            <tbody>
              
                <tr>
                  <td>id</td>
                  <td><a href="#string">string</a></td>
                  <td></td>
                  <td><p><strong>Deprecated.</strong> Deprecated </p></td>
                </tr>
              
                <tr>
                  <td>namespace_id</td>
                  <td><a href="#string">string</a></td>
                  <td></td>
                  <td><p>option (buf.validate.oneof).required = true; // TODO: enable this when we remove the deprecated field </p></td>
                </tr>
              
                <tr>
                  <td>fqn</td>
                  <td><a href="#string">string</a></td>
                  <td></td>
                  <td><p> </p></td>
                </tr>
              
            </tbody>
          </table>

          
            
            
            <h4>Fields with deprecated option</h4>
            <table>
              <thead>
                <tr>
                  <td>Name</td>
                  <td>Option</td>
                </tr>
              </thead>
              <tbody>
              
                <tr>
                  <td>id</td>
                  <td><p>true</p></td>
                </tr>
              
              </tbody>
            </table>
            
          

        
      
        <h3 id="policy.namespaces.GetNamespaceResponse">GetNamespaceResponse</h3>
        <p></p>

        
          <table class="field-table">
            <thead>
              <tr><td>Field</td><td>Type</td><td>Label</td><td>Description</td></tr>
            </thead>
            <tbody>
              
                <tr>
                  <td>namespace</td>
                  <td><a href="#policy.Namespace">policy.Namespace</a></td>
                  <td></td>
                  <td><p> </p></td>
                </tr>
              
            </tbody>
          </table>

          

        
      
        <h3 id="policy.namespaces.ListNamespacesRequest">ListNamespacesRequest</h3>
        <p></p>

        
          <table class="field-table">
            <thead>
              <tr><td>Field</td><td>Type</td><td>Label</td><td>Description</td></tr>
            </thead>
            <tbody>
              
                <tr>
                  <td>state</td>
                  <td><a href="#common.ActiveStateEnum">common.ActiveStateEnum</a></td>
                  <td></td>
                  <td><p>Optional
ACTIVE by default when not specified </p></td>
                </tr>
              
                <tr>
                  <td>pagination</td>
                  <td><a href="#policy.PageRequest">policy.PageRequest</a></td>
                  <td></td>
                  <td><p>Optional </p></td>
                </tr>
              
            </tbody>
          </table>

          

        
      
        <h3 id="policy.namespaces.ListNamespacesResponse">ListNamespacesResponse</h3>
        <p></p>

        
          <table class="field-table">
            <thead>
              <tr><td>Field</td><td>Type</td><td>Label</td><td>Description</td></tr>
            </thead>
            <tbody>
              
                <tr>
                  <td>namespaces</td>
                  <td><a href="#policy.Namespace">policy.Namespace</a></td>
                  <td>repeated</td>
                  <td><p> </p></td>
                </tr>
              
                <tr>
                  <td>pagination</td>
                  <td><a href="#policy.PageResponse">policy.PageResponse</a></td>
                  <td></td>
                  <td><p> </p></td>
                </tr>
              
            </tbody>
          </table>

          

        
      
        <h3 id="policy.namespaces.NamespaceKey">NamespaceKey</h3>
        <p></p>

        
          <table class="field-table">
            <thead>
              <tr><td>Field</td><td>Type</td><td>Label</td><td>Description</td></tr>
            </thead>
            <tbody>
              
                <tr>
                  <td>namespace_id</td>
                  <td><a href="#string">string</a></td>
                  <td></td>
                  <td><p>Required </p></td>
                </tr>
              
                <tr>
                  <td>key_id</td>
                  <td><a href="#string">string</a></td>
                  <td></td>
                  <td><p>Required (The id from the Asymmetric Key object) </p></td>
                </tr>
              
            </tbody>
          </table>

          

        
      
        <h3 id="policy.namespaces.NamespaceKeyAccessServer">NamespaceKeyAccessServer</h3>
        <p></p>

        
          <table class="field-table">
            <thead>
              <tr><td>Field</td><td>Type</td><td>Label</td><td>Description</td></tr>
            </thead>
            <tbody>
              
                <tr>
                  <td>namespace_id</td>
                  <td><a href="#string">string</a></td>
                  <td></td>
                  <td><p>Required </p></td>
                </tr>
              
                <tr>
                  <td>key_access_server_id</td>
                  <td><a href="#string">string</a></td>
                  <td></td>
                  <td><p>Required </p></td>
                </tr>
              
            </tbody>
          </table>

          

        
      
        <h3 id="policy.namespaces.RemoveKeyAccessServerFromNamespaceRequest">RemoveKeyAccessServerFromNamespaceRequest</h3>
        <p></p>

        
          <table class="field-table">
            <thead>
              <tr><td>Field</td><td>Type</td><td>Label</td><td>Description</td></tr>
            </thead>
            <tbody>
              
                <tr>
                  <td>namespace_key_access_server</td>
                  <td><a href="#policy.namespaces.NamespaceKeyAccessServer">NamespaceKeyAccessServer</a></td>
                  <td></td>
                  <td><p> </p></td>
                </tr>
              
            </tbody>
          </table>

          

        
      
        <h3 id="policy.namespaces.RemoveKeyAccessServerFromNamespaceResponse">RemoveKeyAccessServerFromNamespaceResponse</h3>
        <p></p>

        
          <table class="field-table">
            <thead>
              <tr><td>Field</td><td>Type</td><td>Label</td><td>Description</td></tr>
            </thead>
            <tbody>
              
                <tr>
                  <td>namespace_key_access_server</td>
                  <td><a href="#policy.namespaces.NamespaceKeyAccessServer">NamespaceKeyAccessServer</a></td>
                  <td></td>
                  <td><p> </p></td>
                </tr>
              
            </tbody>
          </table>

          

        
      
        <h3 id="policy.namespaces.RemovePublicKeyFromNamespaceRequest">RemovePublicKeyFromNamespaceRequest</h3>
        <p></p>

        
          <table class="field-table">
            <thead>
              <tr><td>Field</td><td>Type</td><td>Label</td><td>Description</td></tr>
            </thead>
            <tbody>
              
                <tr>
                  <td>namespace_key</td>
                  <td><a href="#policy.namespaces.NamespaceKey">NamespaceKey</a></td>
                  <td></td>
                  <td><p> </p></td>
                </tr>
              
            </tbody>
          </table>

          

        
      
        <h3 id="policy.namespaces.RemovePublicKeyFromNamespaceResponse">RemovePublicKeyFromNamespaceResponse</h3>
        <p></p>

        
          <table class="field-table">
            <thead>
              <tr><td>Field</td><td>Type</td><td>Label</td><td>Description</td></tr>
            </thead>
            <tbody>
              
                <tr>
                  <td>namespace_key</td>
                  <td><a href="#policy.namespaces.NamespaceKey">NamespaceKey</a></td>
                  <td></td>
                  <td><p> </p></td>
                </tr>
              
            </tbody>
          </table>

          

        
      
        <h3 id="policy.namespaces.UpdateNamespaceRequest">UpdateNamespaceRequest</h3>
        <p></p>

        
          <table class="field-table">
            <thead>
              <tr><td>Field</td><td>Type</td><td>Label</td><td>Description</td></tr>
            </thead>
            <tbody>
              
                <tr>
                  <td>id</td>
                  <td><a href="#string">string</a></td>
                  <td></td>
                  <td><p>Required </p></td>
                </tr>
              
                <tr>
                  <td>metadata</td>
                  <td><a href="#common.MetadataMutable">common.MetadataMutable</a></td>
                  <td></td>
                  <td><p>Optional </p></td>
                </tr>
              
                <tr>
                  <td>metadata_update_behavior</td>
                  <td><a href="#common.MetadataUpdateEnum">common.MetadataUpdateEnum</a></td>
                  <td></td>
                  <td><p> </p></td>
                </tr>
              
            </tbody>
          </table>

          

        
      
        <h3 id="policy.namespaces.UpdateNamespaceResponse">UpdateNamespaceResponse</h3>
        <p></p>

        
          <table class="field-table">
            <thead>
              <tr><td>Field</td><td>Type</td><td>Label</td><td>Description</td></tr>
            </thead>
            <tbody>
              
                <tr>
                  <td>namespace</td>
                  <td><a href="#policy.Namespace">policy.Namespace</a></td>
                  <td></td>
                  <td><p> </p></td>
                </tr>
              
            </tbody>
          </table>

          

        
      

      

      

      
        <h3 id="policy.namespaces.NamespaceService">NamespaceService</h3>
        <p></p>
        <table class="enum-table">
          <thead>
            <tr><td>Method Name</td><td>Request Type</td><td>Response Type</td><td>Description</td></tr>
          </thead>
          <tbody>
            
              <tr>
                <td>GetNamespace</td>
                <td><a href="#policy.namespaces.GetNamespaceRequest">GetNamespaceRequest</a></td>
                <td><a href="#policy.namespaces.GetNamespaceResponse">GetNamespaceResponse</a></td>
                <td><p></p></td>
              </tr>
            
              <tr>
                <td>ListNamespaces</td>
                <td><a href="#policy.namespaces.ListNamespacesRequest">ListNamespacesRequest</a></td>
                <td><a href="#policy.namespaces.ListNamespacesResponse">ListNamespacesResponse</a></td>
                <td><p></p></td>
              </tr>
            
              <tr>
                <td>CreateNamespace</td>
                <td><a href="#policy.namespaces.CreateNamespaceRequest">CreateNamespaceRequest</a></td>
                <td><a href="#policy.namespaces.CreateNamespaceResponse">CreateNamespaceResponse</a></td>
                <td><p></p></td>
              </tr>
            
              <tr>
                <td>UpdateNamespace</td>
                <td><a href="#policy.namespaces.UpdateNamespaceRequest">UpdateNamespaceRequest</a></td>
                <td><a href="#policy.namespaces.UpdateNamespaceResponse">UpdateNamespaceResponse</a></td>
                <td><p></p></td>
              </tr>
            
              <tr>
                <td>DeactivateNamespace</td>
                <td><a href="#policy.namespaces.DeactivateNamespaceRequest">DeactivateNamespaceRequest</a></td>
                <td><a href="#policy.namespaces.DeactivateNamespaceResponse">DeactivateNamespaceResponse</a></td>
                <td><p></p></td>
              </tr>
            
              <tr>
                <td>AssignKeyAccessServerToNamespace</td>
                <td><a href="#policy.namespaces.AssignKeyAccessServerToNamespaceRequest">AssignKeyAccessServerToNamespaceRequest</a></td>
                <td><a href="#policy.namespaces.AssignKeyAccessServerToNamespaceResponse">AssignKeyAccessServerToNamespaceResponse</a></td>
                <td><p>--------------------------------------*
Namespace &lt;&gt; Key Access Server RPCs
---------------------------------------</p></td>
              </tr>
            
              <tr>
                <td>RemoveKeyAccessServerFromNamespace</td>
                <td><a href="#policy.namespaces.RemoveKeyAccessServerFromNamespaceRequest">RemoveKeyAccessServerFromNamespaceRequest</a></td>
                <td><a href="#policy.namespaces.RemoveKeyAccessServerFromNamespaceResponse">RemoveKeyAccessServerFromNamespaceResponse</a></td>
                <td><p></p></td>
              </tr>
            
              <tr>
                <td>AssignPublicKeyToNamespace</td>
                <td><a href="#policy.namespaces.AssignPublicKeyToNamespaceRequest">AssignPublicKeyToNamespaceRequest</a></td>
                <td><a href="#policy.namespaces.AssignPublicKeyToNamespaceResponse">AssignPublicKeyToNamespaceResponse</a></td>
                <td><p>--------------------------------------*
Namespace &lt;&gt; Key RPCs
---------------------------------------</p></td>
              </tr>
            
              <tr>
                <td>RemovePublicKeyFromNamespace</td>
                <td><a href="#policy.namespaces.RemovePublicKeyFromNamespaceRequest">RemovePublicKeyFromNamespaceRequest</a></td>
                <td><a href="#policy.namespaces.RemovePublicKeyFromNamespaceResponse">RemovePublicKeyFromNamespaceResponse</a></td>
                <td><p></p></td>
              </tr>
            
          </tbody>
        </table>

        
          
          
          <h4>Methods with HTTP bindings</h4>
          <table>
            <thead>
              <tr>
                <td>Method Name</td>
                <td>Method</td>
                <td>Pattern</td>
                <td>Body</td>
              </tr>
            </thead>
            <tbody>
            
              
              
              <tr>
                <td>GetNamespace</td>
                <td>GET</td>
                <td>/attributes/namespaces/{id}</td>
                <td></td>
              </tr>
              
            
              
              
              <tr>
                <td>ListNamespaces</td>
                <td>GET</td>
                <td>/attributes/namespaces</td>
                <td></td>
              </tr>
              
            
              
              
              <tr>
                <td>CreateNamespace</td>
                <td>POST</td>
                <td>/attributes/namespaces</td>
                <td>*</td>
              </tr>
              
            
              
              
              <tr>
                <td>UpdateNamespace</td>
                <td>PATCH</td>
                <td>/attributes/namespaces/{id}</td>
                <td>*</td>
              </tr>
              
            
              
              
              <tr>
                <td>DeactivateNamespace</td>
                <td>DELETE</td>
                <td>/attributes/namespaces/{id}</td>
                <td></td>
              </tr>
              
            
              
              
              <tr>
                <td>AssignKeyAccessServerToNamespace</td>
                <td>POST</td>
                <td>/attributes/namespaces/keyaccessserver/grants</td>
                <td>namespace_key_access_server</td>
              </tr>
              
            
              
              
              <tr>
                <td>RemoveKeyAccessServerFromNamespace</td>
                <td>DELETE</td>
                <td>/attributes/namespaces/keyaccessserver/grants</td>
                <td></td>
              </tr>
              
            
            </tbody>
          </table>
          
        
          
          
          <h4>Methods with idempotency_level option</h4>
          <table>
            <thead>
              <tr>
                <td>Method Name</td>
                <td>Option</td>
              </tr>
            </thead>
            <tbody>
            
              <tr>
                <td>GetNamespace</td>
                <td><p>NO_SIDE_EFFECTS</p></td>
              </tr>
            
              <tr>
                <td>ListNamespaces</td>
                <td><p>NO_SIDE_EFFECTS</p></td>
              </tr>
            
            </tbody>
          </table>
          
        
    
      
      <div class="file-heading">
        <h2 id="policy/registeredresources/registered_resources.proto">policy/registeredresources/registered_resources.proto</h2><a href="#title">Top</a>
      </div>
      <p></p>

      
        <h3 id="policy.registeredresources.ActionAttributeValue">ActionAttributeValue</h3>
        <p></p>

        
          <table class="field-table">
            <thead>
              <tr><td>Field</td><td>Type</td><td>Label</td><td>Description</td></tr>
            </thead>
            <tbody>
              
                <tr>
                  <td>action_id</td>
                  <td><a href="#string">string</a></td>
                  <td></td>
                  <td><p> </p></td>
                </tr>
              
                <tr>
                  <td>action_name</td>
                  <td><a href="#string">string</a></td>
                  <td></td>
                  <td><p> </p></td>
                </tr>
              
                <tr>
                  <td>attribute_value_id</td>
                  <td><a href="#string">string</a></td>
                  <td></td>
                  <td><p> </p></td>
                </tr>
              
                <tr>
                  <td>attribute_value_fqn</td>
                  <td><a href="#string">string</a></td>
                  <td></td>
                  <td><p> </p></td>
                </tr>
              
            </tbody>
          </table>

          

        
      
        <h3 id="policy.registeredresources.CreateRegisteredResourceRequest">CreateRegisteredResourceRequest</h3>
        <p></p>

        
          <table class="field-table">
            <thead>
              <tr><td>Field</td><td>Type</td><td>Label</td><td>Description</td></tr>
            </thead>
            <tbody>
              
                <tr>
                  <td>name</td>
                  <td><a href="#string">string</a></td>
                  <td></td>
                  <td><p>Required </p></td>
                </tr>
              
                <tr>
                  <td>values</td>
                  <td><a href="#string">string</a></td>
                  <td>repeated</td>
                  <td><p>Optional 
Registered Resource Values (when provided) must be alphanumeric strings, allowing hyphens and underscores but not as the first or last character.
The stored value will be normalized to lower case. </p></td>
                </tr>
              
                <tr>
                  <td>metadata</td>
                  <td><a href="#common.MetadataMutable">common.MetadataMutable</a></td>
                  <td></td>
                  <td><p>Optional
Common metadata </p></td>
                </tr>
              
            </tbody>
          </table>

          

        
      
        <h3 id="policy.registeredresources.CreateRegisteredResourceResponse">CreateRegisteredResourceResponse</h3>
        <p></p>

        
          <table class="field-table">
            <thead>
              <tr><td>Field</td><td>Type</td><td>Label</td><td>Description</td></tr>
            </thead>
            <tbody>
              
                <tr>
                  <td>resource</td>
                  <td><a href="#policy.RegisteredResource">policy.RegisteredResource</a></td>
                  <td></td>
                  <td><p> </p></td>
                </tr>
              
            </tbody>
          </table>

          

        
      
        <h3 id="policy.registeredresources.CreateRegisteredResourceValueRequest">CreateRegisteredResourceValueRequest</h3>
        <p></p>

        
          <table class="field-table">
            <thead>
              <tr><td>Field</td><td>Type</td><td>Label</td><td>Description</td></tr>
            </thead>
            <tbody>
              
                <tr>
                  <td>resource_id</td>
                  <td><a href="#string">string</a></td>
                  <td></td>
                  <td><p>Required </p></td>
                </tr>
              
                <tr>
                  <td>value</td>
                  <td><a href="#string">string</a></td>
                  <td></td>
                  <td><p>Required </p></td>
                </tr>
              
                <tr>
                  <td>action_attribute_values</td>
                  <td><a href="#policy.registeredresources.ActionAttributeValue">ActionAttributeValue</a></td>
                  <td>repeated</td>
<<<<<<< HEAD
                  <td><p>Optional </p></td>
=======
                  <td><p>Optional
The associated Action &lt;&gt; AttributeValue combinations to be utilized in authorization/entitlement decisioning
(i.e. action read -&gt; attribute value https://example.com/attr/department/value/marketing) </p></td>
>>>>>>> 63755965
                </tr>
              
                <tr>
                  <td>metadata</td>
                  <td><a href="#common.MetadataMutable">common.MetadataMutable</a></td>
                  <td></td>
                  <td><p>Optional
Common metadata </p></td>
                </tr>
              
            </tbody>
          </table>

          

        
      
        <h3 id="policy.registeredresources.CreateRegisteredResourceValueResponse">CreateRegisteredResourceValueResponse</h3>
        <p></p>

        
          <table class="field-table">
            <thead>
              <tr><td>Field</td><td>Type</td><td>Label</td><td>Description</td></tr>
            </thead>
            <tbody>
              
                <tr>
                  <td>value</td>
                  <td><a href="#policy.RegisteredResourceValue">policy.RegisteredResourceValue</a></td>
                  <td></td>
                  <td><p> </p></td>
                </tr>
              
            </tbody>
          </table>

          

        
      
        <h3 id="policy.registeredresources.DeleteRegisteredResourceRequest">DeleteRegisteredResourceRequest</h3>
        <p></p>

        
          <table class="field-table">
            <thead>
              <tr><td>Field</td><td>Type</td><td>Label</td><td>Description</td></tr>
            </thead>
            <tbody>
              
                <tr>
                  <td>id</td>
                  <td><a href="#string">string</a></td>
                  <td></td>
                  <td><p>Required </p></td>
                </tr>
              
            </tbody>
          </table>

          

        
      
        <h3 id="policy.registeredresources.DeleteRegisteredResourceResponse">DeleteRegisteredResourceResponse</h3>
        <p></p>

        
          <table class="field-table">
            <thead>
              <tr><td>Field</td><td>Type</td><td>Label</td><td>Description</td></tr>
            </thead>
            <tbody>
              
                <tr>
                  <td>resource</td>
                  <td><a href="#policy.RegisteredResource">policy.RegisteredResource</a></td>
                  <td></td>
                  <td><p> </p></td>
                </tr>
              
            </tbody>
          </table>

          

        
      
        <h3 id="policy.registeredresources.DeleteRegisteredResourceValueRequest">DeleteRegisteredResourceValueRequest</h3>
        <p></p>

        
          <table class="field-table">
            <thead>
              <tr><td>Field</td><td>Type</td><td>Label</td><td>Description</td></tr>
            </thead>
            <tbody>
              
                <tr>
                  <td>id</td>
                  <td><a href="#string">string</a></td>
                  <td></td>
                  <td><p>Required </p></td>
                </tr>
              
            </tbody>
          </table>

          

        
      
        <h3 id="policy.registeredresources.DeleteRegisteredResourceValueResponse">DeleteRegisteredResourceValueResponse</h3>
        <p></p>

        
          <table class="field-table">
            <thead>
              <tr><td>Field</td><td>Type</td><td>Label</td><td>Description</td></tr>
            </thead>
            <tbody>
              
                <tr>
                  <td>value</td>
                  <td><a href="#policy.RegisteredResourceValue">policy.RegisteredResourceValue</a></td>
                  <td></td>
                  <td><p> </p></td>
                </tr>
              
            </tbody>
          </table>

          

        
      
        <h3 id="policy.registeredresources.GetRegisteredResourceRequest">GetRegisteredResourceRequest</h3>
        <p></p>

        
          <table class="field-table">
            <thead>
              <tr><td>Field</td><td>Type</td><td>Label</td><td>Description</td></tr>
            </thead>
            <tbody>
              
                <tr>
                  <td>id</td>
                  <td><a href="#string">string</a></td>
                  <td></td>
                  <td><p> </p></td>
                </tr>
              
                <tr>
                  <td>name</td>
                  <td><a href="#string">string</a></td>
                  <td></td>
                  <td><p> </p></td>
                </tr>
              
            </tbody>
          </table>

          

        
      
        <h3 id="policy.registeredresources.GetRegisteredResourceResponse">GetRegisteredResourceResponse</h3>
        <p></p>

        
          <table class="field-table">
            <thead>
              <tr><td>Field</td><td>Type</td><td>Label</td><td>Description</td></tr>
            </thead>
            <tbody>
              
                <tr>
                  <td>resource</td>
                  <td><a href="#policy.RegisteredResource">policy.RegisteredResource</a></td>
                  <td></td>
                  <td><p> </p></td>
                </tr>
              
            </tbody>
          </table>

          

        
      
        <h3 id="policy.registeredresources.GetRegisteredResourceValueRequest">GetRegisteredResourceValueRequest</h3>
        <p></p>

        
          <table class="field-table">
            <thead>
              <tr><td>Field</td><td>Type</td><td>Label</td><td>Description</td></tr>
            </thead>
            <tbody>
              
                <tr>
                  <td>id</td>
                  <td><a href="#string">string</a></td>
                  <td></td>
                  <td><p> </p></td>
                </tr>
              
                <tr>
                  <td>fqn</td>
                  <td><a href="#string">string</a></td>
                  <td></td>
                  <td><p> </p></td>
                </tr>
              
            </tbody>
          </table>

          

        
      
        <h3 id="policy.registeredresources.GetRegisteredResourceValueResponse">GetRegisteredResourceValueResponse</h3>
        <p></p>

        
          <table class="field-table">
            <thead>
              <tr><td>Field</td><td>Type</td><td>Label</td><td>Description</td></tr>
            </thead>
            <tbody>
              
                <tr>
                  <td>value</td>
                  <td><a href="#policy.RegisteredResourceValue">policy.RegisteredResourceValue</a></td>
                  <td></td>
                  <td><p> </p></td>
                </tr>
              
            </tbody>
          </table>

          

        
      
        <h3 id="policy.registeredresources.GetRegisteredResourceValuesByFQNsRequest">GetRegisteredResourceValuesByFQNsRequest</h3>
        <p></p>

        
          <table class="field-table">
            <thead>
              <tr><td>Field</td><td>Type</td><td>Label</td><td>Description</td></tr>
            </thead>
            <tbody>
              
                <tr>
                  <td>fqns</td>
                  <td><a href="#string">string</a></td>
                  <td>repeated</td>
                  <td><p>Required </p></td>
                </tr>
              
            </tbody>
          </table>

          

        
      
        <h3 id="policy.registeredresources.GetRegisteredResourceValuesByFQNsResponse">GetRegisteredResourceValuesByFQNsResponse</h3>
        <p></p>

        
          <table class="field-table">
            <thead>
              <tr><td>Field</td><td>Type</td><td>Label</td><td>Description</td></tr>
            </thead>
            <tbody>
              
                <tr>
                  <td>fqn_value_map</td>
                  <td><a href="#policy.registeredresources.GetRegisteredResourceValuesByFQNsResponse.FqnValueMapEntry">GetRegisteredResourceValuesByFQNsResponse.FqnValueMapEntry</a></td>
                  <td>repeated</td>
                  <td><p> </p></td>
                </tr>
              
            </tbody>
          </table>

          

        
      
        <h3 id="policy.registeredresources.GetRegisteredResourceValuesByFQNsResponse.FqnValueMapEntry">GetRegisteredResourceValuesByFQNsResponse.FqnValueMapEntry</h3>
        <p></p>

        
          <table class="field-table">
            <thead>
              <tr><td>Field</td><td>Type</td><td>Label</td><td>Description</td></tr>
            </thead>
            <tbody>
              
                <tr>
                  <td>key</td>
                  <td><a href="#string">string</a></td>
                  <td></td>
                  <td><p> </p></td>
                </tr>
              
                <tr>
                  <td>value</td>
                  <td><a href="#policy.RegisteredResourceValue">policy.RegisteredResourceValue</a></td>
                  <td></td>
                  <td><p> </p></td>
                </tr>
              
            </tbody>
          </table>

          

        
      
        <h3 id="policy.registeredresources.ListRegisteredResourceValuesRequest">ListRegisteredResourceValuesRequest</h3>
        <p></p>

        
          <table class="field-table">
            <thead>
              <tr><td>Field</td><td>Type</td><td>Label</td><td>Description</td></tr>
            </thead>
            <tbody>
              
                <tr>
                  <td>resource_id</td>
                  <td><a href="#string">string</a></td>
                  <td></td>
                  <td><p>Optional </p></td>
                </tr>
              
                <tr>
                  <td>pagination</td>
                  <td><a href="#policy.PageRequest">policy.PageRequest</a></td>
                  <td></td>
                  <td><p>Optional </p></td>
                </tr>
              
            </tbody>
          </table>

          

        
      
        <h3 id="policy.registeredresources.ListRegisteredResourceValuesResponse">ListRegisteredResourceValuesResponse</h3>
        <p></p>

        
          <table class="field-table">
            <thead>
              <tr><td>Field</td><td>Type</td><td>Label</td><td>Description</td></tr>
            </thead>
            <tbody>
              
                <tr>
                  <td>values</td>
                  <td><a href="#policy.RegisteredResourceValue">policy.RegisteredResourceValue</a></td>
                  <td>repeated</td>
                  <td><p> </p></td>
                </tr>
              
                <tr>
                  <td>pagination</td>
                  <td><a href="#policy.PageResponse">policy.PageResponse</a></td>
                  <td></td>
                  <td><p> </p></td>
                </tr>
              
            </tbody>
          </table>

          

        
      
        <h3 id="policy.registeredresources.ListRegisteredResourcesRequest">ListRegisteredResourcesRequest</h3>
        <p></p>

        
          <table class="field-table">
            <thead>
              <tr><td>Field</td><td>Type</td><td>Label</td><td>Description</td></tr>
            </thead>
            <tbody>
              
                <tr>
                  <td>pagination</td>
                  <td><a href="#policy.PageRequest">policy.PageRequest</a></td>
                  <td></td>
                  <td><p>Optional </p></td>
                </tr>
              
            </tbody>
          </table>

          

        
      
        <h3 id="policy.registeredresources.ListRegisteredResourcesResponse">ListRegisteredResourcesResponse</h3>
        <p></p>

        
          <table class="field-table">
            <thead>
              <tr><td>Field</td><td>Type</td><td>Label</td><td>Description</td></tr>
            </thead>
            <tbody>
              
                <tr>
                  <td>resources</td>
                  <td><a href="#policy.RegisteredResource">policy.RegisteredResource</a></td>
                  <td>repeated</td>
                  <td><p> </p></td>
                </tr>
              
                <tr>
                  <td>pagination</td>
                  <td><a href="#policy.PageResponse">policy.PageResponse</a></td>
                  <td></td>
                  <td><p> </p></td>
                </tr>
              
            </tbody>
          </table>

          

        
      
        <h3 id="policy.registeredresources.UpdateRegisteredResourceRequest">UpdateRegisteredResourceRequest</h3>
        <p></p>

        
          <table class="field-table">
            <thead>
              <tr><td>Field</td><td>Type</td><td>Label</td><td>Description</td></tr>
            </thead>
            <tbody>
              
                <tr>
                  <td>id</td>
                  <td><a href="#string">string</a></td>
                  <td></td>
                  <td><p>Required </p></td>
                </tr>
              
                <tr>
                  <td>name</td>
                  <td><a href="#string">string</a></td>
                  <td></td>
                  <td><p>Optional </p></td>
                </tr>
              
                <tr>
                  <td>metadata</td>
                  <td><a href="#common.MetadataMutable">common.MetadataMutable</a></td>
                  <td></td>
                  <td><p>Optional
Common metadata </p></td>
                </tr>
              
                <tr>
                  <td>metadata_update_behavior</td>
                  <td><a href="#common.MetadataUpdateEnum">common.MetadataUpdateEnum</a></td>
                  <td></td>
                  <td><p> </p></td>
                </tr>
              
            </tbody>
          </table>

          

        
      
        <h3 id="policy.registeredresources.UpdateRegisteredResourceResponse">UpdateRegisteredResourceResponse</h3>
        <p></p>

        
          <table class="field-table">
            <thead>
              <tr><td>Field</td><td>Type</td><td>Label</td><td>Description</td></tr>
            </thead>
            <tbody>
              
                <tr>
                  <td>resource</td>
                  <td><a href="#policy.RegisteredResource">policy.RegisteredResource</a></td>
                  <td></td>
                  <td><p> </p></td>
                </tr>
              
            </tbody>
          </table>

          

        
      
        <h3 id="policy.registeredresources.UpdateRegisteredResourceValueRequest">UpdateRegisteredResourceValueRequest</h3>
        <p></p>

        
          <table class="field-table">
            <thead>
              <tr><td>Field</td><td>Type</td><td>Label</td><td>Description</td></tr>
            </thead>
            <tbody>
              
                <tr>
                  <td>id</td>
                  <td><a href="#string">string</a></td>
                  <td></td>
                  <td><p>Required </p></td>
                </tr>
              
                <tr>
                  <td>value</td>
                  <td><a href="#string">string</a></td>
                  <td></td>
                  <td><p>Optional </p></td>
                </tr>
              
                <tr>
                  <td>action_attribute_values</td>
                  <td><a href="#policy.registeredresources.ActionAttributeValue">ActionAttributeValue</a></td>
                  <td>repeated</td>
                  <td><p>Optional
Action Attribute Values provided here will replace all existing records in the database. To delete all action attribute values, set this field to an empty list. </p></td>
                </tr>
              
                <tr>
                  <td>metadata</td>
                  <td><a href="#common.MetadataMutable">common.MetadataMutable</a></td>
                  <td></td>
                  <td><p>Optional
Common metadata </p></td>
                </tr>
              
                <tr>
                  <td>metadata_update_behavior</td>
                  <td><a href="#common.MetadataUpdateEnum">common.MetadataUpdateEnum</a></td>
                  <td></td>
                  <td><p> </p></td>
                </tr>
              
            </tbody>
          </table>

          

        
      
        <h3 id="policy.registeredresources.UpdateRegisteredResourceValueResponse">UpdateRegisteredResourceValueResponse</h3>
        <p></p>

        
          <table class="field-table">
            <thead>
              <tr><td>Field</td><td>Type</td><td>Label</td><td>Description</td></tr>
            </thead>
            <tbody>
              
                <tr>
                  <td>value</td>
                  <td><a href="#policy.RegisteredResourceValue">policy.RegisteredResourceValue</a></td>
                  <td></td>
                  <td><p> </p></td>
                </tr>
              
            </tbody>
          </table>

          

        
      

      

      

      
        <h3 id="policy.registeredresources.RegisteredResourcesService">RegisteredResourcesService</h3>
        <p>Registered Resources</p>
        <table class="enum-table">
          <thead>
            <tr><td>Method Name</td><td>Request Type</td><td>Response Type</td><td>Description</td></tr>
          </thead>
          <tbody>
            
              <tr>
                <td>CreateRegisteredResource</td>
                <td><a href="#policy.registeredresources.CreateRegisteredResourceRequest">CreateRegisteredResourceRequest</a></td>
                <td><a href="#policy.registeredresources.CreateRegisteredResourceResponse">CreateRegisteredResourceResponse</a></td>
                <td><p></p></td>
              </tr>
            
              <tr>
                <td>GetRegisteredResource</td>
                <td><a href="#policy.registeredresources.GetRegisteredResourceRequest">GetRegisteredResourceRequest</a></td>
                <td><a href="#policy.registeredresources.GetRegisteredResourceResponse">GetRegisteredResourceResponse</a></td>
                <td><p></p></td>
              </tr>
            
              <tr>
                <td>ListRegisteredResources</td>
                <td><a href="#policy.registeredresources.ListRegisteredResourcesRequest">ListRegisteredResourcesRequest</a></td>
                <td><a href="#policy.registeredresources.ListRegisteredResourcesResponse">ListRegisteredResourcesResponse</a></td>
                <td><p></p></td>
              </tr>
            
              <tr>
                <td>UpdateRegisteredResource</td>
                <td><a href="#policy.registeredresources.UpdateRegisteredResourceRequest">UpdateRegisteredResourceRequest</a></td>
                <td><a href="#policy.registeredresources.UpdateRegisteredResourceResponse">UpdateRegisteredResourceResponse</a></td>
                <td><p></p></td>
              </tr>
            
              <tr>
                <td>DeleteRegisteredResource</td>
                <td><a href="#policy.registeredresources.DeleteRegisteredResourceRequest">DeleteRegisteredResourceRequest</a></td>
                <td><a href="#policy.registeredresources.DeleteRegisteredResourceResponse">DeleteRegisteredResourceResponse</a></td>
                <td><p></p></td>
              </tr>
            
              <tr>
                <td>CreateRegisteredResourceValue</td>
                <td><a href="#policy.registeredresources.CreateRegisteredResourceValueRequest">CreateRegisteredResourceValueRequest</a></td>
                <td><a href="#policy.registeredresources.CreateRegisteredResourceValueResponse">CreateRegisteredResourceValueResponse</a></td>
                <td><p></p></td>
              </tr>
            
              <tr>
                <td>GetRegisteredResourceValue</td>
                <td><a href="#policy.registeredresources.GetRegisteredResourceValueRequest">GetRegisteredResourceValueRequest</a></td>
                <td><a href="#policy.registeredresources.GetRegisteredResourceValueResponse">GetRegisteredResourceValueResponse</a></td>
                <td><p></p></td>
              </tr>
            
              <tr>
                <td>GetRegisteredResourceValuesByFQNs</td>
                <td><a href="#policy.registeredresources.GetRegisteredResourceValuesByFQNsRequest">GetRegisteredResourceValuesByFQNsRequest</a></td>
                <td><a href="#policy.registeredresources.GetRegisteredResourceValuesByFQNsResponse">GetRegisteredResourceValuesByFQNsResponse</a></td>
                <td><p></p></td>
              </tr>
            
              <tr>
                <td>ListRegisteredResourceValues</td>
                <td><a href="#policy.registeredresources.ListRegisteredResourceValuesRequest">ListRegisteredResourceValuesRequest</a></td>
                <td><a href="#policy.registeredresources.ListRegisteredResourceValuesResponse">ListRegisteredResourceValuesResponse</a></td>
                <td><p></p></td>
              </tr>
            
              <tr>
                <td>UpdateRegisteredResourceValue</td>
                <td><a href="#policy.registeredresources.UpdateRegisteredResourceValueRequest">UpdateRegisteredResourceValueRequest</a></td>
                <td><a href="#policy.registeredresources.UpdateRegisteredResourceValueResponse">UpdateRegisteredResourceValueResponse</a></td>
                <td><p></p></td>
              </tr>
            
              <tr>
                <td>DeleteRegisteredResourceValue</td>
                <td><a href="#policy.registeredresources.DeleteRegisteredResourceValueRequest">DeleteRegisteredResourceValueRequest</a></td>
                <td><a href="#policy.registeredresources.DeleteRegisteredResourceValueResponse">DeleteRegisteredResourceValueResponse</a></td>
                <td><p></p></td>
              </tr>
            
          </tbody>
        </table>

        
    
      
      <div class="file-heading">
        <h2 id="policy/resourcemapping/resource_mapping.proto">policy/resourcemapping/resource_mapping.proto</h2><a href="#title">Top</a>
      </div>
      <p></p>

      
        <h3 id="policy.resourcemapping.CreateResourceMappingGroupRequest">CreateResourceMappingGroupRequest</h3>
        <p></p>

        
          <table class="field-table">
            <thead>
              <tr><td>Field</td><td>Type</td><td>Label</td><td>Description</td></tr>
            </thead>
            <tbody>
              
                <tr>
                  <td>namespace_id</td>
                  <td><a href="#string">string</a></td>
                  <td></td>
                  <td><p>Required </p></td>
                </tr>
              
                <tr>
                  <td>name</td>
                  <td><a href="#string">string</a></td>
                  <td></td>
                  <td><p>Required </p></td>
                </tr>
              
                <tr>
                  <td>metadata</td>
                  <td><a href="#common.MetadataMutable">common.MetadataMutable</a></td>
                  <td></td>
                  <td><p>Common metadata </p></td>
                </tr>
              
            </tbody>
          </table>

          

        
      
        <h3 id="policy.resourcemapping.CreateResourceMappingGroupResponse">CreateResourceMappingGroupResponse</h3>
        <p></p>

        
          <table class="field-table">
            <thead>
              <tr><td>Field</td><td>Type</td><td>Label</td><td>Description</td></tr>
            </thead>
            <tbody>
              
                <tr>
                  <td>resource_mapping_group</td>
                  <td><a href="#policy.ResourceMappingGroup">policy.ResourceMappingGroup</a></td>
                  <td></td>
                  <td><p> </p></td>
                </tr>
              
            </tbody>
          </table>

          

        
      
        <h3 id="policy.resourcemapping.CreateResourceMappingRequest">CreateResourceMappingRequest</h3>
        <p></p>

        
          <table class="field-table">
            <thead>
              <tr><td>Field</td><td>Type</td><td>Label</td><td>Description</td></tr>
            </thead>
            <tbody>
              
                <tr>
                  <td>attribute_value_id</td>
                  <td><a href="#string">string</a></td>
                  <td></td>
                  <td><p>Required </p></td>
                </tr>
              
                <tr>
                  <td>terms</td>
                  <td><a href="#string">string</a></td>
                  <td>repeated</td>
                  <td><p>Required </p></td>
                </tr>
              
                <tr>
                  <td>group_id</td>
                  <td><a href="#string">string</a></td>
                  <td></td>
                  <td><p>Optional </p></td>
                </tr>
              
                <tr>
                  <td>metadata</td>
                  <td><a href="#common.MetadataMutable">common.MetadataMutable</a></td>
                  <td></td>
                  <td><p>Optional </p></td>
                </tr>
              
            </tbody>
          </table>

          

        
      
        <h3 id="policy.resourcemapping.CreateResourceMappingResponse">CreateResourceMappingResponse</h3>
        <p></p>

        
          <table class="field-table">
            <thead>
              <tr><td>Field</td><td>Type</td><td>Label</td><td>Description</td></tr>
            </thead>
            <tbody>
              
                <tr>
                  <td>resource_mapping</td>
                  <td><a href="#policy.ResourceMapping">policy.ResourceMapping</a></td>
                  <td></td>
                  <td><p> </p></td>
                </tr>
              
            </tbody>
          </table>

          

        
      
        <h3 id="policy.resourcemapping.DeleteResourceMappingGroupRequest">DeleteResourceMappingGroupRequest</h3>
        <p></p>

        
          <table class="field-table">
            <thead>
              <tr><td>Field</td><td>Type</td><td>Label</td><td>Description</td></tr>
            </thead>
            <tbody>
              
                <tr>
                  <td>id</td>
                  <td><a href="#string">string</a></td>
                  <td></td>
                  <td><p>Required </p></td>
                </tr>
              
            </tbody>
          </table>

          

        
      
        <h3 id="policy.resourcemapping.DeleteResourceMappingGroupResponse">DeleteResourceMappingGroupResponse</h3>
        <p></p>

        
          <table class="field-table">
            <thead>
              <tr><td>Field</td><td>Type</td><td>Label</td><td>Description</td></tr>
            </thead>
            <tbody>
              
                <tr>
                  <td>resource_mapping_group</td>
                  <td><a href="#policy.ResourceMappingGroup">policy.ResourceMappingGroup</a></td>
                  <td></td>
                  <td><p> </p></td>
                </tr>
              
            </tbody>
          </table>

          

        
      
        <h3 id="policy.resourcemapping.DeleteResourceMappingRequest">DeleteResourceMappingRequest</h3>
        <p></p>

        
          <table class="field-table">
            <thead>
              <tr><td>Field</td><td>Type</td><td>Label</td><td>Description</td></tr>
            </thead>
            <tbody>
              
                <tr>
                  <td>id</td>
                  <td><a href="#string">string</a></td>
                  <td></td>
                  <td><p>Required </p></td>
                </tr>
              
            </tbody>
          </table>

          

        
      
        <h3 id="policy.resourcemapping.DeleteResourceMappingResponse">DeleteResourceMappingResponse</h3>
        <p></p>

        
          <table class="field-table">
            <thead>
              <tr><td>Field</td><td>Type</td><td>Label</td><td>Description</td></tr>
            </thead>
            <tbody>
              
                <tr>
                  <td>resource_mapping</td>
                  <td><a href="#policy.ResourceMapping">policy.ResourceMapping</a></td>
                  <td></td>
                  <td><p> </p></td>
                </tr>
              
            </tbody>
          </table>

          

        
      
        <h3 id="policy.resourcemapping.GetResourceMappingGroupRequest">GetResourceMappingGroupRequest</h3>
        <p></p>

        
          <table class="field-table">
            <thead>
              <tr><td>Field</td><td>Type</td><td>Label</td><td>Description</td></tr>
            </thead>
            <tbody>
              
                <tr>
                  <td>id</td>
                  <td><a href="#string">string</a></td>
                  <td></td>
                  <td><p>Required </p></td>
                </tr>
              
            </tbody>
          </table>

          

        
      
        <h3 id="policy.resourcemapping.GetResourceMappingGroupResponse">GetResourceMappingGroupResponse</h3>
        <p></p>

        
          <table class="field-table">
            <thead>
              <tr><td>Field</td><td>Type</td><td>Label</td><td>Description</td></tr>
            </thead>
            <tbody>
              
                <tr>
                  <td>resource_mapping_group</td>
                  <td><a href="#policy.ResourceMappingGroup">policy.ResourceMappingGroup</a></td>
                  <td></td>
                  <td><p> </p></td>
                </tr>
              
            </tbody>
          </table>

          

        
      
        <h3 id="policy.resourcemapping.GetResourceMappingRequest">GetResourceMappingRequest</h3>
        <p></p>

        
          <table class="field-table">
            <thead>
              <tr><td>Field</td><td>Type</td><td>Label</td><td>Description</td></tr>
            </thead>
            <tbody>
              
                <tr>
                  <td>id</td>
                  <td><a href="#string">string</a></td>
                  <td></td>
                  <td><p>Required </p></td>
                </tr>
              
            </tbody>
          </table>

          

        
      
        <h3 id="policy.resourcemapping.GetResourceMappingResponse">GetResourceMappingResponse</h3>
        <p></p>

        
          <table class="field-table">
            <thead>
              <tr><td>Field</td><td>Type</td><td>Label</td><td>Description</td></tr>
            </thead>
            <tbody>
              
                <tr>
                  <td>resource_mapping</td>
                  <td><a href="#policy.ResourceMapping">policy.ResourceMapping</a></td>
                  <td></td>
                  <td><p> </p></td>
                </tr>
              
            </tbody>
          </table>

          

        
      
        <h3 id="policy.resourcemapping.ListResourceMappingGroupsRequest">ListResourceMappingGroupsRequest</h3>
        <p></p>

        
          <table class="field-table">
            <thead>
              <tr><td>Field</td><td>Type</td><td>Label</td><td>Description</td></tr>
            </thead>
            <tbody>
              
                <tr>
                  <td>namespace_id</td>
                  <td><a href="#string">string</a></td>
                  <td></td>
                  <td><p>Optional </p></td>
                </tr>
              
                <tr>
                  <td>pagination</td>
                  <td><a href="#policy.PageRequest">policy.PageRequest</a></td>
                  <td></td>
                  <td><p>Optional </p></td>
                </tr>
              
            </tbody>
          </table>

          

        
      
        <h3 id="policy.resourcemapping.ListResourceMappingGroupsResponse">ListResourceMappingGroupsResponse</h3>
        <p></p>

        
          <table class="field-table">
            <thead>
              <tr><td>Field</td><td>Type</td><td>Label</td><td>Description</td></tr>
            </thead>
            <tbody>
              
                <tr>
                  <td>resource_mapping_groups</td>
                  <td><a href="#policy.ResourceMappingGroup">policy.ResourceMappingGroup</a></td>
                  <td>repeated</td>
                  <td><p> </p></td>
                </tr>
              
                <tr>
                  <td>pagination</td>
                  <td><a href="#policy.PageResponse">policy.PageResponse</a></td>
                  <td></td>
                  <td><p> </p></td>
                </tr>
              
            </tbody>
          </table>

          

        
      
        <h3 id="policy.resourcemapping.ListResourceMappingsByGroupFqnsRequest">ListResourceMappingsByGroupFqnsRequest</h3>
        <p></p>

        
          <table class="field-table">
            <thead>
              <tr><td>Field</td><td>Type</td><td>Label</td><td>Description</td></tr>
            </thead>
            <tbody>
              
                <tr>
                  <td>fqns</td>
                  <td><a href="#string">string</a></td>
                  <td>repeated</td>
                  <td><p>Required
Structure of the RM Group FQN is &#39;https://&lt;namespace&gt;/resm/&lt;group name&gt;&#39; </p></td>
                </tr>
              
            </tbody>
          </table>

          

        
      
        <h3 id="policy.resourcemapping.ListResourceMappingsByGroupFqnsResponse">ListResourceMappingsByGroupFqnsResponse</h3>
        <p></p>

        
          <table class="field-table">
            <thead>
              <tr><td>Field</td><td>Type</td><td>Label</td><td>Description</td></tr>
            </thead>
            <tbody>
              
                <tr>
                  <td>fqn_resource_mapping_groups</td>
                  <td><a href="#policy.resourcemapping.ListResourceMappingsByGroupFqnsResponse.FqnResourceMappingGroupsEntry">ListResourceMappingsByGroupFqnsResponse.FqnResourceMappingGroupsEntry</a></td>
                  <td>repeated</td>
                  <td><p> </p></td>
                </tr>
              
            </tbody>
          </table>

          

        
      
        <h3 id="policy.resourcemapping.ListResourceMappingsByGroupFqnsResponse.FqnResourceMappingGroupsEntry">ListResourceMappingsByGroupFqnsResponse.FqnResourceMappingGroupsEntry</h3>
        <p></p>

        
          <table class="field-table">
            <thead>
              <tr><td>Field</td><td>Type</td><td>Label</td><td>Description</td></tr>
            </thead>
            <tbody>
              
                <tr>
                  <td>key</td>
                  <td><a href="#string">string</a></td>
                  <td></td>
                  <td><p> </p></td>
                </tr>
              
                <tr>
                  <td>value</td>
                  <td><a href="#policy.resourcemapping.ResourceMappingsByGroup">ResourceMappingsByGroup</a></td>
                  <td></td>
                  <td><p> </p></td>
                </tr>
              
            </tbody>
          </table>

          

        
      
        <h3 id="policy.resourcemapping.ListResourceMappingsRequest">ListResourceMappingsRequest</h3>
        <p></p>

        
          <table class="field-table">
            <thead>
              <tr><td>Field</td><td>Type</td><td>Label</td><td>Description</td></tr>
            </thead>
            <tbody>
              
                <tr>
                  <td>group_id</td>
                  <td><a href="#string">string</a></td>
                  <td></td>
                  <td><p>Optional </p></td>
                </tr>
              
                <tr>
                  <td>pagination</td>
                  <td><a href="#policy.PageRequest">policy.PageRequest</a></td>
                  <td></td>
                  <td><p>Optional </p></td>
                </tr>
              
            </tbody>
          </table>

          

        
      
        <h3 id="policy.resourcemapping.ListResourceMappingsResponse">ListResourceMappingsResponse</h3>
        <p></p>

        
          <table class="field-table">
            <thead>
              <tr><td>Field</td><td>Type</td><td>Label</td><td>Description</td></tr>
            </thead>
            <tbody>
              
                <tr>
                  <td>resource_mappings</td>
                  <td><a href="#policy.ResourceMapping">policy.ResourceMapping</a></td>
                  <td>repeated</td>
                  <td><p> </p></td>
                </tr>
              
                <tr>
                  <td>pagination</td>
                  <td><a href="#policy.PageResponse">policy.PageResponse</a></td>
                  <td></td>
                  <td><p> </p></td>
                </tr>
              
            </tbody>
          </table>

          

        
      
        <h3 id="policy.resourcemapping.ResourceMappingsByGroup">ResourceMappingsByGroup</h3>
        <p></p>

        
          <table class="field-table">
            <thead>
              <tr><td>Field</td><td>Type</td><td>Label</td><td>Description</td></tr>
            </thead>
            <tbody>
              
                <tr>
                  <td>group</td>
                  <td><a href="#policy.ResourceMappingGroup">policy.ResourceMappingGroup</a></td>
                  <td></td>
                  <td><p> </p></td>
                </tr>
              
                <tr>
                  <td>mappings</td>
                  <td><a href="#policy.ResourceMapping">policy.ResourceMapping</a></td>
                  <td>repeated</td>
                  <td><p> </p></td>
                </tr>
              
            </tbody>
          </table>

          

        
      
        <h3 id="policy.resourcemapping.UpdateResourceMappingGroupRequest">UpdateResourceMappingGroupRequest</h3>
        <p></p>

        
          <table class="field-table">
            <thead>
              <tr><td>Field</td><td>Type</td><td>Label</td><td>Description</td></tr>
            </thead>
            <tbody>
              
                <tr>
                  <td>id</td>
                  <td><a href="#string">string</a></td>
                  <td></td>
                  <td><p>Required </p></td>
                </tr>
              
                <tr>
                  <td>namespace_id</td>
                  <td><a href="#string">string</a></td>
                  <td></td>
                  <td><p>Optional </p></td>
                </tr>
              
                <tr>
                  <td>name</td>
                  <td><a href="#string">string</a></td>
                  <td></td>
                  <td><p>Optional </p></td>
                </tr>
              
                <tr>
                  <td>metadata</td>
                  <td><a href="#common.MetadataMutable">common.MetadataMutable</a></td>
                  <td></td>
                  <td><p>Common metadata </p></td>
                </tr>
              
                <tr>
                  <td>metadata_update_behavior</td>
                  <td><a href="#common.MetadataUpdateEnum">common.MetadataUpdateEnum</a></td>
                  <td></td>
                  <td><p> </p></td>
                </tr>
              
            </tbody>
          </table>

          

        
      
        <h3 id="policy.resourcemapping.UpdateResourceMappingGroupResponse">UpdateResourceMappingGroupResponse</h3>
        <p></p>

        
          <table class="field-table">
            <thead>
              <tr><td>Field</td><td>Type</td><td>Label</td><td>Description</td></tr>
            </thead>
            <tbody>
              
                <tr>
                  <td>resource_mapping_group</td>
                  <td><a href="#policy.ResourceMappingGroup">policy.ResourceMappingGroup</a></td>
                  <td></td>
                  <td><p> </p></td>
                </tr>
              
            </tbody>
          </table>

          

        
      
        <h3 id="policy.resourcemapping.UpdateResourceMappingRequest">UpdateResourceMappingRequest</h3>
        <p></p>

        
          <table class="field-table">
            <thead>
              <tr><td>Field</td><td>Type</td><td>Label</td><td>Description</td></tr>
            </thead>
            <tbody>
              
                <tr>
                  <td>id</td>
                  <td><a href="#string">string</a></td>
                  <td></td>
                  <td><p>Required </p></td>
                </tr>
              
                <tr>
                  <td>attribute_value_id</td>
                  <td><a href="#string">string</a></td>
                  <td></td>
                  <td><p>Optional </p></td>
                </tr>
              
                <tr>
                  <td>terms</td>
                  <td><a href="#string">string</a></td>
                  <td>repeated</td>
                  <td><p>Optional </p></td>
                </tr>
              
                <tr>
                  <td>group_id</td>
                  <td><a href="#string">string</a></td>
                  <td></td>
                  <td><p>Optional </p></td>
                </tr>
              
                <tr>
                  <td>metadata</td>
                  <td><a href="#common.MetadataMutable">common.MetadataMutable</a></td>
                  <td></td>
                  <td><p>Optional
Common Metadata </p></td>
                </tr>
              
                <tr>
                  <td>metadata_update_behavior</td>
                  <td><a href="#common.MetadataUpdateEnum">common.MetadataUpdateEnum</a></td>
                  <td></td>
                  <td><p> </p></td>
                </tr>
              
            </tbody>
          </table>

          

        
      
        <h3 id="policy.resourcemapping.UpdateResourceMappingResponse">UpdateResourceMappingResponse</h3>
        <p></p>

        
          <table class="field-table">
            <thead>
              <tr><td>Field</td><td>Type</td><td>Label</td><td>Description</td></tr>
            </thead>
            <tbody>
              
                <tr>
                  <td>resource_mapping</td>
                  <td><a href="#policy.ResourceMapping">policy.ResourceMapping</a></td>
                  <td></td>
                  <td><p> </p></td>
                </tr>
              
            </tbody>
          </table>

          

        
      

      

      

      
        <h3 id="policy.resourcemapping.ResourceMappingService">ResourceMappingService</h3>
        <p>Resource Mapping Groups</p>
        <table class="enum-table">
          <thead>
            <tr><td>Method Name</td><td>Request Type</td><td>Response Type</td><td>Description</td></tr>
          </thead>
          <tbody>
            
              <tr>
                <td>ListResourceMappingGroups</td>
                <td><a href="#policy.resourcemapping.ListResourceMappingGroupsRequest">ListResourceMappingGroupsRequest</a></td>
                <td><a href="#policy.resourcemapping.ListResourceMappingGroupsResponse">ListResourceMappingGroupsResponse</a></td>
                <td><p></p></td>
              </tr>
            
              <tr>
                <td>GetResourceMappingGroup</td>
                <td><a href="#policy.resourcemapping.GetResourceMappingGroupRequest">GetResourceMappingGroupRequest</a></td>
                <td><a href="#policy.resourcemapping.GetResourceMappingGroupResponse">GetResourceMappingGroupResponse</a></td>
                <td><p></p></td>
              </tr>
            
              <tr>
                <td>CreateResourceMappingGroup</td>
                <td><a href="#policy.resourcemapping.CreateResourceMappingGroupRequest">CreateResourceMappingGroupRequest</a></td>
                <td><a href="#policy.resourcemapping.CreateResourceMappingGroupResponse">CreateResourceMappingGroupResponse</a></td>
                <td><p></p></td>
              </tr>
            
              <tr>
                <td>UpdateResourceMappingGroup</td>
                <td><a href="#policy.resourcemapping.UpdateResourceMappingGroupRequest">UpdateResourceMappingGroupRequest</a></td>
                <td><a href="#policy.resourcemapping.UpdateResourceMappingGroupResponse">UpdateResourceMappingGroupResponse</a></td>
                <td><p></p></td>
              </tr>
            
              <tr>
                <td>DeleteResourceMappingGroup</td>
                <td><a href="#policy.resourcemapping.DeleteResourceMappingGroupRequest">DeleteResourceMappingGroupRequest</a></td>
                <td><a href="#policy.resourcemapping.DeleteResourceMappingGroupResponse">DeleteResourceMappingGroupResponse</a></td>
                <td><p></p></td>
              </tr>
            
              <tr>
                <td>ListResourceMappings</td>
                <td><a href="#policy.resourcemapping.ListResourceMappingsRequest">ListResourceMappingsRequest</a></td>
                <td><a href="#policy.resourcemapping.ListResourceMappingsResponse">ListResourceMappingsResponse</a></td>
                <td><p></p></td>
              </tr>
            
              <tr>
                <td>ListResourceMappingsByGroupFqns</td>
                <td><a href="#policy.resourcemapping.ListResourceMappingsByGroupFqnsRequest">ListResourceMappingsByGroupFqnsRequest</a></td>
                <td><a href="#policy.resourcemapping.ListResourceMappingsByGroupFqnsResponse">ListResourceMappingsByGroupFqnsResponse</a></td>
                <td><p></p></td>
              </tr>
            
              <tr>
                <td>GetResourceMapping</td>
                <td><a href="#policy.resourcemapping.GetResourceMappingRequest">GetResourceMappingRequest</a></td>
                <td><a href="#policy.resourcemapping.GetResourceMappingResponse">GetResourceMappingResponse</a></td>
                <td><p></p></td>
              </tr>
            
              <tr>
                <td>CreateResourceMapping</td>
                <td><a href="#policy.resourcemapping.CreateResourceMappingRequest">CreateResourceMappingRequest</a></td>
                <td><a href="#policy.resourcemapping.CreateResourceMappingResponse">CreateResourceMappingResponse</a></td>
                <td><p></p></td>
              </tr>
            
              <tr>
                <td>UpdateResourceMapping</td>
                <td><a href="#policy.resourcemapping.UpdateResourceMappingRequest">UpdateResourceMappingRequest</a></td>
                <td><a href="#policy.resourcemapping.UpdateResourceMappingResponse">UpdateResourceMappingResponse</a></td>
                <td><p></p></td>
              </tr>
            
              <tr>
                <td>DeleteResourceMapping</td>
                <td><a href="#policy.resourcemapping.DeleteResourceMappingRequest">DeleteResourceMappingRequest</a></td>
                <td><a href="#policy.resourcemapping.DeleteResourceMappingResponse">DeleteResourceMappingResponse</a></td>
                <td><p></p></td>
              </tr>
            
          </tbody>
        </table>

        
          
          
          <h4>Methods with HTTP bindings</h4>
          <table>
            <thead>
              <tr>
                <td>Method Name</td>
                <td>Method</td>
                <td>Pattern</td>
                <td>Body</td>
              </tr>
            </thead>
            <tbody>
            
              
              
              <tr>
                <td>ListResourceMappingGroups</td>
                <td>GET</td>
                <td>/resource-mapping-groups</td>
                <td></td>
              </tr>
              
            
              
              
              <tr>
                <td>GetResourceMappingGroup</td>
                <td>GET</td>
                <td>/resource-mapping-groups/{id}</td>
                <td></td>
              </tr>
              
            
              
              
              <tr>
                <td>CreateResourceMappingGroup</td>
                <td>POST</td>
                <td>/resource-mapping-groups</td>
                <td>*</td>
              </tr>
              
            
              
              
              <tr>
                <td>UpdateResourceMappingGroup</td>
                <td>PATCH</td>
                <td>/resource-mapping-groups/{id}</td>
                <td>*</td>
              </tr>
              
            
              
              
              <tr>
                <td>DeleteResourceMappingGroup</td>
                <td>DELETE</td>
                <td>/resource-mapping-groups/{id}</td>
                <td></td>
              </tr>
              
            
              
              
              <tr>
                <td>ListResourceMappings</td>
                <td>GET</td>
                <td>/resource-mappings</td>
                <td></td>
              </tr>
              
            
              
              
              <tr>
                <td>ListResourceMappingsByGroupFqns</td>
                <td>GET</td>
                <td>/resource-mappings/group-fqns</td>
                <td></td>
              </tr>
              
            
              
              
              <tr>
                <td>GetResourceMapping</td>
                <td>GET</td>
                <td>/resource-mappings/{id}</td>
                <td></td>
              </tr>
              
            
              
              
              <tr>
                <td>CreateResourceMapping</td>
                <td>POST</td>
                <td>/resource-mappings</td>
                <td>*</td>
              </tr>
              
            
              
              
              <tr>
                <td>UpdateResourceMapping</td>
                <td>PATCH</td>
                <td>/resource-mappings/{id}</td>
                <td>*</td>
              </tr>
              
            
              
              
              <tr>
                <td>DeleteResourceMapping</td>
                <td>DELETE</td>
                <td>/resource-mappings/{id}</td>
                <td></td>
              </tr>
              
            
            </tbody>
          </table>
          
        
          
          
          <h4>Methods with idempotency_level option</h4>
          <table>
            <thead>
              <tr>
                <td>Method Name</td>
                <td>Option</td>
              </tr>
            </thead>
            <tbody>
            
              <tr>
                <td>ListResourceMappingGroups</td>
                <td><p>NO_SIDE_EFFECTS</p></td>
              </tr>
            
              <tr>
                <td>GetResourceMappingGroup</td>
                <td><p>NO_SIDE_EFFECTS</p></td>
              </tr>
            
              <tr>
                <td>ListResourceMappings</td>
                <td><p>NO_SIDE_EFFECTS</p></td>
              </tr>
            
              <tr>
                <td>ListResourceMappingsByGroupFqns</td>
                <td><p>NO_SIDE_EFFECTS</p></td>
              </tr>
            
              <tr>
                <td>GetResourceMapping</td>
                <td><p>NO_SIDE_EFFECTS</p></td>
              </tr>
            
            </tbody>
          </table>
          
        
    
      
      <div class="file-heading">
        <h2 id="policy/subjectmapping/subject_mapping.proto">policy/subjectmapping/subject_mapping.proto</h2><a href="#title">Top</a>
      </div>
      <p></p>

      
        <h3 id="policy.subjectmapping.CreateSubjectConditionSetRequest">CreateSubjectConditionSetRequest</h3>
        <p></p>

        
          <table class="field-table">
            <thead>
              <tr><td>Field</td><td>Type</td><td>Label</td><td>Description</td></tr>
            </thead>
            <tbody>
              
                <tr>
                  <td>subject_condition_set</td>
                  <td><a href="#policy.subjectmapping.SubjectConditionSetCreate">SubjectConditionSetCreate</a></td>
                  <td></td>
                  <td><p> </p></td>
                </tr>
              
            </tbody>
          </table>

          

        
      
        <h3 id="policy.subjectmapping.CreateSubjectConditionSetResponse">CreateSubjectConditionSetResponse</h3>
        <p></p>

        
          <table class="field-table">
            <thead>
              <tr><td>Field</td><td>Type</td><td>Label</td><td>Description</td></tr>
            </thead>
            <tbody>
              
                <tr>
                  <td>subject_condition_set</td>
                  <td><a href="#policy.SubjectConditionSet">policy.SubjectConditionSet</a></td>
                  <td></td>
                  <td><p> </p></td>
                </tr>
              
            </tbody>
          </table>

          

        
      
        <h3 id="policy.subjectmapping.CreateSubjectMappingRequest">CreateSubjectMappingRequest</h3>
        <p></p>

        
          <table class="field-table">
            <thead>
              <tr><td>Field</td><td>Type</td><td>Label</td><td>Description</td></tr>
            </thead>
            <tbody>
              
                <tr>
                  <td>attribute_value_id</td>
                  <td><a href="#string">string</a></td>
                  <td></td>
                  <td><p>Required
Attribute Value to be mapped to </p></td>
                </tr>
              
                <tr>
                  <td>actions</td>
                  <td><a href="#policy.Action">policy.Action</a></td>
                  <td>repeated</td>
                  <td><p>Required
The actions permitted by subjects in this mapping </p></td>
                </tr>
              
                <tr>
                  <td>existing_subject_condition_set_id</td>
                  <td><a href="#string">string</a></td>
                  <td></td>
                  <td><p>Either of the following:
Reuse existing SubjectConditionSet (NOTE: prioritized over new_subject_condition_set) </p></td>
                </tr>
              
                <tr>
                  <td>new_subject_condition_set</td>
                  <td><a href="#policy.subjectmapping.SubjectConditionSetCreate">SubjectConditionSetCreate</a></td>
                  <td></td>
                  <td><p>Create new SubjectConditionSet (NOTE: ignored if existing_subject_condition_set_id is provided) </p></td>
                </tr>
              
                <tr>
                  <td>metadata</td>
                  <td><a href="#common.MetadataMutable">common.MetadataMutable</a></td>
                  <td></td>
                  <td><p>Optional </p></td>
                </tr>
              
            </tbody>
          </table>

          

        
      
        <h3 id="policy.subjectmapping.CreateSubjectMappingResponse">CreateSubjectMappingResponse</h3>
        <p></p>

        
          <table class="field-table">
            <thead>
              <tr><td>Field</td><td>Type</td><td>Label</td><td>Description</td></tr>
            </thead>
            <tbody>
              
                <tr>
                  <td>subject_mapping</td>
                  <td><a href="#policy.SubjectMapping">policy.SubjectMapping</a></td>
                  <td></td>
                  <td><p> </p></td>
                </tr>
              
            </tbody>
          </table>

          

        
      
        <h3 id="policy.subjectmapping.DeleteAllUnmappedSubjectConditionSetsRequest">DeleteAllUnmappedSubjectConditionSetsRequest</h3>
        <p>Prune any Subject Condition Sets not utilized within a Subject Mapping</p>

        

        
      
        <h3 id="policy.subjectmapping.DeleteAllUnmappedSubjectConditionSetsResponse">DeleteAllUnmappedSubjectConditionSetsResponse</h3>
        <p></p>

        
          <table class="field-table">
            <thead>
              <tr><td>Field</td><td>Type</td><td>Label</td><td>Description</td></tr>
            </thead>
            <tbody>
              
                <tr>
                  <td>subject_condition_sets</td>
                  <td><a href="#policy.SubjectConditionSet">policy.SubjectConditionSet</a></td>
                  <td>repeated</td>
                  <td><p>Only IDs of any deleted Subject Condition Set provided </p></td>
                </tr>
              
            </tbody>
          </table>

          

        
      
        <h3 id="policy.subjectmapping.DeleteSubjectConditionSetRequest">DeleteSubjectConditionSetRequest</h3>
        <p></p>

        
          <table class="field-table">
            <thead>
              <tr><td>Field</td><td>Type</td><td>Label</td><td>Description</td></tr>
            </thead>
            <tbody>
              
                <tr>
                  <td>id</td>
                  <td><a href="#string">string</a></td>
                  <td></td>
                  <td><p>Required </p></td>
                </tr>
              
            </tbody>
          </table>

          

        
      
        <h3 id="policy.subjectmapping.DeleteSubjectConditionSetResponse">DeleteSubjectConditionSetResponse</h3>
        <p></p>

        
          <table class="field-table">
            <thead>
              <tr><td>Field</td><td>Type</td><td>Label</td><td>Description</td></tr>
            </thead>
            <tbody>
              
                <tr>
                  <td>subject_condition_set</td>
                  <td><a href="#policy.SubjectConditionSet">policy.SubjectConditionSet</a></td>
                  <td></td>
                  <td><p>Only ID of deleted Subject Condition Set provided </p></td>
                </tr>
              
            </tbody>
          </table>

          

        
      
        <h3 id="policy.subjectmapping.DeleteSubjectMappingRequest">DeleteSubjectMappingRequest</h3>
        <p></p>

        
          <table class="field-table">
            <thead>
              <tr><td>Field</td><td>Type</td><td>Label</td><td>Description</td></tr>
            </thead>
            <tbody>
              
                <tr>
                  <td>id</td>
                  <td><a href="#string">string</a></td>
                  <td></td>
                  <td><p>Required </p></td>
                </tr>
              
            </tbody>
          </table>

          

        
      
        <h3 id="policy.subjectmapping.DeleteSubjectMappingResponse">DeleteSubjectMappingResponse</h3>
        <p></p>

        
          <table class="field-table">
            <thead>
              <tr><td>Field</td><td>Type</td><td>Label</td><td>Description</td></tr>
            </thead>
            <tbody>
              
                <tr>
                  <td>subject_mapping</td>
                  <td><a href="#policy.SubjectMapping">policy.SubjectMapping</a></td>
                  <td></td>
                  <td><p>Only ID of the updated Subject Mapping provided </p></td>
                </tr>
              
            </tbody>
          </table>

          

        
      
        <h3 id="policy.subjectmapping.GetSubjectConditionSetRequest">GetSubjectConditionSetRequest</h3>
        <p></p>

        
          <table class="field-table">
            <thead>
              <tr><td>Field</td><td>Type</td><td>Label</td><td>Description</td></tr>
            </thead>
            <tbody>
              
                <tr>
                  <td>id</td>
                  <td><a href="#string">string</a></td>
                  <td></td>
                  <td><p>Required </p></td>
                </tr>
              
            </tbody>
          </table>

          

        
      
        <h3 id="policy.subjectmapping.GetSubjectConditionSetResponse">GetSubjectConditionSetResponse</h3>
        <p></p>

        
          <table class="field-table">
            <thead>
              <tr><td>Field</td><td>Type</td><td>Label</td><td>Description</td></tr>
            </thead>
            <tbody>
              
                <tr>
                  <td>subject_condition_set</td>
                  <td><a href="#policy.SubjectConditionSet">policy.SubjectConditionSet</a></td>
                  <td></td>
                  <td><p> </p></td>
                </tr>
              
                <tr>
                  <td>associated_subject_mappings</td>
                  <td><a href="#policy.SubjectMapping">policy.SubjectMapping</a></td>
                  <td>repeated</td>
                  <td><p>contextualized Subject Mappings associated with this SubjectConditionSet </p></td>
                </tr>
              
            </tbody>
          </table>

          

        
      
        <h3 id="policy.subjectmapping.GetSubjectMappingRequest">GetSubjectMappingRequest</h3>
        <p></p>

        
          <table class="field-table">
            <thead>
              <tr><td>Field</td><td>Type</td><td>Label</td><td>Description</td></tr>
            </thead>
            <tbody>
              
                <tr>
                  <td>id</td>
                  <td><a href="#string">string</a></td>
                  <td></td>
                  <td><p>Required </p></td>
                </tr>
              
            </tbody>
          </table>

          

        
      
        <h3 id="policy.subjectmapping.GetSubjectMappingResponse">GetSubjectMappingResponse</h3>
        <p></p>

        
          <table class="field-table">
            <thead>
              <tr><td>Field</td><td>Type</td><td>Label</td><td>Description</td></tr>
            </thead>
            <tbody>
              
                <tr>
                  <td>subject_mapping</td>
                  <td><a href="#policy.SubjectMapping">policy.SubjectMapping</a></td>
                  <td></td>
                  <td><p> </p></td>
                </tr>
              
            </tbody>
          </table>

          

        
      
        <h3 id="policy.subjectmapping.ListSubjectConditionSetsRequest">ListSubjectConditionSetsRequest</h3>
        <p></p>

        
          <table class="field-table">
            <thead>
              <tr><td>Field</td><td>Type</td><td>Label</td><td>Description</td></tr>
            </thead>
            <tbody>
              
                <tr>
                  <td>pagination</td>
                  <td><a href="#policy.PageRequest">policy.PageRequest</a></td>
                  <td></td>
                  <td><p>Optional </p></td>
                </tr>
              
            </tbody>
          </table>

          

        
      
        <h3 id="policy.subjectmapping.ListSubjectConditionSetsResponse">ListSubjectConditionSetsResponse</h3>
        <p></p>

        
          <table class="field-table">
            <thead>
              <tr><td>Field</td><td>Type</td><td>Label</td><td>Description</td></tr>
            </thead>
            <tbody>
              
                <tr>
                  <td>subject_condition_sets</td>
                  <td><a href="#policy.SubjectConditionSet">policy.SubjectConditionSet</a></td>
                  <td>repeated</td>
                  <td><p> </p></td>
                </tr>
              
                <tr>
                  <td>pagination</td>
                  <td><a href="#policy.PageResponse">policy.PageResponse</a></td>
                  <td></td>
                  <td><p> </p></td>
                </tr>
              
            </tbody>
          </table>

          

        
      
        <h3 id="policy.subjectmapping.ListSubjectMappingsRequest">ListSubjectMappingsRequest</h3>
        <p></p>

        
          <table class="field-table">
            <thead>
              <tr><td>Field</td><td>Type</td><td>Label</td><td>Description</td></tr>
            </thead>
            <tbody>
              
                <tr>
                  <td>pagination</td>
                  <td><a href="#policy.PageRequest">policy.PageRequest</a></td>
                  <td></td>
                  <td><p>Optional </p></td>
                </tr>
              
            </tbody>
          </table>

          

        
      
        <h3 id="policy.subjectmapping.ListSubjectMappingsResponse">ListSubjectMappingsResponse</h3>
        <p></p>

        
          <table class="field-table">
            <thead>
              <tr><td>Field</td><td>Type</td><td>Label</td><td>Description</td></tr>
            </thead>
            <tbody>
              
                <tr>
                  <td>subject_mappings</td>
                  <td><a href="#policy.SubjectMapping">policy.SubjectMapping</a></td>
                  <td>repeated</td>
                  <td><p> </p></td>
                </tr>
              
                <tr>
                  <td>pagination</td>
                  <td><a href="#policy.PageResponse">policy.PageResponse</a></td>
                  <td></td>
                  <td><p> </p></td>
                </tr>
              
            </tbody>
          </table>

          

        
      
        <h3 id="policy.subjectmapping.MatchSubjectMappingsRequest">MatchSubjectMappingsRequest</h3>
        <p>MatchSubjectMappingsRequest liberally returns a list of SubjectMappings based on the provided SubjectProperties.</p><p>The SubjectMappings are returned if an external selector field matches.</p>

        
          <table class="field-table">
            <thead>
              <tr><td>Field</td><td>Type</td><td>Label</td><td>Description</td></tr>
            </thead>
            <tbody>
              
                <tr>
                  <td>subject_properties</td>
                  <td><a href="#policy.SubjectProperty">policy.SubjectProperty</a></td>
                  <td>repeated</td>
                  <td><p> </p></td>
                </tr>
              
            </tbody>
          </table>

          

        
      
        <h3 id="policy.subjectmapping.MatchSubjectMappingsResponse">MatchSubjectMappingsResponse</h3>
        <p></p>

        
          <table class="field-table">
            <thead>
              <tr><td>Field</td><td>Type</td><td>Label</td><td>Description</td></tr>
            </thead>
            <tbody>
              
                <tr>
                  <td>subject_mappings</td>
                  <td><a href="#policy.SubjectMapping">policy.SubjectMapping</a></td>
                  <td>repeated</td>
                  <td><p> </p></td>
                </tr>
              
            </tbody>
          </table>

          

        
      
        <h3 id="policy.subjectmapping.SubjectConditionSetCreate">SubjectConditionSetCreate</h3>
        <p></p>

        
          <table class="field-table">
            <thead>
              <tr><td>Field</td><td>Type</td><td>Label</td><td>Description</td></tr>
            </thead>
            <tbody>
              
                <tr>
                  <td>subject_sets</td>
                  <td><a href="#policy.SubjectSet">policy.SubjectSet</a></td>
                  <td>repeated</td>
                  <td><p>Required </p></td>
                </tr>
              
                <tr>
                  <td>metadata</td>
                  <td><a href="#common.MetadataMutable">common.MetadataMutable</a></td>
                  <td></td>
                  <td><p>Optional
Common metadata </p></td>
                </tr>
              
            </tbody>
          </table>

          

        
      
        <h3 id="policy.subjectmapping.UpdateSubjectConditionSetRequest">UpdateSubjectConditionSetRequest</h3>
        <p></p>

        
          <table class="field-table">
            <thead>
              <tr><td>Field</td><td>Type</td><td>Label</td><td>Description</td></tr>
            </thead>
            <tbody>
              
                <tr>
                  <td>id</td>
                  <td><a href="#string">string</a></td>
                  <td></td>
                  <td><p>Required </p></td>
                </tr>
              
                <tr>
                  <td>subject_sets</td>
                  <td><a href="#policy.SubjectSet">policy.SubjectSet</a></td>
                  <td>repeated</td>
                  <td><p>Optional
If provided, replaces entire existing structure of Subject Sets, Condition Groups, &amp; Conditions </p></td>
                </tr>
              
                <tr>
                  <td>metadata</td>
                  <td><a href="#common.MetadataMutable">common.MetadataMutable</a></td>
                  <td></td>
                  <td><p>Common metadata </p></td>
                </tr>
              
                <tr>
                  <td>metadata_update_behavior</td>
                  <td><a href="#common.MetadataUpdateEnum">common.MetadataUpdateEnum</a></td>
                  <td></td>
                  <td><p> </p></td>
                </tr>
              
            </tbody>
          </table>

          

        
      
        <h3 id="policy.subjectmapping.UpdateSubjectConditionSetResponse">UpdateSubjectConditionSetResponse</h3>
        <p></p>

        
          <table class="field-table">
            <thead>
              <tr><td>Field</td><td>Type</td><td>Label</td><td>Description</td></tr>
            </thead>
            <tbody>
              
                <tr>
                  <td>subject_condition_set</td>
                  <td><a href="#policy.SubjectConditionSet">policy.SubjectConditionSet</a></td>
                  <td></td>
                  <td><p>Only ID of updated Subject Condition Set provided </p></td>
                </tr>
              
            </tbody>
          </table>

          

        
      
        <h3 id="policy.subjectmapping.UpdateSubjectMappingRequest">UpdateSubjectMappingRequest</h3>
        <p></p>

        
          <table class="field-table">
            <thead>
              <tr><td>Field</td><td>Type</td><td>Label</td><td>Description</td></tr>
            </thead>
            <tbody>
              
                <tr>
                  <td>id</td>
                  <td><a href="#string">string</a></td>
                  <td></td>
                  <td><p>Required </p></td>
                </tr>
              
                <tr>
                  <td>subject_condition_set_id</td>
                  <td><a href="#string">string</a></td>
                  <td></td>
                  <td><p>Optional
Replaces the existing SubjectConditionSet id with a new one </p></td>
                </tr>
              
                <tr>
                  <td>actions</td>
                  <td><a href="#policy.Action">policy.Action</a></td>
                  <td>repeated</td>
                  <td><p>Optional
Replaces entire list of actions permitted by subjects </p></td>
                </tr>
              
                <tr>
                  <td>metadata</td>
                  <td><a href="#common.MetadataMutable">common.MetadataMutable</a></td>
                  <td></td>
                  <td><p>Common metadata </p></td>
                </tr>
              
                <tr>
                  <td>metadata_update_behavior</td>
                  <td><a href="#common.MetadataUpdateEnum">common.MetadataUpdateEnum</a></td>
                  <td></td>
                  <td><p> </p></td>
                </tr>
              
            </tbody>
          </table>

          

        
      
        <h3 id="policy.subjectmapping.UpdateSubjectMappingResponse">UpdateSubjectMappingResponse</h3>
        <p></p>

        
          <table class="field-table">
            <thead>
              <tr><td>Field</td><td>Type</td><td>Label</td><td>Description</td></tr>
            </thead>
            <tbody>
              
                <tr>
                  <td>subject_mapping</td>
                  <td><a href="#policy.SubjectMapping">policy.SubjectMapping</a></td>
                  <td></td>
                  <td><p>Only ID of the updated Subject Mapping provided </p></td>
                </tr>
              
            </tbody>
          </table>

          

        
      

      

      

      
        <h3 id="policy.subjectmapping.SubjectMappingService">SubjectMappingService</h3>
        <p></p>
        <table class="enum-table">
          <thead>
            <tr><td>Method Name</td><td>Request Type</td><td>Response Type</td><td>Description</td></tr>
          </thead>
          <tbody>
            
              <tr>
                <td>MatchSubjectMappings</td>
                <td><a href="#policy.subjectmapping.MatchSubjectMappingsRequest">MatchSubjectMappingsRequest</a></td>
                <td><a href="#policy.subjectmapping.MatchSubjectMappingsResponse">MatchSubjectMappingsResponse</a></td>
                <td><p>Find matching Subject Mappings for a given Subject</p></td>
              </tr>
            
              <tr>
                <td>ListSubjectMappings</td>
                <td><a href="#policy.subjectmapping.ListSubjectMappingsRequest">ListSubjectMappingsRequest</a></td>
                <td><a href="#policy.subjectmapping.ListSubjectMappingsResponse">ListSubjectMappingsResponse</a></td>
                <td><p></p></td>
              </tr>
            
              <tr>
                <td>GetSubjectMapping</td>
                <td><a href="#policy.subjectmapping.GetSubjectMappingRequest">GetSubjectMappingRequest</a></td>
                <td><a href="#policy.subjectmapping.GetSubjectMappingResponse">GetSubjectMappingResponse</a></td>
                <td><p></p></td>
              </tr>
            
              <tr>
                <td>CreateSubjectMapping</td>
                <td><a href="#policy.subjectmapping.CreateSubjectMappingRequest">CreateSubjectMappingRequest</a></td>
                <td><a href="#policy.subjectmapping.CreateSubjectMappingResponse">CreateSubjectMappingResponse</a></td>
                <td><p></p></td>
              </tr>
            
              <tr>
                <td>UpdateSubjectMapping</td>
                <td><a href="#policy.subjectmapping.UpdateSubjectMappingRequest">UpdateSubjectMappingRequest</a></td>
                <td><a href="#policy.subjectmapping.UpdateSubjectMappingResponse">UpdateSubjectMappingResponse</a></td>
                <td><p></p></td>
              </tr>
            
              <tr>
                <td>DeleteSubjectMapping</td>
                <td><a href="#policy.subjectmapping.DeleteSubjectMappingRequest">DeleteSubjectMappingRequest</a></td>
                <td><a href="#policy.subjectmapping.DeleteSubjectMappingResponse">DeleteSubjectMappingResponse</a></td>
                <td><p></p></td>
              </tr>
            
              <tr>
                <td>ListSubjectConditionSets</td>
                <td><a href="#policy.subjectmapping.ListSubjectConditionSetsRequest">ListSubjectConditionSetsRequest</a></td>
                <td><a href="#policy.subjectmapping.ListSubjectConditionSetsResponse">ListSubjectConditionSetsResponse</a></td>
                <td><p></p></td>
              </tr>
            
              <tr>
                <td>GetSubjectConditionSet</td>
                <td><a href="#policy.subjectmapping.GetSubjectConditionSetRequest">GetSubjectConditionSetRequest</a></td>
                <td><a href="#policy.subjectmapping.GetSubjectConditionSetResponse">GetSubjectConditionSetResponse</a></td>
                <td><p></p></td>
              </tr>
            
              <tr>
                <td>CreateSubjectConditionSet</td>
                <td><a href="#policy.subjectmapping.CreateSubjectConditionSetRequest">CreateSubjectConditionSetRequest</a></td>
                <td><a href="#policy.subjectmapping.CreateSubjectConditionSetResponse">CreateSubjectConditionSetResponse</a></td>
                <td><p></p></td>
              </tr>
            
              <tr>
                <td>UpdateSubjectConditionSet</td>
                <td><a href="#policy.subjectmapping.UpdateSubjectConditionSetRequest">UpdateSubjectConditionSetRequest</a></td>
                <td><a href="#policy.subjectmapping.UpdateSubjectConditionSetResponse">UpdateSubjectConditionSetResponse</a></td>
                <td><p></p></td>
              </tr>
            
              <tr>
                <td>DeleteSubjectConditionSet</td>
                <td><a href="#policy.subjectmapping.DeleteSubjectConditionSetRequest">DeleteSubjectConditionSetRequest</a></td>
                <td><a href="#policy.subjectmapping.DeleteSubjectConditionSetResponse">DeleteSubjectConditionSetResponse</a></td>
                <td><p></p></td>
              </tr>
            
              <tr>
                <td>DeleteAllUnmappedSubjectConditionSets</td>
                <td><a href="#policy.subjectmapping.DeleteAllUnmappedSubjectConditionSetsRequest">DeleteAllUnmappedSubjectConditionSetsRequest</a></td>
                <td><a href="#policy.subjectmapping.DeleteAllUnmappedSubjectConditionSetsResponse">DeleteAllUnmappedSubjectConditionSetsResponse</a></td>
                <td><p></p></td>
              </tr>
            
          </tbody>
        </table>

        
          
          
          <h4>Methods with HTTP bindings</h4>
          <table>
            <thead>
              <tr>
                <td>Method Name</td>
                <td>Method</td>
                <td>Pattern</td>
                <td>Body</td>
              </tr>
            </thead>
            <tbody>
            
              
              
              <tr>
                <td>MatchSubjectMappings</td>
                <td>POST</td>
                <td>/subject-mappings/match</td>
                <td>subject_properties</td>
              </tr>
              
            
              
              
              <tr>
                <td>ListSubjectMappings</td>
                <td>GET</td>
                <td>/subject-mappings</td>
                <td></td>
              </tr>
              
            
              
              
              <tr>
                <td>GetSubjectMapping</td>
                <td>GET</td>
                <td>/subject-mappings/{id}</td>
                <td></td>
              </tr>
              
            
              
              
              <tr>
                <td>CreateSubjectMapping</td>
                <td>POST</td>
                <td>/subject-mappings</td>
                <td>*</td>
              </tr>
              
            
              
              
              <tr>
                <td>UpdateSubjectMapping</td>
                <td>PATCH</td>
                <td>/subject-mappings/{id}</td>
                <td>*</td>
              </tr>
              
            
              
              
              <tr>
                <td>DeleteSubjectMapping</td>
                <td>DELETE</td>
                <td>/subject-mappings/{id}</td>
                <td></td>
              </tr>
              
            
              
              
              <tr>
                <td>ListSubjectConditionSets</td>
                <td>GET</td>
                <td>/subject-condition-sets</td>
                <td></td>
              </tr>
              
            
              
              
              <tr>
                <td>GetSubjectConditionSet</td>
                <td>GET</td>
                <td>/subject-condition-sets/{id}</td>
                <td></td>
              </tr>
              
            
              
              
              <tr>
                <td>CreateSubjectConditionSet</td>
                <td>POST</td>
                <td>/subject-condition-sets</td>
                <td>*</td>
              </tr>
              
            
              
              
              <tr>
                <td>UpdateSubjectConditionSet</td>
                <td>PATCH</td>
                <td>/subject-condition-sets/{id}</td>
                <td>*</td>
              </tr>
              
            
              
              
              <tr>
                <td>DeleteSubjectConditionSet</td>
                <td>DELETE</td>
                <td>/subject-condition-sets/{id}</td>
                <td></td>
              </tr>
              
            
              
              
              <tr>
                <td>DeleteAllUnmappedSubjectConditionSets</td>
                <td>DELETE</td>
                <td>/subject-condition-sets/unmapped</td>
                <td></td>
              </tr>
              
            
            </tbody>
          </table>
          
        
          
          
          <h4>Methods with idempotency_level option</h4>
          <table>
            <thead>
              <tr>
                <td>Method Name</td>
                <td>Option</td>
              </tr>
            </thead>
            <tbody>
            
              <tr>
                <td>ListSubjectMappings</td>
                <td><p>NO_SIDE_EFFECTS</p></td>
              </tr>
            
              <tr>
                <td>GetSubjectMapping</td>
                <td><p>NO_SIDE_EFFECTS</p></td>
              </tr>
            
              <tr>
                <td>ListSubjectConditionSets</td>
                <td><p>NO_SIDE_EFFECTS</p></td>
              </tr>
            
              <tr>
                <td>GetSubjectConditionSet</td>
                <td><p>NO_SIDE_EFFECTS</p></td>
              </tr>
            
            </tbody>
          </table>
          
        
    
      
      <div class="file-heading">
        <h2 id="policy/unsafe/unsafe.proto">policy/unsafe/unsafe.proto</h2><a href="#title">Top</a>
      </div>
      <p></p>

      
        <h3 id="policy.unsafe.UnsafeDeleteAttributeRequest">UnsafeDeleteAttributeRequest</h3>
        <p>WARNING!!</p><p>Deleting an Attribute will free up the Attribute name for reuse, which can introduce an access path to existing TDFs containing the deleted Attribute name.</p><p>Values under this Attribute will be cascadingly deleted.</p><p>Any KAS Grants associated with this Attribute will be cascadingly deleted.</p>

        
          <table class="field-table">
            <thead>
              <tr><td>Field</td><td>Type</td><td>Label</td><td>Description</td></tr>
            </thead>
            <tbody>
              
                <tr>
                  <td>id</td>
                  <td><a href="#string">string</a></td>
                  <td></td>
                  <td><p>Required
UUID of the Attribute </p></td>
                </tr>
              
                <tr>
                  <td>fqn</td>
                  <td><a href="#string">string</a></td>
                  <td></td>
                  <td><p>Required
Fully Qualified Name (FQN) of Attribute Definition (i.e. https://&lt;namespace&gt;/attr/&lt;attribute name&gt;), normalized to lower case. </p></td>
                </tr>
              
            </tbody>
          </table>

          

        
      
        <h3 id="policy.unsafe.UnsafeDeleteAttributeResponse">UnsafeDeleteAttributeResponse</h3>
        <p></p>

        
          <table class="field-table">
            <thead>
              <tr><td>Field</td><td>Type</td><td>Label</td><td>Description</td></tr>
            </thead>
            <tbody>
              
                <tr>
                  <td>attribute</td>
                  <td><a href="#policy.Attribute">policy.Attribute</a></td>
                  <td></td>
                  <td><p> </p></td>
                </tr>
              
            </tbody>
          </table>

          

        
      
        <h3 id="policy.unsafe.UnsafeDeleteAttributeValueRequest">UnsafeDeleteAttributeValueRequest</h3>
        <p>WARNING!!</p><p>Deleting an Attribute Value will free up the Attribute Value for reuse, which can introduce an access path to existing TDFs containing the deleted Attribute Value.</p><p>Any KAS Grants associated with this Attribute Value will be cascadingly deleted.</p>

        
          <table class="field-table">
            <thead>
              <tr><td>Field</td><td>Type</td><td>Label</td><td>Description</td></tr>
            </thead>
            <tbody>
              
                <tr>
                  <td>id</td>
                  <td><a href="#string">string</a></td>
                  <td></td>
                  <td><p>Required
UUID of the Attribute Value </p></td>
                </tr>
              
                <tr>
                  <td>fqn</td>
                  <td><a href="#string">string</a></td>
                  <td></td>
                  <td><p>Required
Fully Qualified Name (FQN) of Attribute Value (i.e. https://&lt;namespace&gt;/attr/&lt;attribute name&gt;/value/&lt;value&gt;), normalized to lower case. </p></td>
                </tr>
              
            </tbody>
          </table>

          

        
      
        <h3 id="policy.unsafe.UnsafeDeleteAttributeValueResponse">UnsafeDeleteAttributeValueResponse</h3>
        <p></p>

        
          <table class="field-table">
            <thead>
              <tr><td>Field</td><td>Type</td><td>Label</td><td>Description</td></tr>
            </thead>
            <tbody>
              
                <tr>
                  <td>value</td>
                  <td><a href="#policy.Value">policy.Value</a></td>
                  <td></td>
                  <td><p> </p></td>
                </tr>
              
            </tbody>
          </table>

          

        
      
        <h3 id="policy.unsafe.UnsafeDeleteKasKeyRequest">UnsafeDeleteKasKeyRequest</h3>
        <p>WARNING!!</p>

        
          <table class="field-table">
            <thead>
              <tr><td>Field</td><td>Type</td><td>Label</td><td>Description</td></tr>
            </thead>
            <tbody>
              
                <tr>
                  <td>id</td>
                  <td><a href="#string">string</a></td>
                  <td></td>
                  <td><p>Required
UUID of the Key </p></td>
                </tr>
              
            </tbody>
          </table>

          

        
      
        <h3 id="policy.unsafe.UnsafeDeleteKasKeyResponse">UnsafeDeleteKasKeyResponse</h3>
        <p></p>

        
          <table class="field-table">
            <thead>
              <tr><td>Field</td><td>Type</td><td>Label</td><td>Description</td></tr>
            </thead>
            <tbody>
              
                <tr>
                  <td>key</td>
                  <td><a href="#policy.Key">policy.Key</a></td>
                  <td></td>
                  <td><p> </p></td>
                </tr>
              
            </tbody>
          </table>

          

        
      
        <h3 id="policy.unsafe.UnsafeDeleteNamespaceRequest">UnsafeDeleteNamespaceRequest</h3>
        <p>WARNING!!</p><p>Deleting a Namespace will free up the Attribute Namespace, Definitions, and Values for reuse, which can introduce an access path to existing TDFs containing the deleted policy.</p><p>Definitions and their Values under this Namespace will be cascadingly deleted.</p>

        
          <table class="field-table">
            <thead>
              <tr><td>Field</td><td>Type</td><td>Label</td><td>Description</td></tr>
            </thead>
            <tbody>
              
                <tr>
                  <td>id</td>
                  <td><a href="#string">string</a></td>
                  <td></td>
                  <td><p>Required
UUID of the Namespace </p></td>
                </tr>
              
                <tr>
                  <td>fqn</td>
                  <td><a href="#string">string</a></td>
                  <td></td>
                  <td><p>Required
Fully Qualified Name (FQN) of Namespace (i.e. https://&lt;namespace&gt;), normalized to lower case. </p></td>
                </tr>
              
            </tbody>
          </table>

          

        
      
        <h3 id="policy.unsafe.UnsafeDeleteNamespaceResponse">UnsafeDeleteNamespaceResponse</h3>
        <p></p>

        
          <table class="field-table">
            <thead>
              <tr><td>Field</td><td>Type</td><td>Label</td><td>Description</td></tr>
            </thead>
            <tbody>
              
                <tr>
                  <td>namespace</td>
                  <td><a href="#policy.Namespace">policy.Namespace</a></td>
                  <td></td>
                  <td><p> </p></td>
                </tr>
              
            </tbody>
          </table>

          

        
      
        <h3 id="policy.unsafe.UnsafeReactivateAttributeRequest">UnsafeReactivateAttributeRequest</h3>
        <p>WARNING!!</p><p>Reactivating an Attribute can potentially open up an access path to existing TDFs containing the Attribute name.</p><p>Active state of any Values under this Attribute Definition will NOT be changed.</p>

        
          <table class="field-table">
            <thead>
              <tr><td>Field</td><td>Type</td><td>Label</td><td>Description</td></tr>
            </thead>
            <tbody>
              
                <tr>
                  <td>id</td>
                  <td><a href="#string">string</a></td>
                  <td></td>
                  <td><p>Required </p></td>
                </tr>
              
            </tbody>
          </table>

          

        
      
        <h3 id="policy.unsafe.UnsafeReactivateAttributeResponse">UnsafeReactivateAttributeResponse</h3>
        <p></p>

        
          <table class="field-table">
            <thead>
              <tr><td>Field</td><td>Type</td><td>Label</td><td>Description</td></tr>
            </thead>
            <tbody>
              
                <tr>
                  <td>attribute</td>
                  <td><a href="#policy.Attribute">policy.Attribute</a></td>
                  <td></td>
                  <td><p> </p></td>
                </tr>
              
            </tbody>
          </table>

          

        
      
        <h3 id="policy.unsafe.UnsafeReactivateAttributeValueRequest">UnsafeReactivateAttributeValueRequest</h3>
        <p>WARNING!!</p><p>Reactivating an Attribute Value can potentially open up an access path to existing TDFs containing the Attribute Value.</p>

        
          <table class="field-table">
            <thead>
              <tr><td>Field</td><td>Type</td><td>Label</td><td>Description</td></tr>
            </thead>
            <tbody>
              
                <tr>
                  <td>id</td>
                  <td><a href="#string">string</a></td>
                  <td></td>
                  <td><p>Required </p></td>
                </tr>
              
            </tbody>
          </table>

          

        
      
        <h3 id="policy.unsafe.UnsafeReactivateAttributeValueResponse">UnsafeReactivateAttributeValueResponse</h3>
        <p></p>

        
          <table class="field-table">
            <thead>
              <tr><td>Field</td><td>Type</td><td>Label</td><td>Description</td></tr>
            </thead>
            <tbody>
              
                <tr>
                  <td>value</td>
                  <td><a href="#policy.Value">policy.Value</a></td>
                  <td></td>
                  <td><p> </p></td>
                </tr>
              
            </tbody>
          </table>

          

        
      
        <h3 id="policy.unsafe.UnsafeReactivateNamespaceRequest">UnsafeReactivateNamespaceRequest</h3>
        <p>WARNING!!</p><p>Reactivating a Namespace can potentially open up an access path to existing TDFs containing any Attributes under the Namespace.</p><p>Active state of any Definitions and their Values under this Namespace will NOT be changed.</p>

        
          <table class="field-table">
            <thead>
              <tr><td>Field</td><td>Type</td><td>Label</td><td>Description</td></tr>
            </thead>
            <tbody>
              
                <tr>
                  <td>id</td>
                  <td><a href="#string">string</a></td>
                  <td></td>
                  <td><p>Required </p></td>
                </tr>
              
            </tbody>
          </table>

          

        
      
        <h3 id="policy.unsafe.UnsafeReactivateNamespaceResponse">UnsafeReactivateNamespaceResponse</h3>
        <p></p>

        
          <table class="field-table">
            <thead>
              <tr><td>Field</td><td>Type</td><td>Label</td><td>Description</td></tr>
            </thead>
            <tbody>
              
                <tr>
                  <td>namespace</td>
                  <td><a href="#policy.Namespace">policy.Namespace</a></td>
                  <td></td>
                  <td><p> </p></td>
                </tr>
              
            </tbody>
          </table>

          

        
      
        <h3 id="policy.unsafe.UnsafeUpdateAttributeRequest">UnsafeUpdateAttributeRequest</h3>
        <p>WARNING!!</p><p>Updating an Attribute can have dangerous consequences. Use with caution.</p>

        
          <table class="field-table">
            <thead>
              <tr><td>Field</td><td>Type</td><td>Label</td><td>Description</td></tr>
            </thead>
            <tbody>
              
                <tr>
                  <td>id</td>
                  <td><a href="#string">string</a></td>
                  <td></td>
                  <td><p>Required </p></td>
                </tr>
              
                <tr>
                  <td>name</td>
                  <td><a href="#string">string</a></td>
                  <td></td>
                  <td><p>Optional
WARNING!!
Updating the name of an Attribute will retroactively alter access to existing TDFs of the old and new Attribute name. </p></td>
                </tr>
              
                <tr>
                  <td>rule</td>
                  <td><a href="#policy.AttributeRuleTypeEnum">policy.AttributeRuleTypeEnum</a></td>
                  <td></td>
                  <td><p>Optional
WARNING!!
Updating the rule of an Attribute will retroactively alter access to existing TDFs of the Attribute name. </p></td>
                </tr>
              
                <tr>
                  <td>values_order</td>
                  <td><a href="#string">string</a></td>
                  <td>repeated</td>
                  <td><p>Optional
WARNING!!
Unsafe reordering requires the full list of values in the new order they should be stored. Updating the order of values in a HIERARCHY-rule Attribute Definition
will retroactively alter access to existing TDFs containing those values. Replacing values on an attribute in place is not supported; values can be unsafely deleted
deleted, created, and unsafely re-ordered as necessary. </p></td>
                </tr>
              
            </tbody>
          </table>

          

        
      
        <h3 id="policy.unsafe.UnsafeUpdateAttributeResponse">UnsafeUpdateAttributeResponse</h3>
        <p></p>

        
          <table class="field-table">
            <thead>
              <tr><td>Field</td><td>Type</td><td>Label</td><td>Description</td></tr>
            </thead>
            <tbody>
              
                <tr>
                  <td>attribute</td>
                  <td><a href="#policy.Attribute">policy.Attribute</a></td>
                  <td></td>
                  <td><p> </p></td>
                </tr>
              
            </tbody>
          </table>

          

        
      
        <h3 id="policy.unsafe.UnsafeUpdateAttributeValueRequest">UnsafeUpdateAttributeValueRequest</h3>
        <p>WARNING!!</p><p>Updating an Attribute Value will retroactively alter access to existing TDFs containing the old and new Attribute Value.</p>

        
          <table class="field-table">
            <thead>
              <tr><td>Field</td><td>Type</td><td>Label</td><td>Description</td></tr>
            </thead>
            <tbody>
              
                <tr>
                  <td>id</td>
                  <td><a href="#string">string</a></td>
                  <td></td>
                  <td><p>Required </p></td>
                </tr>
              
                <tr>
                  <td>value</td>
                  <td><a href="#string">string</a></td>
                  <td></td>
                  <td><p>Required </p></td>
                </tr>
              
            </tbody>
          </table>

          

        
      
        <h3 id="policy.unsafe.UnsafeUpdateAttributeValueResponse">UnsafeUpdateAttributeValueResponse</h3>
        <p></p>

        
          <table class="field-table">
            <thead>
              <tr><td>Field</td><td>Type</td><td>Label</td><td>Description</td></tr>
            </thead>
            <tbody>
              
                <tr>
                  <td>value</td>
                  <td><a href="#policy.Value">policy.Value</a></td>
                  <td></td>
                  <td><p> </p></td>
                </tr>
              
            </tbody>
          </table>

          

        
      
        <h3 id="policy.unsafe.UnsafeUpdateNamespaceRequest">UnsafeUpdateNamespaceRequest</h3>
        <p>WARNING!!</p><p>Updating the Namespace of an Attribute will retroactively alter access to existing TDFs of the old and new Namespace name.</p><p>Existing Attribute Definitions and their Values under the Namespace will now be associated with the new Namespace name.</p>

        
          <table class="field-table">
            <thead>
              <tr><td>Field</td><td>Type</td><td>Label</td><td>Description</td></tr>
            </thead>
            <tbody>
              
                <tr>
                  <td>id</td>
                  <td><a href="#string">string</a></td>
                  <td></td>
                  <td><p>Required </p></td>
                </tr>
              
                <tr>
                  <td>name</td>
                  <td><a href="#string">string</a></td>
                  <td></td>
                  <td><p>Required </p></td>
                </tr>
              
            </tbody>
          </table>

          

        
      
        <h3 id="policy.unsafe.UnsafeUpdateNamespaceResponse">UnsafeUpdateNamespaceResponse</h3>
        <p></p>

        
          <table class="field-table">
            <thead>
              <tr><td>Field</td><td>Type</td><td>Label</td><td>Description</td></tr>
            </thead>
            <tbody>
              
                <tr>
                  <td>namespace</td>
                  <td><a href="#policy.Namespace">policy.Namespace</a></td>
                  <td></td>
                  <td><p> </p></td>
                </tr>
              
            </tbody>
          </table>

          

        
      

      

      

      
        <h3 id="policy.unsafe.UnsafeService">UnsafeService</h3>
        <p>Unsafe Service</p><p>/ IN FLIGHT AND NOT YET IMPLEMENTED!</p><p>/</p>
        <table class="enum-table">
          <thead>
            <tr><td>Method Name</td><td>Request Type</td><td>Response Type</td><td>Description</td></tr>
          </thead>
          <tbody>
            
              <tr>
                <td>UnsafeUpdateNamespace</td>
                <td><a href="#policy.unsafe.UnsafeUpdateNamespaceRequest">UnsafeUpdateNamespaceRequest</a></td>
                <td><a href="#policy.unsafe.UnsafeUpdateNamespaceResponse">UnsafeUpdateNamespaceResponse</a></td>
                <td><p>--------------------------------------*
Namespace RPCs
---------------------------------------</p></td>
              </tr>
            
              <tr>
                <td>UnsafeReactivateNamespace</td>
                <td><a href="#policy.unsafe.UnsafeReactivateNamespaceRequest">UnsafeReactivateNamespaceRequest</a></td>
                <td><a href="#policy.unsafe.UnsafeReactivateNamespaceResponse">UnsafeReactivateNamespaceResponse</a></td>
                <td><p></p></td>
              </tr>
            
              <tr>
                <td>UnsafeDeleteNamespace</td>
                <td><a href="#policy.unsafe.UnsafeDeleteNamespaceRequest">UnsafeDeleteNamespaceRequest</a></td>
                <td><a href="#policy.unsafe.UnsafeDeleteNamespaceResponse">UnsafeDeleteNamespaceResponse</a></td>
                <td><p></p></td>
              </tr>
            
              <tr>
                <td>UnsafeUpdateAttribute</td>
                <td><a href="#policy.unsafe.UnsafeUpdateAttributeRequest">UnsafeUpdateAttributeRequest</a></td>
                <td><a href="#policy.unsafe.UnsafeUpdateAttributeResponse">UnsafeUpdateAttributeResponse</a></td>
                <td><p>--------------------------------------*
Attribute RPCs
---------------------------------------</p></td>
              </tr>
            
              <tr>
                <td>UnsafeReactivateAttribute</td>
                <td><a href="#policy.unsafe.UnsafeReactivateAttributeRequest">UnsafeReactivateAttributeRequest</a></td>
                <td><a href="#policy.unsafe.UnsafeReactivateAttributeResponse">UnsafeReactivateAttributeResponse</a></td>
                <td><p></p></td>
              </tr>
            
              <tr>
                <td>UnsafeDeleteAttribute</td>
                <td><a href="#policy.unsafe.UnsafeDeleteAttributeRequest">UnsafeDeleteAttributeRequest</a></td>
                <td><a href="#policy.unsafe.UnsafeDeleteAttributeResponse">UnsafeDeleteAttributeResponse</a></td>
                <td><p></p></td>
              </tr>
            
              <tr>
                <td>UnsafeUpdateAttributeValue</td>
                <td><a href="#policy.unsafe.UnsafeUpdateAttributeValueRequest">UnsafeUpdateAttributeValueRequest</a></td>
                <td><a href="#policy.unsafe.UnsafeUpdateAttributeValueResponse">UnsafeUpdateAttributeValueResponse</a></td>
                <td><p>--------------------------------------*
Value RPCs
---------------------------------------</p></td>
              </tr>
            
              <tr>
                <td>UnsafeReactivateAttributeValue</td>
                <td><a href="#policy.unsafe.UnsafeReactivateAttributeValueRequest">UnsafeReactivateAttributeValueRequest</a></td>
                <td><a href="#policy.unsafe.UnsafeReactivateAttributeValueResponse">UnsafeReactivateAttributeValueResponse</a></td>
                <td><p></p></td>
              </tr>
            
              <tr>
                <td>UnsafeDeleteAttributeValue</td>
                <td><a href="#policy.unsafe.UnsafeDeleteAttributeValueRequest">UnsafeDeleteAttributeValueRequest</a></td>
                <td><a href="#policy.unsafe.UnsafeDeleteAttributeValueResponse">UnsafeDeleteAttributeValueResponse</a></td>
                <td><p></p></td>
              </tr>
            
              <tr>
                <td>UnsafeDeleteKasKey</td>
                <td><a href="#policy.unsafe.UnsafeDeleteKasKeyRequest">UnsafeDeleteKasKeyRequest</a></td>
                <td><a href="#policy.unsafe.UnsafeDeleteKasKeyResponse">UnsafeDeleteKasKeyResponse</a></td>
                <td><p>--------------------------------------*
Kas Key RPCs
---------------------------------------</p></td>
              </tr>
            
          </tbody>
        </table>

        
          
          
          <h4>Methods with HTTP bindings</h4>
          <table>
            <thead>
              <tr>
                <td>Method Name</td>
                <td>Method</td>
                <td>Pattern</td>
                <td>Body</td>
              </tr>
            </thead>
            <tbody>
            
              
              
              <tr>
                <td>UnsafeUpdateNamespace</td>
                <td>PATCH</td>
                <td>/unsafe/namespaces/{id}</td>
                <td></td>
              </tr>
              
            
              
              
              <tr>
                <td>UnsafeReactivateNamespace</td>
                <td>POST</td>
                <td>/unsafe/namespaces/{id}/reactivate</td>
                <td></td>
              </tr>
              
            
              
              
              <tr>
                <td>UnsafeDeleteNamespace</td>
                <td>DELETE</td>
                <td>/unsafe/namespaces/{id}</td>
                <td></td>
              </tr>
              
            
              
              
              <tr>
                <td>UnsafeUpdateAttribute</td>
                <td>PATCH</td>
                <td>/unsafe/attributes/{id}</td>
                <td></td>
              </tr>
              
            
              
              
              <tr>
                <td>UnsafeReactivateAttribute</td>
                <td>POST</td>
                <td>/unsafe/attributes/{id}/reactivate</td>
                <td></td>
              </tr>
              
            
              
              
              <tr>
                <td>UnsafeDeleteAttribute</td>
                <td>DELETE</td>
                <td>/unsafe/attributes/{id}</td>
                <td></td>
              </tr>
              
            
              
              
              <tr>
                <td>UnsafeUpdateAttributeValue</td>
                <td>PATCH</td>
                <td>/unsafe/attributes/values/{id}</td>
                <td></td>
              </tr>
              
            
              
              
              <tr>
                <td>UnsafeReactivateAttributeValue</td>
                <td>POST</td>
                <td>/unsafe/attributes/values/{id}/reactivate</td>
                <td></td>
              </tr>
              
            
              
              
              <tr>
                <td>UnsafeDeleteAttributeValue</td>
                <td>DELETE</td>
                <td>/unsafe/attributes/values/{id}</td>
                <td></td>
              </tr>
              
            
            </tbody>
          </table>
          
        
    
      
      <div class="file-heading">
        <h2 id="wellknownconfiguration/wellknown_configuration.proto">wellknownconfiguration/wellknown_configuration.proto</h2><a href="#title">Top</a>
      </div>
      <p></p>

      
        <h3 id="wellknownconfiguration.GetWellKnownConfigurationRequest">GetWellKnownConfigurationRequest</h3>
        <p></p>

        

        
      
        <h3 id="wellknownconfiguration.GetWellKnownConfigurationResponse">GetWellKnownConfigurationResponse</h3>
        <p></p>

        
          <table class="field-table">
            <thead>
              <tr><td>Field</td><td>Type</td><td>Label</td><td>Description</td></tr>
            </thead>
            <tbody>
              
                <tr>
                  <td>configuration</td>
                  <td><a href="#google.protobuf.Struct">google.protobuf.Struct</a></td>
                  <td></td>
                  <td><p> </p></td>
                </tr>
              
            </tbody>
          </table>

          

        
      
        <h3 id="wellknownconfiguration.WellKnownConfig">WellKnownConfig</h3>
        <p></p>

        
          <table class="field-table">
            <thead>
              <tr><td>Field</td><td>Type</td><td>Label</td><td>Description</td></tr>
            </thead>
            <tbody>
              
                <tr>
                  <td>configuration</td>
                  <td><a href="#wellknownconfiguration.WellKnownConfig.ConfigurationEntry">WellKnownConfig.ConfigurationEntry</a></td>
                  <td>repeated</td>
                  <td><p> </p></td>
                </tr>
              
            </tbody>
          </table>

          

        
      
        <h3 id="wellknownconfiguration.WellKnownConfig.ConfigurationEntry">WellKnownConfig.ConfigurationEntry</h3>
        <p></p>

        
          <table class="field-table">
            <thead>
              <tr><td>Field</td><td>Type</td><td>Label</td><td>Description</td></tr>
            </thead>
            <tbody>
              
                <tr>
                  <td>key</td>
                  <td><a href="#string">string</a></td>
                  <td></td>
                  <td><p> </p></td>
                </tr>
              
                <tr>
                  <td>value</td>
                  <td><a href="#google.protobuf.Struct">google.protobuf.Struct</a></td>
                  <td></td>
                  <td><p> </p></td>
                </tr>
              
            </tbody>
          </table>

          

        
      

      

      

      
        <h3 id="wellknownconfiguration.WellKnownService">WellKnownService</h3>
        <p></p>
        <table class="enum-table">
          <thead>
            <tr><td>Method Name</td><td>Request Type</td><td>Response Type</td><td>Description</td></tr>
          </thead>
          <tbody>
            
              <tr>
                <td>GetWellKnownConfiguration</td>
                <td><a href="#wellknownconfiguration.GetWellKnownConfigurationRequest">GetWellKnownConfigurationRequest</a></td>
                <td><a href="#wellknownconfiguration.GetWellKnownConfigurationResponse">GetWellKnownConfigurationResponse</a></td>
                <td><p></p></td>
              </tr>
            
          </tbody>
        </table>

        
          
          
          <h4>Methods with HTTP bindings</h4>
          <table>
            <thead>
              <tr>
                <td>Method Name</td>
                <td>Method</td>
                <td>Pattern</td>
                <td>Body</td>
              </tr>
            </thead>
            <tbody>
            
              
              
              <tr>
                <td>GetWellKnownConfiguration</td>
                <td>GET</td>
                <td>/.well-known/opentdf-configuration</td>
                <td></td>
              </tr>
              
            
            </tbody>
          </table>
          
        
          
          
          <h4>Methods with idempotency_level option</h4>
          <table>
            <thead>
              <tr>
                <td>Method Name</td>
                <td>Option</td>
              </tr>
            </thead>
            <tbody>
            
              <tr>
                <td>GetWellKnownConfiguration</td>
                <td><p>NO_SIDE_EFFECTS</p></td>
              </tr>
            
            </tbody>
          </table>
          
        
    

    <h2 id="scalar-value-types">Scalar Value Types</h2>
    <table class="scalar-value-types-table">
      <thead>
        <tr><td>.proto Type</td><td>Notes</td><td>C++</td><td>Java</td><td>Python</td><td>Go</td><td>C#</td><td>PHP</td><td>Ruby</td></tr>
      </thead>
      <tbody>
        
          <tr id="double">
            <td>double</td>
            <td></td>
            <td>double</td>
            <td>double</td>
            <td>float</td>
            <td>float64</td>
            <td>double</td>
            <td>float</td>
            <td>Float</td>
          </tr>
        
          <tr id="float">
            <td>float</td>
            <td></td>
            <td>float</td>
            <td>float</td>
            <td>float</td>
            <td>float32</td>
            <td>float</td>
            <td>float</td>
            <td>Float</td>
          </tr>
        
          <tr id="int32">
            <td>int32</td>
            <td>Uses variable-length encoding. Inefficient for encoding negative numbers – if your field is likely to have negative values, use sint32 instead.</td>
            <td>int32</td>
            <td>int</td>
            <td>int</td>
            <td>int32</td>
            <td>int</td>
            <td>integer</td>
            <td>Bignum or Fixnum (as required)</td>
          </tr>
        
          <tr id="int64">
            <td>int64</td>
            <td>Uses variable-length encoding. Inefficient for encoding negative numbers – if your field is likely to have negative values, use sint64 instead.</td>
            <td>int64</td>
            <td>long</td>
            <td>int/long</td>
            <td>int64</td>
            <td>long</td>
            <td>integer/string</td>
            <td>Bignum</td>
          </tr>
        
          <tr id="uint32">
            <td>uint32</td>
            <td>Uses variable-length encoding.</td>
            <td>uint32</td>
            <td>int</td>
            <td>int/long</td>
            <td>uint32</td>
            <td>uint</td>
            <td>integer</td>
            <td>Bignum or Fixnum (as required)</td>
          </tr>
        
          <tr id="uint64">
            <td>uint64</td>
            <td>Uses variable-length encoding.</td>
            <td>uint64</td>
            <td>long</td>
            <td>int/long</td>
            <td>uint64</td>
            <td>ulong</td>
            <td>integer/string</td>
            <td>Bignum or Fixnum (as required)</td>
          </tr>
        
          <tr id="sint32">
            <td>sint32</td>
            <td>Uses variable-length encoding. Signed int value. These more efficiently encode negative numbers than regular int32s.</td>
            <td>int32</td>
            <td>int</td>
            <td>int</td>
            <td>int32</td>
            <td>int</td>
            <td>integer</td>
            <td>Bignum or Fixnum (as required)</td>
          </tr>
        
          <tr id="sint64">
            <td>sint64</td>
            <td>Uses variable-length encoding. Signed int value. These more efficiently encode negative numbers than regular int64s.</td>
            <td>int64</td>
            <td>long</td>
            <td>int/long</td>
            <td>int64</td>
            <td>long</td>
            <td>integer/string</td>
            <td>Bignum</td>
          </tr>
        
          <tr id="fixed32">
            <td>fixed32</td>
            <td>Always four bytes. More efficient than uint32 if values are often greater than 2^28.</td>
            <td>uint32</td>
            <td>int</td>
            <td>int</td>
            <td>uint32</td>
            <td>uint</td>
            <td>integer</td>
            <td>Bignum or Fixnum (as required)</td>
          </tr>
        
          <tr id="fixed64">
            <td>fixed64</td>
            <td>Always eight bytes. More efficient than uint64 if values are often greater than 2^56.</td>
            <td>uint64</td>
            <td>long</td>
            <td>int/long</td>
            <td>uint64</td>
            <td>ulong</td>
            <td>integer/string</td>
            <td>Bignum</td>
          </tr>
        
          <tr id="sfixed32">
            <td>sfixed32</td>
            <td>Always four bytes.</td>
            <td>int32</td>
            <td>int</td>
            <td>int</td>
            <td>int32</td>
            <td>int</td>
            <td>integer</td>
            <td>Bignum or Fixnum (as required)</td>
          </tr>
        
          <tr id="sfixed64">
            <td>sfixed64</td>
            <td>Always eight bytes.</td>
            <td>int64</td>
            <td>long</td>
            <td>int/long</td>
            <td>int64</td>
            <td>long</td>
            <td>integer/string</td>
            <td>Bignum</td>
          </tr>
        
          <tr id="bool">
            <td>bool</td>
            <td></td>
            <td>bool</td>
            <td>boolean</td>
            <td>boolean</td>
            <td>bool</td>
            <td>bool</td>
            <td>boolean</td>
            <td>TrueClass/FalseClass</td>
          </tr>
        
          <tr id="string">
            <td>string</td>
            <td>A string must always contain UTF-8 encoded or 7-bit ASCII text.</td>
            <td>string</td>
            <td>String</td>
            <td>str/unicode</td>
            <td>string</td>
            <td>string</td>
            <td>string</td>
            <td>String (UTF-8)</td>
          </tr>
        
          <tr id="bytes">
            <td>bytes</td>
            <td>May contain any arbitrary sequence of bytes.</td>
            <td>string</td>
            <td>ByteString</td>
            <td>str</td>
            <td>[]byte</td>
            <td>ByteString</td>
            <td>string</td>
            <td>String (ASCII-8BIT)</td>
          </tr>
        
      </tbody>
    </table>
  </body>
</html>
<|MERGE_RESOLUTION|>--- conflicted
+++ resolved
@@ -10715,13 +10715,9 @@
                   <td>action_attribute_values</td>
                   <td><a href="#policy.registeredresources.ActionAttributeValue">ActionAttributeValue</a></td>
                   <td>repeated</td>
-<<<<<<< HEAD
-                  <td><p>Optional </p></td>
-=======
                   <td><p>Optional
 The associated Action &lt;&gt; AttributeValue combinations to be utilized in authorization/entitlement decisioning
 (i.e. action read -&gt; attribute value https://example.com/attr/department/value/marketing) </p></td>
->>>>>>> 63755965
                 </tr>
               
                 <tr>
