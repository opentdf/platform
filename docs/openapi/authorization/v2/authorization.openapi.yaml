openapi: 3.1.0
info:
  title: authorization.v2
paths:
  /authorization.v2.AuthorizationService/GetDecision:
    post:
      tags:
        - authorization.v2.AuthorizationService
      summary: GetDecision
      operationId: authorization.v2.AuthorizationService.GetDecision
      parameters:
        - name: Connect-Protocol-Version
          in: header
          required: true
          schema:
            $ref: '#/components/schemas/connect-protocol-version'
        - name: Connect-Timeout-Ms
          in: header
          schema:
            $ref: '#/components/schemas/connect-timeout-header'
      requestBody:
        content:
          application/json:
            schema:
              $ref: '#/components/schemas/authorization.v2.GetDecisionRequest'
        required: true
      responses:
        default:
          description: Error
          content:
            application/json:
              schema:
                $ref: '#/components/schemas/connect.error'
        "200":
          description: Success
          content:
            application/json:
              schema:
                $ref: '#/components/schemas/authorization.v2.GetDecisionResponse'
  /authorization.v2.AuthorizationService/GetDecisionMultiResource:
    post:
      tags:
        - authorization.v2.AuthorizationService
      summary: GetDecisionMultiResource
      operationId: authorization.v2.AuthorizationService.GetDecisionMultiResource
      parameters:
        - name: Connect-Protocol-Version
          in: header
          required: true
          schema:
            $ref: '#/components/schemas/connect-protocol-version'
        - name: Connect-Timeout-Ms
          in: header
          schema:
            $ref: '#/components/schemas/connect-timeout-header'
      requestBody:
        content:
          application/json:
            schema:
              $ref: '#/components/schemas/authorization.v2.GetDecisionMultiResourceRequest'
        required: true
      responses:
        default:
          description: Error
          content:
            application/json:
              schema:
                $ref: '#/components/schemas/connect.error'
        "200":
          description: Success
          content:
            application/json:
              schema:
                $ref: '#/components/schemas/authorization.v2.GetDecisionMultiResourceResponse'
  /authorization.v2.AuthorizationService/GetDecisionBulk:
    post:
      tags:
        - authorization.v2.AuthorizationService
      summary: GetDecisionBulk
      operationId: authorization.v2.AuthorizationService.GetDecisionBulk
      parameters:
        - name: Connect-Protocol-Version
          in: header
          required: true
          schema:
            $ref: '#/components/schemas/connect-protocol-version'
        - name: Connect-Timeout-Ms
          in: header
          schema:
            $ref: '#/components/schemas/connect-timeout-header'
      requestBody:
        content:
          application/json:
            schema:
              $ref: '#/components/schemas/authorization.v2.GetDecisionBulkRequest'
        required: true
      responses:
        default:
          description: Error
          content:
            application/json:
              schema:
                $ref: '#/components/schemas/connect.error'
        "200":
          description: Success
          content:
            application/json:
              schema:
                $ref: '#/components/schemas/authorization.v2.GetDecisionBulkResponse'
  /authorization.v2.AuthorizationService/GetEntitlements:
    post:
      tags:
        - authorization.v2.AuthorizationService
      summary: GetEntitlements
      operationId: authorization.v2.AuthorizationService.GetEntitlements
      parameters:
        - name: Connect-Protocol-Version
          in: header
          required: true
          schema:
            $ref: '#/components/schemas/connect-protocol-version'
        - name: Connect-Timeout-Ms
          in: header
          schema:
            $ref: '#/components/schemas/connect-timeout-header'
      requestBody:
        content:
          application/json:
            schema:
              $ref: '#/components/schemas/authorization.v2.GetEntitlementsRequest'
        required: true
      responses:
        default:
          description: Error
          content:
            application/json:
              schema:
                $ref: '#/components/schemas/connect.error'
        "200":
          description: Success
          content:
            application/json:
              schema:
                $ref: '#/components/schemas/authorization.v2.GetEntitlementsResponse'
components:
  schemas:
    authorization.v2.Decision:
      type: string
      title: Decision
      enum:
        - DECISION_UNSPECIFIED
        - DECISION_DENY
        - DECISION_PERMIT
    entity.Entity.Category:
      type: string
      title: Category
      enum:
        - CATEGORY_UNSPECIFIED
        - CATEGORY_SUBJECT
        - CATEGORY_ENVIRONMENT
    policy.Action.StandardAction:
      type: string
      title: StandardAction
      enum:
        - STANDARD_ACTION_UNSPECIFIED
        - STANDARD_ACTION_DECRYPT
        - STANDARD_ACTION_TRANSMIT
    authorization.v2.EntityEntitlements:
      type: object
      properties:
        ephemeralId:
          type: string
          title: ephemeral_id
          description: ephemeral id for tracking between request and response
        actionsPerAttributeValueFqn:
          type: object
          title: actions_per_attribute_value_fqn
          additionalProperties:
            title: value
            $ref: '#/components/schemas/authorization.v2.EntityEntitlements.ActionsList'
      title: EntityEntitlements
      additionalProperties: false
      description: Entitlements for a given entity, mapping each attribute value FQN to any entitled actions[]
    authorization.v2.EntityEntitlements.ActionsList:
      type: object
      properties:
        actions:
          type: array
          items:
            $ref: '#/components/schemas/policy.Action'
          title: actions
      title: ActionsList
      additionalProperties: false
    authorization.v2.EntityEntitlements.ActionsPerAttributeValueFqnEntry:
      type: object
      properties:
        key:
          type: string
          title: key
        value:
          title: value
          $ref: '#/components/schemas/authorization.v2.EntityEntitlements.ActionsList'
      title: ActionsPerAttributeValueFqnEntry
      additionalProperties: false
    authorization.v2.EntityIdentifier:
      type: object
      oneOf:
        - properties:
            entityChain:
              title: entity_chain
              description: |+
                chain of one or more entities and at most 10
                entities must be provided and between 1 and 10 in count:
                ```
                has(this.entities) && this.entities.size() > 0 && this.entities.size() <= 10
                ```

              $ref: '#/components/schemas/entity.EntityChain'
          title: entity_chain
          required:
            - entityChain
        - properties:
            registeredResourceValueFqn:
              type: string
              title: registered_resource_value_fqn
              minLength: 1
              format: uri
              description: |-
                fully qualified name of the registered resource value stored in platform policy, where in
                 this case the resource acts as and represents a single entity for authorization/entitlement decisioning
          title: registered_resource_value_fqn
          required:
            - registeredResourceValueFqn
        - properties:
            token:
              title: token
              description: |+
                access token (JWT), which is used to create an entity chain (comprising one or more entities)
                token must be provided:
                ```
                has(this.jwt) && this.jwt.size() > 0
                ```

              $ref: '#/components/schemas/entity.Token'
          title: token
          required:
            - token
        - properties:
<<<<<<< HEAD
            useRequestToken:
              title: use_request_token
              description: |+
                derive the entity from the request's authorization access token JWT, rather than passing in the body
                use_request_token must be true when set:
=======
            withRequestToken:
              title: with_request_token
              description: |+
                derive the entity from the request's authorization access token JWT, rather than passing in the body
                with_request_token must be true when set:
>>>>>>> 0edb3591
                ```
                this == true
                ```

              $ref: '#/components/schemas/google.protobuf.BoolValue'
<<<<<<< HEAD
          title: use_request_token
          required:
            - useRequestToken
=======
          title: with_request_token
          required:
            - withRequestToken
>>>>>>> 0edb3591
      title: EntityIdentifier
      additionalProperties: false
      description: |-
        The EntityIdentifier specifies the actor in an entitlement or decision request - the PE, NPE, or PE+NPE being authorized.
         The abstraction houses the distinct entity types, PE and/or NPE combinations, or a registered resource value
         being treated as an entity in entitlement/authorization decisioning.
    authorization.v2.GetDecisionBulkRequest:
      type: object
      properties:
        decisionRequests:
          type: array
          items:
            $ref: '#/components/schemas/authorization.v2.GetDecisionMultiResourceRequest'
          title: decision_requests
          maxItems: 200
          minItems: 1
      title: GetDecisionBulkRequest
      additionalProperties: false
      description: |-
        Is access allowed?
         1. Multiplexing of a Decision<EntityIdentifier, Action, repeated Resource> request
         This is a more performant bulk request for complex decisioning (i.e. multiple entity chains or actions on
         multiple resources)
    authorization.v2.GetDecisionBulkResponse:
      type: object
      properties:
        decisionResponses:
          type: array
          items:
            $ref: '#/components/schemas/authorization.v2.GetDecisionMultiResourceResponse'
          title: decision_responses
      title: GetDecisionBulkResponse
      additionalProperties: false
    authorization.v2.GetDecisionMultiResourceRequest:
      type: object
      properties:
        entityIdentifier:
          title: entity_identifier
          description: an entity must be identified for authorization decisioning
          $ref: '#/components/schemas/authorization.v2.EntityIdentifier'
        action:
          title: action
          description: name on action is required
          $ref: '#/components/schemas/policy.Action'
        resources:
          type: array
          items:
            $ref: '#/components/schemas/authorization.v2.Resource'
          title: resources
          maxItems: 1000
          minItems: 1
        fulfillableObligationFqns:
          type: array
          items:
            type: string
            description: |+
              if provided, fulfillable_obligation_fqns must be between 1 and 50 in count with all valid FQNs:
              ```
              this.size() == 0 || (this.size() <= 50 && this.all(item, item.isUri()))
              ```

          title: fulfillable_obligation_fqns
          description: |+
            obligations (fully qualified values) the requester is capable of fulfilling
             i.e. https://<namespace>/obl/<definition name>/value/<value>
            if provided, fulfillable_obligation_fqns must be between 1 and 50 in count with all valid FQNs:
            ```
            this.size() == 0 || (this.size() <= 50 && this.all(item, item.isUri()))
            ```

      title: GetDecisionMultiResourceRequest
      required:
        - entityIdentifier
        - action
      additionalProperties: false
      description: |+
        Can the identified entity/entities access?
         1. one entity reference (actor)
         2. one action
         3. multiple resources

         If entitled, checks obligation policy: fulfillable obligations must satisfy all triggered.

         Note: this is a more performant bulk request for multiple resource decisions, up to 1000 per request
        action.name must be provided:
        ```
        has(this.action.name)
        ```

    authorization.v2.GetDecisionMultiResourceResponse:
      type: object
      properties:
        allPermitted:
          title: all_permitted
          description: convenience flag indicating global resource decisions result (permit/deny)
          $ref: '#/components/schemas/google.protobuf.BoolValue'
        resourceDecisions:
          type: array
          items:
            $ref: '#/components/schemas/authorization.v2.ResourceDecision'
          title: resource_decisions
          description: individual resource decisions
      title: GetDecisionMultiResourceResponse
      additionalProperties: false
    authorization.v2.GetDecisionRequest:
      type: object
      properties:
        entityIdentifier:
          title: entity_identifier
          description: an entity must be identified for authorization decisioning
          $ref: '#/components/schemas/authorization.v2.EntityIdentifier'
        action:
          title: action
          description: name on action is required
          $ref: '#/components/schemas/policy.Action'
        resource:
          title: resource
          $ref: '#/components/schemas/authorization.v2.Resource'
        fulfillableObligationFqns:
          type: array
          items:
            type: string
            description: |+
              if provided, fulfillable_obligation_fqns must be between 1 and 50 in count with all valid FQNs:
              ```
              this.size() == 0 || (this.size() <= 50 && this.all(item, item.isUri()))
              ```

          title: fulfillable_obligation_fqns
          description: |+
            obligations (fully qualified values) the requester is capable of fulfilling
             i.e. https://<namespace>/obl/<definition name>/value/<value>
            if provided, fulfillable_obligation_fqns must be between 1 and 50 in count with all valid FQNs:
            ```
            this.size() == 0 || (this.size() <= 50 && this.all(item, item.isUri()))
            ```

      title: GetDecisionRequest
      required:
        - entityIdentifier
        - action
        - resource
      additionalProperties: false
      description: |+
        Can the identified entity/entities access?
         1. one entity reference (actor)
         2. one action
         3. one resource

         If entitled, checks obligation policy: fulfillable obligations must satisfy all triggered.
        action.name must be provided:
        ```
        has(this.action.name)
        ```

    authorization.v2.GetDecisionResponse:
      type: object
      properties:
        decision:
          title: decision
          description: decision on the resource
          $ref: '#/components/schemas/authorization.v2.ResourceDecision'
      title: GetDecisionResponse
      additionalProperties: false
    authorization.v2.GetEntitlementsRequest:
      type: object
      properties:
        entityIdentifier:
          title: entity_identifier
          description: an entity must be identified for entitlement decisioning
          $ref: '#/components/schemas/authorization.v2.EntityIdentifier'
        withComprehensiveHierarchy:
          type: boolean
          title: with_comprehensive_hierarchy
          description: |-
            optional parameter to return all entitled values for attribute definitions with hierarchy rules, propagating
             down the hierarchical values instead of returning solely the value that is directly entitled
          nullable: true
      title: GetEntitlementsRequest
      required:
        - entityIdentifier
      additionalProperties: false
      description: |-
        What is permitted to the identified entity/entities (actor), broken down as permitted actions on attribute value FQNs?

         Note: the v1 API parameter 'scope' has been dropped, and it is recommended to use
         GetDecision if the resource is known
    authorization.v2.GetEntitlementsResponse:
      type: object
      properties:
        entitlements:
          type: array
          items:
            $ref: '#/components/schemas/authorization.v2.EntityEntitlements'
          title: entitlements
      title: GetEntitlementsResponse
      additionalProperties: false
    authorization.v2.Resource:
      type: object
      oneOf:
        - properties:
            attributeValues:
              title: attribute_values
              description: |+
                a set of attribute value FQNs, such as those on a TDF, between 1 and 20 in count
                if provided, resource.attribute_values must be between 1 and 20 in count with all valid FQNs:
                ```
                this.fqns.size() > 0 && this.fqns.size() <= 20 && this.fqns.all(item, item.isUri())
                ```

              $ref: '#/components/schemas/authorization.v2.Resource.AttributeValues'
          title: attribute_values
          required:
            - attributeValues
        - properties:
            registeredResourceValueFqn:
              type: string
              title: registered_resource_value_fqn
              minLength: 1
              format: uri
              description: fully qualified name of the registered resource value stored in platform policy
          title: registered_resource_value_fqn
          required:
            - registeredResourceValueFqn
      properties:
        ephemeralId:
          type: string
          title: ephemeral_id
          description: ephemeral id for tracking between request and response
      title: Resource
      additionalProperties: false
      description: Either a set of attribute values (such as those on a TDF) or a registered resource value
    authorization.v2.Resource.AttributeValues:
      type: object
      properties:
        fqns:
          type: array
          items:
            type: string
          title: fqns
      title: AttributeValues
      additionalProperties: false
    authorization.v2.ResourceDecision:
      type: object
      properties:
        ephemeralResourceId:
          type: string
          title: ephemeral_resource_id
          description: ephemeral id for tracking between request and response
        decision:
          title: decision
          description: decision result
          $ref: '#/components/schemas/authorization.v2.Decision'
        requiredObligations:
          type: array
          items:
            type: string
          title: required_obligations
          description: |-
            obligations (fully qualified values) the PEP is required to fulfill on the given resource
             i.e. https://<namespace>/obl/<definition name>/value/<value>
      title: ResourceDecision
      additionalProperties: false
    common.Metadata:
      type: object
      properties:
        createdAt:
          title: created_at
          description: created_at set by server (entity who created will recorded in an audit event)
          $ref: '#/components/schemas/google.protobuf.Timestamp'
        updatedAt:
          title: updated_at
          description: updated_at set by server (entity who updated will recorded in an audit event)
          $ref: '#/components/schemas/google.protobuf.Timestamp'
        labels:
          type: object
          title: labels
          additionalProperties:
            type: string
            title: value
          description: optional short description
      title: Metadata
      additionalProperties: false
      description: Struct to uniquely identify a resource with optional additional metadata
    common.Metadata.LabelsEntry:
      type: object
      properties:
        key:
          type: string
          title: key
        value:
          type: string
          title: value
      title: LabelsEntry
      additionalProperties: false
    entity.Entity:
      type: object
      oneOf:
        - properties:
            claims:
              title: claims
              description: used by ERS claims mode
              $ref: '#/components/schemas/google.protobuf.Any'
          title: claims
          required:
            - claims
        - properties:
            clientId:
              type: string
              title: client_id
          title: client_id
          required:
            - clientId
        - properties:
            emailAddress:
              type: string
              title: email_address
          title: email_address
          required:
            - emailAddress
        - properties:
            userName:
              type: string
              title: user_name
          title: user_name
          required:
            - userName
      properties:
        ephemeralId:
          type: string
          title: ephemeral_id
          description: ephemeral id for tracking between request and response
        category:
          title: category
          $ref: '#/components/schemas/entity.Entity.Category'
      title: Entity
      additionalProperties: false
      description: PE (Person Entity) or NPE (Non-Person Entity)
    entity.EntityChain:
      type: object
      properties:
        ephemeralId:
          type: string
          title: ephemeral_id
          description: ephemeral id for tracking between request and response
        entities:
          type: array
          items:
            $ref: '#/components/schemas/entity.Entity'
          title: entities
      title: EntityChain
      additionalProperties: false
      description: A set of related PE and NPE
    entity.Token:
      type: object
      properties:
        ephemeralId:
          type: string
          title: ephemeral_id
          description: ephemeral id for tracking between request and response
        jwt:
          type: string
          title: jwt
          description: the token
      title: Token
      required:
        - jwt
      additionalProperties: false
    google.protobuf.Any:
      type: object
      properties:
        type:
          type: string
        value:
          type: string
          format: binary
        debug:
          type: object
          additionalProperties: true
      additionalProperties: true
      description: Contains an arbitrary serialized message along with a @type that describes the type of the serialized message.
    google.protobuf.BoolValue:
      type: boolean
      description: |-
        Wrapper message for `bool`.

         The JSON representation for `BoolValue` is JSON `true` and `false`.

         Not recommended for use in new APIs, but still useful for legacy APIs and
         has no plan to be removed.
    google.protobuf.Timestamp:
      type: string
      examples:
        - 1s
        - 1.000340012s
      format: date-time
      description: |-
        A Timestamp represents a point in time independent of any time zone or local
         calendar, encoded as a count of seconds and fractions of seconds at
         nanosecond resolution. The count is relative to an epoch at UTC midnight on
         January 1, 1970, in the proleptic Gregorian calendar which extends the
         Gregorian calendar backwards to year one.

         All minutes are 60 seconds long. Leap seconds are "smeared" so that no leap
         second table is needed for interpretation, using a [24-hour linear
         smear](https://developers.google.com/time/smear).

         The range is from 0001-01-01T00:00:00Z to 9999-12-31T23:59:59.999999999Z. By
         restricting to that range, we ensure that we can convert to and from [RFC
         3339](https://www.ietf.org/rfc/rfc3339.txt) date strings.

         # Examples

         Example 1: Compute Timestamp from POSIX `time()`.

             Timestamp timestamp;
             timestamp.set_seconds(time(NULL));
             timestamp.set_nanos(0);

         Example 2: Compute Timestamp from POSIX `gettimeofday()`.

             struct timeval tv;
             gettimeofday(&tv, NULL);

             Timestamp timestamp;
             timestamp.set_seconds(tv.tv_sec);
             timestamp.set_nanos(tv.tv_usec * 1000);

         Example 3: Compute Timestamp from Win32 `GetSystemTimeAsFileTime()`.

             FILETIME ft;
             GetSystemTimeAsFileTime(&ft);
             UINT64 ticks = (((UINT64)ft.dwHighDateTime) << 32) | ft.dwLowDateTime;

             // A Windows tick is 100 nanoseconds. Windows epoch 1601-01-01T00:00:00Z
             // is 11644473600 seconds before Unix epoch 1970-01-01T00:00:00Z.
             Timestamp timestamp;
             timestamp.set_seconds((INT64) ((ticks / 10000000) - 11644473600LL));
             timestamp.set_nanos((INT32) ((ticks % 10000000) * 100));

         Example 4: Compute Timestamp from Java `System.currentTimeMillis()`.

             long millis = System.currentTimeMillis();

             Timestamp timestamp = Timestamp.newBuilder().setSeconds(millis / 1000)
                 .setNanos((int) ((millis % 1000) * 1000000)).build();

         Example 5: Compute Timestamp from Java `Instant.now()`.

             Instant now = Instant.now();

             Timestamp timestamp =
                 Timestamp.newBuilder().setSeconds(now.getEpochSecond())
                     .setNanos(now.getNano()).build();

         Example 6: Compute Timestamp from current time in Python.

             timestamp = Timestamp()
             timestamp.GetCurrentTime()

         # JSON Mapping

         In JSON format, the Timestamp type is encoded as a string in the
         [RFC 3339](https://www.ietf.org/rfc/rfc3339.txt) format. That is, the
         format is "{year}-{month}-{day}T{hour}:{min}:{sec}[.{frac_sec}]Z"
         where {year} is always expressed using four digits while {month}, {day},
         {hour}, {min}, and {sec} are zero-padded to two digits each. The fractional
         seconds, which can go up to 9 digits (i.e. up to 1 nanosecond resolution),
         are optional. The "Z" suffix indicates the timezone ("UTC"); the timezone
         is required. A proto3 JSON serializer should always use UTC (as indicated by
         "Z") when printing the Timestamp type and a proto3 JSON parser should be
         able to accept both UTC and other timezones (as indicated by an offset).

         For example, "2017-01-15T01:30:15.01Z" encodes 15.01 seconds past
         01:30 UTC on January 15, 2017.

         In JavaScript, one can convert a Date object to this format using the
         standard
         [toISOString()](https://developer.mozilla.org/en-US/docs/Web/JavaScript/Reference/Global_Objects/Date/toISOString)
         method. In Python, a standard `datetime.datetime` object can be converted
         to this format using
         [`strftime`](https://docs.python.org/2/library/time.html#time.strftime) with
         the time format spec '%Y-%m-%dT%H:%M:%S.%fZ'. Likewise, in Java, one can use
         the Joda Time's [`ISODateTimeFormat.dateTime()`](
         http://joda-time.sourceforge.net/apidocs/org/joda/time/format/ISODateTimeFormat.html#dateTime()
         ) to obtain a formatter capable of generating timestamps in this format.
    policy.Action:
      type: object
      oneOf:
        - properties:
            custom:
              type: string
              title: custom
              description: Deprecated
          title: custom
          required:
            - custom
        - properties:
            standard:
              title: standard
              description: Deprecated
              $ref: '#/components/schemas/policy.Action.StandardAction'
          title: standard
          required:
            - standard
      properties:
        id:
          type: string
          title: id
          description: Generated uuid in database
        name:
          type: string
          title: name
        metadata:
          title: metadata
          $ref: '#/components/schemas/common.Metadata'
      title: Action
      additionalProperties: false
      description: An action an entity can take
    connect-protocol-version:
      type: number
      title: Connect-Protocol-Version
      enum:
        - 1
      description: Define the version of the Connect protocol
      const: 1
    connect-timeout-header:
      type: number
      title: Connect-Timeout-Ms
      description: Define the timeout, in ms
    connect.error:
      type: object
      properties:
        code:
          type: string
          examples:
            - not_found
          enum:
            - canceled
            - unknown
            - invalid_argument
            - deadline_exceeded
            - not_found
            - already_exists
            - permission_denied
            - resource_exhausted
            - failed_precondition
            - aborted
            - out_of_range
            - unimplemented
            - internal
            - unavailable
            - data_loss
            - unauthenticated
          description: The status code, which should be an enum value of [google.rpc.Code][google.rpc.Code].
        message:
          type: string
          description: A developer-facing error message, which should be in English. Any user-facing error message should be localized and sent in the [google.rpc.Status.details][google.rpc.Status.details] field, or localized by the client.
        detail:
          $ref: '#/components/schemas/google.protobuf.Any'
      title: Connect Error
      additionalProperties: true
      description: 'Error type returned by Connect: https://connectrpc.com/docs/go/errors/#http-representation'
security: []
tags:
  - name: authorization.v2.AuthorizationService<|MERGE_RESOLUTION|>--- conflicted
+++ resolved
@@ -246,33 +246,19 @@
           required:
             - token
         - properties:
-<<<<<<< HEAD
-            useRequestToken:
-              title: use_request_token
-              description: |+
-                derive the entity from the request's authorization access token JWT, rather than passing in the body
-                use_request_token must be true when set:
-=======
             withRequestToken:
               title: with_request_token
               description: |+
                 derive the entity from the request's authorization access token JWT, rather than passing in the body
                 with_request_token must be true when set:
->>>>>>> 0edb3591
                 ```
                 this == true
                 ```
 
               $ref: '#/components/schemas/google.protobuf.BoolValue'
-<<<<<<< HEAD
-          title: use_request_token
-          required:
-            - useRequestToken
-=======
           title: with_request_token
           required:
             - withRequestToken
->>>>>>> 0edb3591
       title: EntityIdentifier
       additionalProperties: false
       description: |-
