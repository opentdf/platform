--- conflicted
+++ resolved
@@ -1008,7 +1008,6 @@
       required:
         - rule
       additionalProperties: false
-<<<<<<< HEAD
     policy.AttributeValueSelector:
       type: object
       properties:
@@ -1056,8 +1055,6 @@
           description: PEM format certificate
       title: Certificate
       additionalProperties: false
-=======
->>>>>>> f2678cc6
     policy.Condition:
       type: object
       properties:
