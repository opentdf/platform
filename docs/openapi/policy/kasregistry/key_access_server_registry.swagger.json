{
  "swagger": "2.0",
  "info": {
    "title": "policy/kasregistry/key_access_server_registry.proto",
    "version": "version not set"
  },
  "tags": [
    {
      "name": "KeyAccessServerRegistryService"
    }
  ],
  "consumes": [
    "application/json"
  ],
  "produces": [
    "application/json"
  ],
  "paths": {
    "/key-access-servers": {
      "get": {
        "operationId": "KeyAccessServerRegistryService_ListKeyAccessServers",
        "responses": {
          "200": {
            "description": "A successful response.",
            "schema": {
              "$ref": "#/definitions/kasregistryListKeyAccessServersResponse"
            }
          },
          "default": {
            "description": "An unexpected error response.",
            "schema": {
              "$ref": "#/definitions/rpcStatus"
            }
          }
        },
        "parameters": [
          {
            "name": "pagination.limit",
            "description": "Optional\nSet to configured default limit if not provided\nMaximum limit set in platform config and enforced by services",
            "in": "query",
            "required": false,
            "type": "integer",
            "format": "int32"
          },
          {
            "name": "pagination.offset",
            "description": "Optional\nDefaulted if not provided",
            "in": "query",
            "required": false,
            "type": "integer",
            "format": "int32"
          }
        ],
        "tags": [
          "KeyAccessServerRegistryService"
        ]
      },
      "post": {
        "operationId": "KeyAccessServerRegistryService_CreateKeyAccessServer",
        "responses": {
          "200": {
            "description": "A successful response.",
            "schema": {
              "$ref": "#/definitions/kasregistryCreateKeyAccessServerResponse"
            }
          },
          "default": {
            "description": "An unexpected error response.",
            "schema": {
              "$ref": "#/definitions/rpcStatus"
            }
          }
        },
        "parameters": [
          {
            "name": "body",
            "in": "body",
            "required": true,
            "schema": {
              "$ref": "#/definitions/kasregistryCreateKeyAccessServerRequest"
            }
          }
        ],
        "tags": [
          "KeyAccessServerRegistryService"
        ]
      }
    },
    "/key-access-servers/grants": {
      "get": {
        "operationId": "KeyAccessServerRegistryService_ListKeyAccessServerGrants",
        "responses": {
          "200": {
            "description": "A successful response.",
            "schema": {
              "$ref": "#/definitions/kasregistryListKeyAccessServerGrantsResponse"
            }
          },
          "default": {
            "description": "An unexpected error response.",
            "schema": {
              "$ref": "#/definitions/rpcStatus"
            }
          }
        },
        "parameters": [
          {
            "name": "kasId",
<<<<<<< HEAD
            "description": "Optional\nFilter LIST by either ID, URI, or common name of a registered Key Access Server.\nIf none are provided, grants from all registered KASs to policy attribute objects are returned.",
=======
            "description": "Optional\nFilter LIST by ID of a registered Key Access Server.\nIf neither is provided, grants from all registered KASs to policy attribute objects are returned.",
>>>>>>> 155e7cd5
            "in": "query",
            "required": false,
            "type": "string"
          },
          {
            "name": "kasUri",
            "description": "Optional\nFilter LIST by URI of a registered Key Access Server.\nIf none is provided, grants from all registered KASs to policy attribute objects are returned.",
            "in": "query",
            "required": false,
            "type": "string"
          },
          {
            "name": "kasName",
            "description": "Optional\nFilter LIST by name of a registered Key Access Server.\nIf none are provided, grants from all registered KASs to policy attribute objects are returned.",
            "in": "query",
            "required": false,
            "type": "string"
          },
          {
<<<<<<< HEAD
            "name": "kasName",
            "in": "query",
            "required": false,
            "type": "string"
=======
            "name": "pagination.limit",
            "description": "Optional\nSet to configured default limit if not provided\nMaximum limit set in platform config and enforced by services",
            "in": "query",
            "required": false,
            "type": "integer",
            "format": "int32"
          },
          {
            "name": "pagination.offset",
            "description": "Optional\nDefaulted if not provided",
            "in": "query",
            "required": false,
            "type": "integer",
            "format": "int32"
>>>>>>> 155e7cd5
          }
        ],
        "tags": [
          "KeyAccessServerRegistryService"
        ]
      }
    },
    "/key-access-servers/{id}": {
      "get": {
        "operationId": "KeyAccessServerRegistryService_GetKeyAccessServer",
        "responses": {
          "200": {
            "description": "A successful response.",
            "schema": {
              "$ref": "#/definitions/kasregistryGetKeyAccessServerResponse"
            }
          },
          "default": {
            "description": "An unexpected error response.",
            "schema": {
              "$ref": "#/definitions/rpcStatus"
            }
          }
        },
        "parameters": [
          {
            "name": "id",
            "description": "Required",
            "in": "path",
            "required": true,
            "type": "string"
          }
        ],
        "tags": [
          "KeyAccessServerRegistryService"
        ]
      },
      "delete": {
        "operationId": "KeyAccessServerRegistryService_DeleteKeyAccessServer",
        "responses": {
          "200": {
            "description": "A successful response.",
            "schema": {
              "$ref": "#/definitions/kasregistryDeleteKeyAccessServerResponse"
            }
          },
          "default": {
            "description": "An unexpected error response.",
            "schema": {
              "$ref": "#/definitions/rpcStatus"
            }
          }
        },
        "parameters": [
          {
            "name": "id",
            "description": "Required",
            "in": "path",
            "required": true,
            "type": "string"
          }
        ],
        "tags": [
          "KeyAccessServerRegistryService"
        ]
      },
      "patch": {
        "operationId": "KeyAccessServerRegistryService_UpdateKeyAccessServer",
        "responses": {
          "200": {
            "description": "A successful response.",
            "schema": {
              "$ref": "#/definitions/kasregistryUpdateKeyAccessServerResponse"
            }
          },
          "default": {
            "description": "An unexpected error response.",
            "schema": {
              "$ref": "#/definitions/rpcStatus"
            }
          }
        },
        "parameters": [
          {
            "name": "id",
            "description": "Required",
            "in": "path",
            "required": true,
            "type": "string"
          },
          {
            "name": "body",
            "in": "body",
            "required": true,
            "schema": {
              "type": "object",
              "properties": {
                "uri": {
                  "type": "string",
<<<<<<< HEAD
                  "title": "Optional - PATCH style"
=======
                  "title": "Optional"
>>>>>>> 155e7cd5
                },
                "publicKey": {
                  "$ref": "#/definitions/policyPublicKey",
                  "title": "Optional"
                },
                "name": {
                  "type": "string",
                  "title": "Optional"
                },
                "name": {
                  "type": "string"
                },
                "metadata": {
                  "$ref": "#/definitions/commonMetadataMutable",
                  "title": "Optional\nCommon metadata"
                },
                "metadataUpdateBehavior": {
                  "$ref": "#/definitions/commonMetadataUpdateEnum"
                }
              }
            }
          }
        ],
        "tags": [
          "KeyAccessServerRegistryService"
        ]
      }
    }
  },
  "definitions": {
    "commonMetadata": {
      "type": "object",
      "properties": {
        "createdAt": {
          "type": "string",
          "format": "date-time",
          "title": "created_at set by server (entity who created will recorded in an audit event)"
        },
        "updatedAt": {
          "type": "string",
          "format": "date-time",
          "title": "updated_at set by server (entity who updated will recorded in an audit event)"
        },
        "labels": {
          "type": "object",
          "additionalProperties": {
            "type": "string"
          },
          "title": "optional short description"
        }
      },
      "title": "Struct to uniquely identify a resource with optional additional metadata"
    },
    "commonMetadataMutable": {
      "type": "object",
      "properties": {
        "labels": {
          "type": "object",
          "additionalProperties": {
            "type": "string"
          },
          "title": "optional labels"
        }
      }
    },
    "commonMetadataUpdateEnum": {
      "type": "string",
      "enum": [
        "METADATA_UPDATE_ENUM_UNSPECIFIED",
        "METADATA_UPDATE_ENUM_EXTEND",
        "METADATA_UPDATE_ENUM_REPLACE"
      ],
      "default": "METADATA_UPDATE_ENUM_UNSPECIFIED",
      "title": "- METADATA_UPDATE_ENUM_UNSPECIFIED: unspecified update type\n - METADATA_UPDATE_ENUM_EXTEND: only update the fields that are provided\n - METADATA_UPDATE_ENUM_REPLACE: replace the entire metadata with the provided metadata"
    },
    "kasregistryCreateKeyAccessServerRequest": {
      "type": "object",
      "properties": {
        "uri": {
          "type": "string",
          "title": "Required"
        },
        "publicKey": {
          "$ref": "#/definitions/policyPublicKey",
          "title": "Required"
        },
        "name": {
          "type": "string",
          "title": "Optional"
        },
        "name": {
          "type": "string",
          "title": "Optional"
        },
        "metadata": {
          "$ref": "#/definitions/commonMetadataMutable",
          "title": "Common metadata"
        }
      }
    },
    "kasregistryCreateKeyAccessServerResponse": {
      "type": "object",
      "properties": {
        "keyAccessServer": {
          "$ref": "#/definitions/policyKeyAccessServer"
        }
      }
    },
    "kasregistryDeleteKeyAccessServerResponse": {
      "type": "object",
      "properties": {
        "keyAccessServer": {
          "$ref": "#/definitions/policyKeyAccessServer"
        }
      }
    },
    "kasregistryGetKeyAccessServerResponse": {
      "type": "object",
      "properties": {
        "keyAccessServer": {
          "$ref": "#/definitions/policyKeyAccessServer"
        }
      }
    },
    "kasregistryGrantedPolicyObject": {
      "type": "object",
      "properties": {
        "id": {
          "type": "string"
        },
        "fqn": {
          "type": "string"
        }
      },
      "title": "Can be namespace, attribute definition, or value"
    },
    "kasregistryKeyAccessServerGrants": {
      "type": "object",
      "properties": {
        "keyAccessServer": {
          "$ref": "#/definitions/policyKeyAccessServer"
        },
        "namespaceGrants": {
          "type": "array",
          "items": {
            "type": "object",
            "$ref": "#/definitions/kasregistryGrantedPolicyObject"
          }
        },
        "attributeGrants": {
          "type": "array",
          "items": {
            "type": "object",
            "$ref": "#/definitions/kasregistryGrantedPolicyObject"
          }
        },
        "valueGrants": {
          "type": "array",
          "items": {
            "type": "object",
            "$ref": "#/definitions/kasregistryGrantedPolicyObject"
          }
        }
      }
    },
    "kasregistryListKeyAccessServerGrantsResponse": {
      "type": "object",
      "properties": {
        "grants": {
          "type": "array",
          "items": {
            "type": "object",
            "$ref": "#/definitions/kasregistryKeyAccessServerGrants"
          }
        },
        "pagination": {
          "$ref": "#/definitions/policyPageResponse"
        }
      }
    },
    "kasregistryListKeyAccessServersResponse": {
      "type": "object",
      "properties": {
        "keyAccessServers": {
          "type": "array",
          "items": {
            "type": "object",
            "$ref": "#/definitions/policyKeyAccessServer"
          }
        },
        "pagination": {
          "$ref": "#/definitions/policyPageResponse"
        }
      }
    },
    "kasregistryUpdateKeyAccessServerResponse": {
      "type": "object",
      "properties": {
        "keyAccessServer": {
          "$ref": "#/definitions/policyKeyAccessServer"
        }
      }
    },
    "policyKasPublicKey": {
      "type": "object",
      "properties": {
        "pem": {
          "type": "string",
          "title": "x509 ASN.1 content in PEM envelope, usually"
        },
        "kid": {
          "type": "string",
          "title": "A unique string identifier for this key"
        },
        "alg": {
          "$ref": "#/definitions/policyKasPublicKeyAlgEnum",
          "description": "A known algorithm type with any additional parameters encoded.\nTo start, these may be `rsa:2048` for encrypting ZTDF files and \n`ec:secp256r1` for nanoTDF, but more formats may be added as needed."
        }
      },
      "title": "A KAS public key and some associated metadata for further identifcation"
    },
    "policyKasPublicKeyAlgEnum": {
      "type": "string",
      "enum": [
        "KAS_PUBLIC_KEY_ALG_ENUM_UNSPECIFIED",
        "KAS_PUBLIC_KEY_ALG_ENUM_RSA_2048",
        "KAS_PUBLIC_KEY_ALG_ENUM_EC_SECP256R1"
      ],
      "default": "KAS_PUBLIC_KEY_ALG_ENUM_UNSPECIFIED"
    },
    "policyKasPublicKeySet": {
      "type": "object",
      "properties": {
        "keys": {
          "type": "array",
          "items": {
            "type": "object",
            "$ref": "#/definitions/policyKasPublicKey"
          }
        }
      },
      "title": "A list of known KAS public keys"
    },
    "policyKeyAccessServer": {
      "type": "object",
      "properties": {
        "id": {
          "type": "string"
        },
        "uri": {
          "type": "string",
          "title": "Address of a KAS instance"
        },
        "publicKey": {
          "$ref": "#/definitions/policyPublicKey"
        },
        "name": {
          "type": "string",
          "title": "Optional\nUnique name of the KAS instance"
        },
        "metadata": {
          "$ref": "#/definitions/commonMetadata",
          "title": "Common metadata"
        }
      },
      "title": "Key Access Server Registry"
    },
    "policyPageRequest": {
      "type": "object",
      "properties": {
        "limit": {
          "type": "integer",
          "format": "int32",
          "title": "Optional\nSet to configured default limit if not provided\nMaximum limit set in platform config and enforced by services"
        },
        "offset": {
          "type": "integer",
          "format": "int32",
          "title": "Optional\nDefaulted if not provided"
        }
      }
    },
    "policyPageResponse": {
      "type": "object",
      "properties": {
        "currentOffset": {
          "type": "integer",
          "format": "int32",
          "title": "Requested pagination offset"
        },
        "nextOffset": {
          "type": "integer",
          "format": "int32",
          "title": "Calculated with request limit + offset or defaults\nEmpty when none remain after current page"
        },
        "total": {
          "type": "integer",
          "format": "int32",
          "title": "Total count of entire list"
        }
      }
    },
    "policyPublicKey": {
      "type": "object",
      "properties": {
        "remote": {
          "type": "string",
          "title": "kas public key url - optional since can also be retrieved via public key"
        },
        "cached": {
          "$ref": "#/definitions/policyKasPublicKeySet",
          "title": "public key with additional information. Current preferred version"
        }
      }
    },
    "protobufAny": {
      "type": "object",
      "properties": {
        "@type": {
          "type": "string",
          "description": "A URL/resource name that uniquely identifies the type of the serialized\nprotocol buffer message. This string must contain at least\none \"/\" character. The last segment of the URL's path must represent\nthe fully qualified name of the type (as in\n`path/google.protobuf.Duration`). The name should be in a canonical form\n(e.g., leading \".\" is not accepted).\n\nIn practice, teams usually precompile into the binary all types that they\nexpect it to use in the context of Any. However, for URLs which use the\nscheme `http`, `https`, or no scheme, one can optionally set up a type\nserver that maps type URLs to message definitions as follows:\n\n* If no scheme is provided, `https` is assumed.\n* An HTTP GET on the URL must yield a [google.protobuf.Type][]\n  value in binary format, or produce an error.\n* Applications are allowed to cache lookup results based on the\n  URL, or have them precompiled into a binary to avoid any\n  lookup. Therefore, binary compatibility needs to be preserved\n  on changes to types. (Use versioned type names to manage\n  breaking changes.)\n\nNote: this functionality is not currently available in the official\nprotobuf release, and it is not used for type URLs beginning with\ntype.googleapis.com. As of May 2023, there are no widely used type server\nimplementations and no plans to implement one.\n\nSchemes other than `http`, `https` (or the empty scheme) might be\nused with implementation specific semantics."
        }
      },
      "additionalProperties": {},
      "description": "`Any` contains an arbitrary serialized protocol buffer message along with a\nURL that describes the type of the serialized message.\n\nProtobuf library provides support to pack/unpack Any values in the form\nof utility functions or additional generated methods of the Any type.\n\nExample 1: Pack and unpack a message in C++.\n\n    Foo foo = ...;\n    Any any;\n    any.PackFrom(foo);\n    ...\n    if (any.UnpackTo(\u0026foo)) {\n      ...\n    }\n\nExample 2: Pack and unpack a message in Java.\n\n    Foo foo = ...;\n    Any any = Any.pack(foo);\n    ...\n    if (any.is(Foo.class)) {\n      foo = any.unpack(Foo.class);\n    }\n    // or ...\n    if (any.isSameTypeAs(Foo.getDefaultInstance())) {\n      foo = any.unpack(Foo.getDefaultInstance());\n    }\n\n Example 3: Pack and unpack a message in Python.\n\n    foo = Foo(...)\n    any = Any()\n    any.Pack(foo)\n    ...\n    if any.Is(Foo.DESCRIPTOR):\n      any.Unpack(foo)\n      ...\n\n Example 4: Pack and unpack a message in Go\n\n     foo := \u0026pb.Foo{...}\n     any, err := anypb.New(foo)\n     if err != nil {\n       ...\n     }\n     ...\n     foo := \u0026pb.Foo{}\n     if err := any.UnmarshalTo(foo); err != nil {\n       ...\n     }\n\nThe pack methods provided by protobuf library will by default use\n'type.googleapis.com/full.type.name' as the type URL and the unpack\nmethods only use the fully qualified type name after the last '/'\nin the type URL, for example \"foo.bar.com/x/y.z\" will yield type\nname \"y.z\".\n\nJSON\n====\nThe JSON representation of an `Any` value uses the regular\nrepresentation of the deserialized, embedded message, with an\nadditional field `@type` which contains the type URL. Example:\n\n    package google.profile;\n    message Person {\n      string first_name = 1;\n      string last_name = 2;\n    }\n\n    {\n      \"@type\": \"type.googleapis.com/google.profile.Person\",\n      \"firstName\": \u003cstring\u003e,\n      \"lastName\": \u003cstring\u003e\n    }\n\nIf the embedded message type is well-known and has a custom JSON\nrepresentation, that representation will be embedded adding a field\n`value` which holds the custom JSON in addition to the `@type`\nfield. Example (for message [google.protobuf.Duration][]):\n\n    {\n      \"@type\": \"type.googleapis.com/google.protobuf.Duration\",\n      \"value\": \"1.212s\"\n    }"
    },
    "rpcStatus": {
      "type": "object",
      "properties": {
        "code": {
          "type": "integer",
          "format": "int32"
        },
        "message": {
          "type": "string"
        },
        "details": {
          "type": "array",
          "items": {
            "type": "object",
            "$ref": "#/definitions/protobufAny"
          }
        }
      }
    }
  }
}<|MERGE_RESOLUTION|>--- conflicted
+++ resolved
@@ -106,11 +106,7 @@
         "parameters": [
           {
             "name": "kasId",
-<<<<<<< HEAD
-            "description": "Optional\nFilter LIST by either ID, URI, or common name of a registered Key Access Server.\nIf none are provided, grants from all registered KASs to policy attribute objects are returned.",
-=======
             "description": "Optional\nFilter LIST by ID of a registered Key Access Server.\nIf neither is provided, grants from all registered KASs to policy attribute objects are returned.",
->>>>>>> 155e7cd5
             "in": "query",
             "required": false,
             "type": "string"
@@ -130,12 +126,6 @@
             "type": "string"
           },
           {
-<<<<<<< HEAD
-            "name": "kasName",
-            "in": "query",
-            "required": false,
-            "type": "string"
-=======
             "name": "pagination.limit",
             "description": "Optional\nSet to configured default limit if not provided\nMaximum limit set in platform config and enforced by services",
             "in": "query",
@@ -150,7 +140,6 @@
             "required": false,
             "type": "integer",
             "format": "int32"
->>>>>>> 155e7cd5
           }
         ],
         "tags": [
@@ -250,11 +239,7 @@
               "properties": {
                 "uri": {
                   "type": "string",
-<<<<<<< HEAD
-                  "title": "Optional - PATCH style"
-=======
                   "title": "Optional"
->>>>>>> 155e7cd5
                 },
                 "publicKey": {
                   "$ref": "#/definitions/policyPublicKey",
@@ -264,9 +249,6 @@
                   "type": "string",
                   "title": "Optional"
                 },
-                "name": {
-                  "type": "string"
-                },
                 "metadata": {
                   "$ref": "#/definitions/commonMetadataMutable",
                   "title": "Optional\nCommon metadata"
@@ -345,10 +327,6 @@
           "type": "string",
           "title": "Optional"
         },
-        "name": {
-          "type": "string",
-          "title": "Optional"
-        },
         "metadata": {
           "$ref": "#/definitions/commonMetadataMutable",
           "title": "Common metadata"
