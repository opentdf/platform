--- conflicted
+++ resolved
@@ -453,11 +453,7 @@
       },
       "title": "Can be namespace, attribute definition, or value"
     },
-<<<<<<< HEAD
-    "kasregistryKasAsymKey": {
-=======
     "kasregistryKasKeyIdentifier": {
->>>>>>> 7f97b99f
       "type": "object",
       "properties": {
         "kasId": {
