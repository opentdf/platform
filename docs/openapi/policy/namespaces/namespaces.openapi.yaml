--- conflicted
+++ resolved
@@ -330,14 +330,7 @@
       tags:
         - policy.namespaces.NamespaceService
       summary: AssignCertificateToNamespace
-<<<<<<< HEAD
-      description: |-
-        --------------------------------------*
-         Namespace <> Certificate RPCs
-        ---------------------------------------
-=======
       description: Namespace <> Certificate RPCs
->>>>>>> 6784e881
       operationId: policy.namespaces.NamespaceService.AssignCertificateToNamespace
       parameters:
         - name: Connect-Protocol-Version
@@ -640,10 +633,7 @@
           description: PEM format certificate
         metadata:
           title: metadata
-<<<<<<< HEAD
-=======
           description: Optional metadata.
->>>>>>> 6784e881
           $ref: '#/components/schemas/common.Metadata'
       title: Certificate
       additionalProperties: false
@@ -902,10 +892,7 @@
       properties:
         namespaceCertificate:
           title: namespace_certificate
-<<<<<<< HEAD
-=======
           description: The mapping of the namespace to the certificate.
->>>>>>> 6784e881
           $ref: '#/components/schemas/policy.namespaces.NamespaceCertificate'
         certificate:
           title: certificate
@@ -1127,10 +1114,7 @@
       properties:
         namespaceCertificate:
           title: namespace_certificate
-<<<<<<< HEAD
-=======
           description: The namespace and certificate to unassign.
->>>>>>> 6784e881
           $ref: '#/components/schemas/policy.namespaces.NamespaceCertificate'
       title: RemoveCertificateFromNamespaceRequest
       required:
@@ -1141,10 +1125,7 @@
       properties:
         namespaceCertificate:
           title: namespace_certificate
-<<<<<<< HEAD
-=======
           description: The unassigned namespace and certificate.
->>>>>>> 6784e881
           $ref: '#/components/schemas/policy.namespaces.NamespaceCertificate'
       title: RemoveCertificateFromNamespaceResponse
       additionalProperties: false
