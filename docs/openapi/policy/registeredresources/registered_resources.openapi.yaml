--- conflicted
+++ resolved
@@ -714,10 +714,7 @@
           description: PEM format certificate
         metadata:
           title: metadata
-<<<<<<< HEAD
-=======
           description: Optional metadata.
->>>>>>> 6784e881
           $ref: '#/components/schemas/common.Metadata'
       title: Certificate
       additionalProperties: false
