{
  "swagger": "2.0",
  "info": {
    "title": "policy/subjectmapping/subject_mapping.proto",
    "version": "version not set"
  },
  "tags": [
    {
      "name": "SubjectMappingService"
    }
  ],
  "consumes": [
    "application/json"
  ],
  "produces": [
    "application/json"
  ],
  "paths": {
    "/subject-condition-sets": {
      "get": {
        "operationId": "SubjectMappingService_ListSubjectConditionSets",
        "responses": {
          "200": {
            "description": "A successful response.",
            "schema": {
              "$ref": "#/definitions/subjectmappingListSubjectConditionSetsResponse"
            }
          },
          "default": {
            "description": "An unexpected error response.",
            "schema": {
              "$ref": "#/definitions/rpcStatus"
            }
          }
        },
        "tags": [
          "SubjectMappingService"
        ]
      },
      "post": {
        "operationId": "SubjectMappingService_CreateSubjectConditionSet",
        "responses": {
          "200": {
            "description": "A successful response.",
            "schema": {
              "$ref": "#/definitions/subjectmappingCreateSubjectConditionSetResponse"
            }
          },
          "default": {
            "description": "An unexpected error response.",
            "schema": {
              "$ref": "#/definitions/rpcStatus"
            }
          }
        },
        "parameters": [
          {
            "name": "body",
            "in": "body",
            "required": true,
            "schema": {
              "$ref": "#/definitions/subjectmappingCreateSubjectConditionSetRequest"
            }
          }
        ],
        "tags": [
          "SubjectMappingService"
        ]
      }
    },
    "/subject-condition-sets/{id}": {
      "get": {
        "operationId": "SubjectMappingService_GetSubjectConditionSet",
        "responses": {
          "200": {
            "description": "A successful response.",
            "schema": {
              "$ref": "#/definitions/subjectmappingGetSubjectConditionSetResponse"
            }
          },
          "default": {
            "description": "An unexpected error response.",
            "schema": {
              "$ref": "#/definitions/rpcStatus"
            }
          }
        },
        "parameters": [
          {
            "name": "id",
            "in": "path",
            "required": true,
            "type": "string"
          }
        ],
        "tags": [
          "SubjectMappingService"
        ]
      },
      "delete": {
        "operationId": "SubjectMappingService_DeleteSubjectConditionSet",
        "responses": {
          "200": {
            "description": "A successful response.",
            "schema": {
              "$ref": "#/definitions/subjectmappingDeleteSubjectConditionSetResponse"
            }
          },
          "default": {
            "description": "An unexpected error response.",
            "schema": {
              "$ref": "#/definitions/rpcStatus"
            }
          }
        },
        "parameters": [
          {
            "name": "id",
            "in": "path",
            "required": true,
            "type": "string"
          }
        ],
        "tags": [
          "SubjectMappingService"
        ]
      },
      "patch": {
        "operationId": "SubjectMappingService_UpdateSubjectConditionSet",
        "responses": {
          "200": {
            "description": "A successful response.",
            "schema": {
              "$ref": "#/definitions/subjectmappingUpdateSubjectConditionSetResponse"
            }
          },
          "default": {
            "description": "An unexpected error response.",
            "schema": {
              "$ref": "#/definitions/rpcStatus"
            }
          }
        },
        "parameters": [
          {
            "name": "id",
            "description": "Required",
            "in": "path",
            "required": true,
            "type": "string"
          },
          {
            "name": "body",
            "in": "body",
            "required": true,
            "schema": {
              "type": "object",
              "properties": {
                "subjectSets": {
                  "type": "array",
                  "items": {
                    "type": "object",
                    "$ref": "#/definitions/subjectmappingSubjectSet"
                  },
                  "title": "Optional\nIf provided, replaces entire existing structure of Subject Sets, Condition Groups, \u0026 Conditions"
                },
                "metadata": {
                  "$ref": "#/definitions/commonMetadataMutable",
                  "title": "Common metadata"
                },
                "metadataUpdateBehavior": {
                  "$ref": "#/definitions/commonMetadataUpdateEnum"
                }
              }
            }
          }
        ],
        "tags": [
          "SubjectMappingService"
        ]
      }
    },
    "/subject-mappings": {
      "get": {
        "operationId": "SubjectMappingService_ListSubjectMappings",
        "responses": {
          "200": {
            "description": "A successful response.",
            "schema": {
              "$ref": "#/definitions/subjectmappingListSubjectMappingsResponse"
            }
          },
          "default": {
            "description": "An unexpected error response.",
            "schema": {
              "$ref": "#/definitions/rpcStatus"
            }
          }
        },
        "tags": [
          "SubjectMappingService"
        ]
      },
      "post": {
        "operationId": "SubjectMappingService_CreateSubjectMapping",
        "responses": {
          "200": {
            "description": "A successful response.",
            "schema": {
              "$ref": "#/definitions/subjectmappingCreateSubjectMappingResponse"
            }
          },
          "default": {
            "description": "An unexpected error response.",
            "schema": {
              "$ref": "#/definitions/rpcStatus"
            }
          }
        },
        "parameters": [
          {
            "name": "body",
            "in": "body",
            "required": true,
            "schema": {
              "$ref": "#/definitions/subjectmappingCreateSubjectMappingRequest"
            }
          }
        ],
        "tags": [
          "SubjectMappingService"
        ]
      }
    },
    "/subject-mappings/match": {
      "post": {
        "summary": "Find matching Subject Mappings for a given Subject",
        "operationId": "SubjectMappingService_MatchSubjectMappings",
        "responses": {
          "200": {
            "description": "A successful response.",
            "schema": {
              "$ref": "#/definitions/subjectmappingMatchSubjectMappingsResponse"
            }
          },
          "default": {
            "description": "An unexpected error response.",
            "schema": {
              "$ref": "#/definitions/rpcStatus"
            }
          }
        },
        "parameters": [
          {
<<<<<<< HEAD
            "name": "subjectProperties",
=======
            "name": "subject",
            "description": "Required",
>>>>>>> 327c1f4b
            "in": "body",
            "required": true,
            "schema": {
              "type": "array",
              "items": {
                "type": "object",
                "$ref": "#/definitions/subjectmappingSubjectProperty"
              }
            }
          }
        ],
        "tags": [
          "SubjectMappingService"
        ]
      }
    },
    "/subject-mappings/{id}": {
      "get": {
        "operationId": "SubjectMappingService_GetSubjectMapping",
        "responses": {
          "200": {
            "description": "A successful response.",
            "schema": {
              "$ref": "#/definitions/subjectmappingGetSubjectMappingResponse"
            }
          },
          "default": {
            "description": "An unexpected error response.",
            "schema": {
              "$ref": "#/definitions/rpcStatus"
            }
          }
        },
        "parameters": [
          {
            "name": "id",
            "in": "path",
            "required": true,
            "type": "string"
          }
        ],
        "tags": [
          "SubjectMappingService"
        ]
      },
      "delete": {
        "operationId": "SubjectMappingService_DeleteSubjectMapping",
        "responses": {
          "200": {
            "description": "A successful response.",
            "schema": {
              "$ref": "#/definitions/subjectmappingDeleteSubjectMappingResponse"
            }
          },
          "default": {
            "description": "An unexpected error response.",
            "schema": {
              "$ref": "#/definitions/rpcStatus"
            }
          }
        },
        "parameters": [
          {
            "name": "id",
            "in": "path",
            "required": true,
            "type": "string"
          }
        ],
        "tags": [
          "SubjectMappingService"
        ]
      },
      "patch": {
        "operationId": "SubjectMappingService_UpdateSubjectMapping",
        "responses": {
          "200": {
            "description": "A successful response.",
            "schema": {
              "$ref": "#/definitions/subjectmappingUpdateSubjectMappingResponse"
            }
          },
          "default": {
            "description": "An unexpected error response.",
            "schema": {
              "$ref": "#/definitions/rpcStatus"
            }
          }
        },
        "parameters": [
          {
            "name": "id",
            "description": "Required",
            "in": "path",
            "required": true,
            "type": "string"
          },
          {
            "name": "body",
            "in": "body",
            "required": true,
            "schema": {
              "type": "object",
              "properties": {
                "subjectConditionSetId": {
                  "type": "string",
                  "title": "Optional\nReplaces the existing SubjectConditionSet id with a new one"
                },
                "actions": {
                  "type": "array",
                  "items": {
                    "type": "object",
                    "$ref": "#/definitions/authorizationAction"
                  },
                  "title": "Replaces entire list of actions permitted by subjects"
                },
                "metadata": {
                  "$ref": "#/definitions/commonMetadataMutable",
                  "title": "Common metadata"
                },
                "metadataUpdateBehavior": {
                  "$ref": "#/definitions/commonMetadataUpdateEnum"
                }
              }
            }
          }
        ],
        "tags": [
          "SubjectMappingService"
        ]
      }
    }
  },
  "definitions": {
    "ActionStandardAction": {
      "type": "string",
      "enum": [
        "STANDARD_ACTION_UNSPECIFIED",
        "STANDARD_ACTION_DECRYPT",
        "STANDARD_ACTION_TRANSMIT"
      ],
      "default": "STANDARD_ACTION_UNSPECIFIED",
      "title": "Standard actions supported by the platform"
    },
    "attributesAttribute": {
      "type": "object",
      "properties": {
        "id": {
          "type": "string"
        },
        "namespace": {
          "$ref": "#/definitions/namespacesNamespace",
          "title": "namespace of the attribute"
        },
        "name": {
          "type": "string",
          "title": "attribute name"
        },
        "rule": {
          "$ref": "#/definitions/attributesAttributeRuleTypeEnum",
          "title": "attribute rule enum"
        },
        "values": {
          "type": "array",
          "items": {
            "type": "object",
            "$ref": "#/definitions/policyattributesValue"
          }
        },
        "grants": {
          "type": "array",
          "items": {
            "type": "object",
            "$ref": "#/definitions/kasregistryKeyAccessServer"
          }
        },
        "fqn": {
          "type": "string"
        },
        "active": {
          "type": "boolean",
          "title": "active by default until explicitly deactivated"
        },
        "metadata": {
          "$ref": "#/definitions/commonMetadata",
          "title": "Common metadata"
        }
      }
    },
    "attributesAttributeRuleTypeEnum": {
      "type": "string",
      "enum": [
        "ATTRIBUTE_RULE_TYPE_ENUM_UNSPECIFIED",
        "ATTRIBUTE_RULE_TYPE_ENUM_ALL_OF",
        "ATTRIBUTE_RULE_TYPE_ENUM_ANY_OF",
        "ATTRIBUTE_RULE_TYPE_ENUM_HIERARCHY"
      ],
      "default": "ATTRIBUTE_RULE_TYPE_ENUM_UNSPECIFIED",
      "title": "buflint ENUM_VALUE_PREFIX: to make sure that C++ scoping rules aren't violated when users add new enum values to an enum in a given package"
    },
    "authorizationAction": {
      "type": "object",
      "properties": {
        "standard": {
          "$ref": "#/definitions/ActionStandardAction"
        },
        "custom": {
          "type": "string"
        }
      },
      "title": "An action an entity can take"
    },
    "commonMetadata": {
      "type": "object",
      "properties": {
        "createdAt": {
          "type": "string",
          "format": "date-time",
          "title": "created_at set by server (entity who created will recorded in an audit event)"
        },
        "updatedAt": {
          "type": "string",
          "format": "date-time",
          "title": "updated_at set by server (entity who updated will recorded in an audit event)"
        },
        "labels": {
          "type": "object",
          "additionalProperties": {
            "type": "string"
          },
          "title": "optional short description"
        }
      },
      "title": "Struct to uniquely identify a resource with optional additional metadata"
    },
    "commonMetadataMutable": {
      "type": "object",
      "properties": {
        "labels": {
          "type": "object",
          "additionalProperties": {
            "type": "string"
          },
          "title": "optional labels"
        }
      }
    },
    "commonMetadataUpdateEnum": {
      "type": "string",
      "enum": [
        "METADATA_UPDATE_ENUM_UNSPECIFIED",
        "METADATA_UPDATE_ENUM_EXTEND",
        "METADATA_UPDATE_ENUM_REPLACE"
      ],
      "default": "METADATA_UPDATE_ENUM_UNSPECIFIED",
      "title": "- METADATA_UPDATE_ENUM_UNSPECIFIED: unspecified update type\n - METADATA_UPDATE_ENUM_EXTEND: only update the fields that are provided\n - METADATA_UPDATE_ENUM_REPLACE: replace the entire metadata with the provided metadata"
    },
    "kasregistryKeyAccessServer": {
      "type": "object",
      "properties": {
        "id": {
          "type": "string"
        },
        "uri": {
          "type": "string",
          "title": "Address of a KAS instance"
        },
        "publicKey": {
          "$ref": "#/definitions/kasregistryPublicKey"
        },
        "metadata": {
          "$ref": "#/definitions/commonMetadata",
          "title": "Common metadata"
        }
      },
      "title": "Descriptor for a KAS"
    },
    "kasregistryPublicKey": {
      "type": "object",
      "properties": {
        "remote": {
          "type": "string",
          "title": "kas public key url - optional since can also be retrieved via public key"
        },
        "local": {
          "type": "string",
          "title": "public key - optional since can also be retrieved via url"
        }
      }
    },
    "namespacesNamespace": {
      "type": "object",
      "properties": {
        "id": {
          "type": "string",
          "title": "generated uuid in database"
        },
        "name": {
          "type": "string",
          "title": "used to partition Attribute Definitions, support by namespace AuthN and enable federation"
        },
        "fqn": {
          "type": "string"
        },
        "active": {
          "type": "boolean",
          "title": "active by default until explicitly deactivated"
        },
        "metadata": {
          "$ref": "#/definitions/commonMetadata"
        }
      }
    },
    "policyattributesValue": {
      "type": "object",
      "properties": {
        "id": {
          "type": "string",
          "title": "generated uuid in database"
        },
        "attribute": {
          "$ref": "#/definitions/attributesAttribute"
        },
        "value": {
          "type": "string"
        },
        "members": {
          "type": "array",
          "items": {
            "type": "string"
          },
          "title": "list of attribute values that this value is related to (attribute group)"
        },
        "grants": {
          "type": "array",
          "items": {
            "type": "object",
            "$ref": "#/definitions/kasregistryKeyAccessServer"
          },
          "title": "list of key access servers"
        },
        "fqn": {
          "type": "string"
        },
        "active": {
          "type": "boolean",
          "title": "active by default until explicitly deactivated"
        },
        "metadata": {
          "$ref": "#/definitions/commonMetadata",
          "title": "Common metadata"
        }
      }
    },
    "protobufAny": {
      "type": "object",
      "properties": {
        "@type": {
          "type": "string",
          "description": "A URL/resource name that uniquely identifies the type of the serialized\nprotocol buffer message. This string must contain at least\none \"/\" character. The last segment of the URL's path must represent\nthe fully qualified name of the type (as in\n`path/google.protobuf.Duration`). The name should be in a canonical form\n(e.g., leading \".\" is not accepted).\n\nIn practice, teams usually precompile into the binary all types that they\nexpect it to use in the context of Any. However, for URLs which use the\nscheme `http`, `https`, or no scheme, one can optionally set up a type\nserver that maps type URLs to message definitions as follows:\n\n* If no scheme is provided, `https` is assumed.\n* An HTTP GET on the URL must yield a [google.protobuf.Type][]\n  value in binary format, or produce an error.\n* Applications are allowed to cache lookup results based on the\n  URL, or have them precompiled into a binary to avoid any\n  lookup. Therefore, binary compatibility needs to be preserved\n  on changes to types. (Use versioned type names to manage\n  breaking changes.)\n\nNote: this functionality is not currently available in the official\nprotobuf release, and it is not used for type URLs beginning with\ntype.googleapis.com. As of May 2023, there are no widely used type server\nimplementations and no plans to implement one.\n\nSchemes other than `http`, `https` (or the empty scheme) might be\nused with implementation specific semantics."
        }
      },
      "additionalProperties": {},
      "description": "`Any` contains an arbitrary serialized protocol buffer message along with a\nURL that describes the type of the serialized message.\n\nProtobuf library provides support to pack/unpack Any values in the form\nof utility functions or additional generated methods of the Any type.\n\nExample 1: Pack and unpack a message in C++.\n\n    Foo foo = ...;\n    Any any;\n    any.PackFrom(foo);\n    ...\n    if (any.UnpackTo(\u0026foo)) {\n      ...\n    }\n\nExample 2: Pack and unpack a message in Java.\n\n    Foo foo = ...;\n    Any any = Any.pack(foo);\n    ...\n    if (any.is(Foo.class)) {\n      foo = any.unpack(Foo.class);\n    }\n    // or ...\n    if (any.isSameTypeAs(Foo.getDefaultInstance())) {\n      foo = any.unpack(Foo.getDefaultInstance());\n    }\n\n Example 3: Pack and unpack a message in Python.\n\n    foo = Foo(...)\n    any = Any()\n    any.Pack(foo)\n    ...\n    if any.Is(Foo.DESCRIPTOR):\n      any.Unpack(foo)\n      ...\n\n Example 4: Pack and unpack a message in Go\n\n     foo := \u0026pb.Foo{...}\n     any, err := anypb.New(foo)\n     if err != nil {\n       ...\n     }\n     ...\n     foo := \u0026pb.Foo{}\n     if err := any.UnmarshalTo(foo); err != nil {\n       ...\n     }\n\nThe pack methods provided by protobuf library will by default use\n'type.googleapis.com/full.type.name' as the type URL and the unpack\nmethods only use the fully qualified type name after the last '/'\nin the type URL, for example \"foo.bar.com/x/y.z\" will yield type\nname \"y.z\".\n\nJSON\n====\nThe JSON representation of an `Any` value uses the regular\nrepresentation of the deserialized, embedded message, with an\nadditional field `@type` which contains the type URL. Example:\n\n    package google.profile;\n    message Person {\n      string first_name = 1;\n      string last_name = 2;\n    }\n\n    {\n      \"@type\": \"type.googleapis.com/google.profile.Person\",\n      \"firstName\": \u003cstring\u003e,\n      \"lastName\": \u003cstring\u003e\n    }\n\nIf the embedded message type is well-known and has a custom JSON\nrepresentation, that representation will be embedded adding a field\n`value` which holds the custom JSON in addition to the `@type`\nfield. Example (for message [google.protobuf.Duration][]):\n\n    {\n      \"@type\": \"type.googleapis.com/google.protobuf.Duration\",\n      \"value\": \"1.212s\"\n    }"
    },
    "rpcStatus": {
      "type": "object",
      "properties": {
        "code": {
          "type": "integer",
          "format": "int32"
        },
        "message": {
          "type": "string"
        },
        "details": {
          "type": "array",
          "items": {
            "type": "object",
            "$ref": "#/definitions/protobufAny"
          }
        }
      }
    },
    "subjectmappingCondition": {
      "type": "object",
      "properties": {
        "subjectExternalField": {
          "type": "string",
          "title": "externally known field name (such as from idP/LDAP)"
        },
        "operator": {
          "$ref": "#/definitions/subjectmappingSubjectMappingOperatorEnum",
          "title": "the evaluation operator of relation"
        },
        "subjectExternalValues": {
          "type": "array",
          "items": {
            "type": "string"
          },
          "title": "list of comparison values for the subject_external_field, evaluated by the operator"
        }
      },
      "description": "Example:  Subjects with field \"division\" and a value of \"Accounting\" or \"Marketing\":\n{\n\"subject_external_field\": \"division\",\n\"operator\": \"SUBJECT_MAPPING_OPERATOR_ENUM_IN\",\n\"subject_external_values\" : [\"Accounting\", \"Marketing\"]\n}\n\nExample: Subjects that are not part of the Fantastic Four:\n{\n\"subject_external_field\": \"superhero_name\",\n\"operator\": \"SUBJECT_MAPPING_OPERATOR_ENUM_NOT_IN\",\n\"subject_external_values\" : [\"mister_fantastic\", \"the_thing\", \"human_torch\", \"invisible_woman\"]\n}",
      "title": "*\nA Condition defines a rule of \u003csubject external field name\u003e \u003coperator\u003e \u003csubject external values\u003e"
    },
    "subjectmappingConditionBooleanTypeEnum": {
      "type": "string",
      "enum": [
        "CONDITION_BOOLEAN_TYPE_ENUM_UNSPECIFIED",
        "CONDITION_BOOLEAN_TYPE_ENUM_AND",
        "CONDITION_BOOLEAN_TYPE_ENUM_OR"
      ],
      "default": "CONDITION_BOOLEAN_TYPE_ENUM_UNSPECIFIED",
      "title": "buflint ENUM_VALUE_PREFIX: to make sure that C++ scoping rules aren't violated when users add new enum values to an enum in a given package"
    },
    "subjectmappingConditionGroup": {
      "type": "object",
      "properties": {
        "conditions": {
          "type": "array",
          "items": {
            "type": "object",
            "$ref": "#/definitions/subjectmappingCondition"
          }
        },
        "booleanOperator": {
          "$ref": "#/definitions/subjectmappingConditionBooleanTypeEnum",
          "title": "the boolean evaluation type across the conditions"
        }
      },
      "title": "A collection of Conditions evaluated by the boolean_operator provided"
    },
    "subjectmappingCreateSubjectConditionSetRequest": {
      "type": "object",
      "properties": {
        "subjectConditionSet": {
          "$ref": "#/definitions/subjectmappingSubjectConditionSetCreate"
        }
      }
    },
    "subjectmappingCreateSubjectConditionSetResponse": {
      "type": "object",
      "properties": {
        "subjectConditionSet": {
          "$ref": "#/definitions/subjectmappingSubjectConditionSet"
        }
      }
    },
    "subjectmappingCreateSubjectMappingRequest": {
      "type": "object",
      "properties": {
        "attributeValueId": {
          "type": "string",
          "title": "Required\nAttribute Value to be mapped to"
        },
        "actions": {
          "type": "array",
          "items": {
            "type": "object",
            "$ref": "#/definitions/authorizationAction"
          },
          "title": "The actions permitted by subjects in this mapping"
        },
        "existingSubjectConditionSetId": {
          "type": "string",
          "title": "Either of the following:\nReuse existing SubjectConditionSet (NOTE: prioritized over new_subject_condition_set)"
        },
        "newSubjectConditionSet": {
          "$ref": "#/definitions/subjectmappingSubjectConditionSetCreate",
          "title": "Create new SubjectConditionSet (NOTE: ignored if existing_subject_condition_set_id is provided)"
        },
        "metadata": {
          "$ref": "#/definitions/commonMetadataMutable",
          "title": "Optional"
        }
      }
    },
    "subjectmappingCreateSubjectMappingResponse": {
      "type": "object",
      "properties": {
        "subjectMapping": {
          "$ref": "#/definitions/subjectmappingSubjectMapping"
        }
      }
    },
    "subjectmappingDeleteSubjectConditionSetResponse": {
      "type": "object",
      "properties": {
        "subjectConditionSet": {
          "$ref": "#/definitions/subjectmappingSubjectConditionSet",
          "title": "Only ID of deleted Subject Condition Set provided"
        }
      }
    },
    "subjectmappingDeleteSubjectMappingResponse": {
      "type": "object",
      "properties": {
        "subjectMapping": {
          "$ref": "#/definitions/subjectmappingSubjectMapping",
          "title": "Only ID of the updated Subject Mapping provided"
        }
      }
    },
    "subjectmappingGetSubjectConditionSetResponse": {
      "type": "object",
      "properties": {
        "subjectConditionSet": {
          "$ref": "#/definitions/subjectmappingSubjectConditionSet"
        },
        "associatedSubjectMappings": {
          "type": "array",
          "items": {
            "type": "object",
            "$ref": "#/definitions/subjectmappingSubjectMapping"
          },
          "title": "contextualized Subject Mappings associated with this SubjectConditionSet"
        }
      }
    },
    "subjectmappingGetSubjectMappingResponse": {
      "type": "object",
      "properties": {
        "subjectMapping": {
          "$ref": "#/definitions/subjectmappingSubjectMapping"
        }
      }
    },
    "subjectmappingListSubjectConditionSetsResponse": {
      "type": "object",
      "properties": {
        "subjectConditionSets": {
          "type": "array",
          "items": {
            "type": "object",
            "$ref": "#/definitions/subjectmappingSubjectConditionSet"
          }
        }
      }
    },
    "subjectmappingListSubjectMappingsResponse": {
      "type": "object",
      "properties": {
        "subjectMappings": {
          "type": "array",
          "items": {
            "type": "object",
            "$ref": "#/definitions/subjectmappingSubjectMapping"
          }
        }
      }
    },
    "subjectmappingMatchSubjectMappingsResponse": {
      "type": "object",
      "properties": {
        "subjectMappings": {
          "type": "array",
          "items": {
            "type": "object",
            "$ref": "#/definitions/subjectmappingSubjectMapping"
          }
        }
      }
    },
    "subjectmappingSubjectConditionSet": {
      "type": "object",
      "properties": {
        "id": {
          "type": "string"
        },
        "subjectSets": {
          "type": "array",
          "items": {
            "type": "object",
            "$ref": "#/definitions/subjectmappingSubjectSet"
          }
        },
        "metadata": {
          "$ref": "#/definitions/commonMetadata"
        }
      },
      "description": "A container for multiple Subject Sets, each containing Condition Groups, each containing Conditions. Multiple Subject Sets in a SubjectConditionSet\nare evaluated with AND logic. As each Subject Mapping has only one Attribute Value, the SubjectConditionSet is reusable across multiple\nSubject Mappings / Attribute Values and is an independent unit."
    },
    "subjectmappingSubjectConditionSetCreate": {
      "type": "object",
      "properties": {
        "subjectSets": {
          "type": "array",
          "items": {
            "type": "object",
            "$ref": "#/definitions/subjectmappingSubjectSet"
          },
          "title": "Required"
        },
        "metadata": {
          "$ref": "#/definitions/commonMetadataMutable",
          "title": "Optional\nCommon metadata"
        }
      }
    },
    "subjectmappingSubjectMapping": {
      "type": "object",
      "properties": {
        "id": {
          "type": "string"
        },
        "attributeValue": {
          "$ref": "#/definitions/policyattributesValue",
          "title": "the Attribute Value mapped to; aka: \"The Entity Entitlement Attribute\""
        },
        "subjectConditionSet": {
          "$ref": "#/definitions/subjectmappingSubjectConditionSet",
          "title": "the reusable SubjectConditionSet mapped to the given Attribute Value"
        },
        "actions": {
          "type": "array",
          "items": {
            "type": "object",
            "$ref": "#/definitions/authorizationAction"
          },
          "title": "The actions permitted by subjects in this mapping"
        },
        "metadata": {
          "$ref": "#/definitions/commonMetadata"
        }
      },
      "description": "Example: Subjects in sets 1 and 2 are entitled attribute value http://wwww.example.org/attr/example/value/one\nwith permitted actions TRANSMIT and DECRYPT\n{\n\"id\": \"someid\",\n\"attribute_value\": {example_one_attribute_value...},\n\"subject_condition_set\": {\"subject_sets\":[{subject_set_1},{subject_set_2}]...},\n\"actions\": [{\"standard\": \"STANDARD_ACTION_DECRYPT\"}\", {\"standard\": \"STANDARD_ACTION_TRANSMIT\"}]\n}",
      "title": "Subject Mapping: A Policy assigning Subject Set(s) to a permitted attribute value + action(s) combination"
    },
    "subjectmappingSubjectMappingOperatorEnum": {
      "type": "string",
      "enum": [
        "SUBJECT_MAPPING_OPERATOR_ENUM_UNSPECIFIED",
        "SUBJECT_MAPPING_OPERATOR_ENUM_IN",
        "SUBJECT_MAPPING_OPERATOR_ENUM_NOT_IN"
      ],
      "default": "SUBJECT_MAPPING_OPERATOR_ENUM_UNSPECIFIED",
      "title": "buflint ENUM_VALUE_PREFIX: to make sure that C++ scoping rules aren't violated when users add new enum values to an enum in a given package"
    },
    "subjectmappingSubjectProperty": {
      "type": "object",
      "properties": {
        "externalField": {
          "type": "string"
        },
        "externalValue": {
          "type": "string"
        }
      },
      "description": "A property of a Subject/Entity as a field-\u003evalue pair.  This would mirror external user attributes retrieved\nfrom an authoritative source such as an IDP (Identity Provider) or User Store.  Examples include such ADFS/LDAP, OKTA, etc.\nFor now, a valid property must contain both field \u0026 value."
    },
    "subjectmappingSubjectSet": {
      "type": "object",
      "properties": {
        "conditionGroups": {
          "type": "array",
          "items": {
            "type": "object",
            "$ref": "#/definitions/subjectmappingConditionGroup"
          },
          "title": "multiple Condition Groups are evaluated with AND logic"
        }
      },
      "title": "A collection of Condition Groups"
    },
    "subjectmappingUpdateSubjectConditionSetResponse": {
      "type": "object",
      "properties": {
        "subjectConditionSet": {
          "$ref": "#/definitions/subjectmappingSubjectConditionSet",
          "title": "Only ID of updated Subject Condition Set provided"
        }
      }
    },
    "subjectmappingUpdateSubjectMappingResponse": {
      "type": "object",
      "properties": {
        "subjectMapping": {
          "$ref": "#/definitions/subjectmappingSubjectMapping",
          "title": "Only ID of the updated Subject Mapping provided"
        }
      }
    }
  }
}<|MERGE_RESOLUTION|>--- conflicted
+++ resolved
@@ -252,12 +252,7 @@
         },
         "parameters": [
           {
-<<<<<<< HEAD
             "name": "subjectProperties",
-=======
-            "name": "subject",
-            "description": "Required",
->>>>>>> 327c1f4b
             "in": "body",
             "required": true,
             "schema": {
