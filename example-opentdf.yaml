--- conflicted
+++ resolved
@@ -46,7 +46,6 @@
     issuer: http://localhost:8888/auth/realms/opentdf
     clients:
       - "opentdf"
-<<<<<<< HEAD
     policy:
       ## Default policy for all requests
       default: #"role:readonly"
@@ -81,8 +80,6 @@
       #  [matchers]
       #  m = g(r.sub, p.sub) && globOrRegexMatch(r.res, p.res) && globOrRegexMatch(r.act, p.act) && globOrRegexMatch(r.obj, p.obj)
 
-=======
->>>>>>> cab4ff89
   grpc:
     port: 9000
     reflectionEnabled: true # Default is false
