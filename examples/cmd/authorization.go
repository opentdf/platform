package cmd

import (
	"context"
	"fmt"
	"log/slog"

<<<<<<< HEAD
	"github.com/opentdf/platform/sdk"
	"github.com/opentdf/platform/sdk/authorization"
	"github.com/opentdf/platform/sdk/entity"
=======
	"github.com/opentdf/platform/protocol/go/authorization"
	"github.com/opentdf/platform/sdk"
>>>>>>> 04107b37
	"github.com/spf13/cobra"
	"google.golang.org/protobuf/encoding/protojson"
)

var AuthorizationExampleCmd = &cobra.Command{
	Use:   "authorization",
	Short: "Example usage for authorization service",
	RunE: func(cmd *cobra.Command, args []string) error {
		examplesConfig := *(cmd.Context().Value(RootConfigKey).(*ExampleConfig))
		return authorizationExamples(&examplesConfig)
	},
}

func authorizationExamples(examplesConfig *ExampleConfig) error {
	s, err := sdk.New(examplesConfig.PlatformEndpoint, sdk.WithInsecureConn())
	if err != nil {
		slog.Error("could not connect", slog.String("error", err.Error()))
		return err
	}
	defer s.Close()

	// request decision on "TRANSMIT" Action
	actions := []*authorization.Action{{
		Value: &authorization.Action_Standard{Standard: authorization.Action_STANDARD_ACTION_TRANSMIT},
	}}

	// model two groups of entities; user bob and user alice
	entityChains := []*authorization.EntityChain{{
<<<<<<< HEAD
		Id:       "ec1", //ec1 is an arbitrary tracking id to match results to request
		Entities: []*entity.Entity{{EntityType: &entity.Entity_EmailAddress{EmailAddress: "bob@example.org"}}},
	}, {
		Id:       "ec2", //ec2 is an arbitrary tracking id to match results to request
		Entities: []*entity.Entity{{EntityType: &entity.Entity_UserName{UserName: "alice@example.org"}}},
=======
		Id:       "ec1", // ec1 is an arbitrary tracking id to match results to request
		Entities: []*authorization.Entity{{EntityType: &authorization.Entity_EmailAddress{EmailAddress: "bob@example.org"}}},
	}, {
		Id:       "ec2", // ec2 is an arbitrary tracking id to match results to request
		Entities: []*authorization.Entity{{EntityType: &authorization.Entity_UserName{UserName: "alice@example.org"}}},
>>>>>>> 04107b37
	}}

	// TODO Get attribute value ids
	tradeSecretAttributeValueFqn := "https://namespace.com/attr/attr_name/value/replaceme"
	openAttributeValueFqn := "https://open.io/attr/attr_name/value/open"

	slog.Info("Getting decision for bob and alice for transmit action on resource set with trade secret and resource" +
		" set with trade secret + open attribute values")
	//
	drs := make([]*authorization.DecisionRequest, 0)
	drs = append(drs, &authorization.DecisionRequest{
		Actions:      actions,
		EntityChains: entityChains,
		ResourceAttributes: []*authorization.ResourceAttribute{
			{AttributeFqns: []string{tradeSecretAttributeValueFqn, openAttributeValueFqn}},
		},
	})

	decisionRequest := &authorization.GetDecisionsRequest{DecisionRequests: drs}
	slog.Info(fmt.Sprintf("Submitting decision request: %s", protojson.Format(decisionRequest)))
	decisionResponse, err := s.Authorization.GetDecisions(context.Background(), decisionRequest)
	if err != nil {
		return err
	}
	slog.Info(fmt.Sprintf("Received decision response: %s", protojson.Format(decisionResponse)))

	// map response back to entity chain id
	decisionsByEntityChain := make(map[string]*authorization.DecisionResponse)
	for _, dr := range decisionResponse.DecisionResponses {
		decisionsByEntityChain[dr.EntityChainId] = dr
	}

	slog.Info(fmt.Sprintf("decision for bob: %s", protojson.Format(decisionsByEntityChain["ec1"])))
	slog.Info(fmt.Sprintf("decision for alice: %s", protojson.Format(decisionsByEntityChain["ec2"])))
	return nil
}

func init() {
	ExamplesCmd.AddCommand(AuthorizationExampleCmd)
}<|MERGE_RESOLUTION|>--- conflicted
+++ resolved
@@ -5,14 +5,8 @@
 	"fmt"
 	"log/slog"
 
-<<<<<<< HEAD
-	"github.com/opentdf/platform/sdk"
-	"github.com/opentdf/platform/sdk/authorization"
-	"github.com/opentdf/platform/sdk/entity"
-=======
 	"github.com/opentdf/platform/protocol/go/authorization"
 	"github.com/opentdf/platform/sdk"
->>>>>>> 04107b37
 	"github.com/spf13/cobra"
 	"google.golang.org/protobuf/encoding/protojson"
 )
@@ -41,19 +35,11 @@
 
 	// model two groups of entities; user bob and user alice
 	entityChains := []*authorization.EntityChain{{
-<<<<<<< HEAD
-		Id:       "ec1", //ec1 is an arbitrary tracking id to match results to request
-		Entities: []*entity.Entity{{EntityType: &entity.Entity_EmailAddress{EmailAddress: "bob@example.org"}}},
-	}, {
-		Id:       "ec2", //ec2 is an arbitrary tracking id to match results to request
-		Entities: []*entity.Entity{{EntityType: &entity.Entity_UserName{UserName: "alice@example.org"}}},
-=======
 		Id:       "ec1", // ec1 is an arbitrary tracking id to match results to request
 		Entities: []*authorization.Entity{{EntityType: &authorization.Entity_EmailAddress{EmailAddress: "bob@example.org"}}},
 	}, {
 		Id:       "ec2", // ec2 is an arbitrary tracking id to match results to request
 		Entities: []*authorization.Entity{{EntityType: &authorization.Entity_UserName{UserName: "alice@example.org"}}},
->>>>>>> 04107b37
 	}}
 
 	// TODO Get attribute value ids
