//nolint:forbidigo,nestif // We use Println here extensively because we are printing markdown.
package cmd

import (
	"bytes"
	"context"
	"encoding/json"
	"fmt"
	"io"
	"os"
	"strings"
	"time"

	"github.com/opentdf/platform/sdk"
	"github.com/spf13/cobra"
)

func init() {
	benchmarkCmd := &cobra.Command{
		Use:   "benchmark-bulk",
		Short: "OpenTDF benchmark tool",
		Long:  `A OpenTDF benchmark tool to measure Bulk Rewrap.`,
		RunE:  runBenchmarkBulk,
	}

	benchmarkCmd.Flags().IntVar(&config.RequestCount, "count", 100, "Total number of requests") //nolint: mnd // This is output to the help with explanation
	benchmarkCmd.Flags().Var(&config.TDFFormat, "tdf", "TDF format (tdf3 or nanotdf)")
	ExamplesCmd.AddCommand(benchmarkCmd)
}

func runBenchmarkBulk(cmd *cobra.Command, _ []string) error {
	in := strings.NewReader("Hello, World!")

	// Create new offline client
	client, err := newSDK()
	if err != nil {
		return err
	}

	out := os.Stdout
	if outputName != "-" {
		out, err = os.Create("sensitive.txt.tdf")
		if err != nil {
			return err
		}
	}
	defer func() {
		if outputName != "-" {
			out.Close()
		}
	}()

	dataAttributes := []string{"https://example.com/attr/attr1/value/value1"}
	if config.TDFFormat == NanoTDF {
		nanoTDFConfig, err := client.NewNanoTDFConfig()
		if err != nil {
			return err
		}
		err = nanoTDFConfig.SetAttributes(dataAttributes)
		if err != nil {
			return err
		}
		nanoTDFConfig.EnableECDSAPolicyBinding()
		// if plaintext or platform endpoint is http, set kas url to http, otherwise https
		if insecurePlaintextConn || strings.Contains(platformEndpoint, "http://") {
			err = nanoTDFConfig.SetKasURL(fmt.Sprintf("http://%s/kas", "localhost:8080"))
		} else {
			err = nanoTDFConfig.SetKasURL(fmt.Sprintf("https://%s/kas", "localhost:8080"))
		}
		if err != nil {
			return err
		}

		_, err = client.CreateNanoTDF(out, in, *nanoTDFConfig)
		if err != nil {
			return err
		}

		if outputName != "-" {
			err = cat(cmd, outputName)
			if err != nil {
				return err
			}
		}
	} else {
<<<<<<< HEAD
		opts := []sdk.TDFOption{sdk.WithDataAttributes(dataAttributes...), sdk.WithAutoconfigure(false)}
		if insecurePlaintextConn || strings.Contains(platformEndpoint, "http://") {
			opts = append(opts, sdk.WithKasInformation(
				sdk.KASInfo{
					URL:       "http://localhost:8080",
					PublicKey: "",
				}),
			)
		} else {
			opts = append(opts, sdk.WithKasInformation(
				sdk.KASInfo{
					URL:       "https://localhost:8080",
					PublicKey: "",
				}),
			)
		}
		tdf, err :=
			client.CreateTDF(
				out, in,

				opts...,
			)
=======
		tdf, err := client.CreateTDF(
			out, in,
			sdk.WithDataAttributes(dataAttributes...),
			sdk.WithKasInformation(
				sdk.KASInfo{
					URL:       "http://" + "localhost:8080",
					PublicKey: "",
				}),
			sdk.WithAutoconfigure(false))
>>>>>>> c4e8ef1a
		if err != nil {
			return err
		}

		manifestJSON, err := json.MarshalIndent(tdf.Manifest(), "", "  ")
		if err != nil {
			return err
		}
		cmd.Println(string(manifestJSON))
	}

	var errors []error
	var requestFailure error

	// Function to perform the operation
	operation := func() {
		file, err := os.Open("sensitive.txt.tdf")
		if err != nil {
			requestFailure = fmt.Errorf("file open error: %w", err)
			return
		}
		defer file.Close()
		cipher, _ := io.ReadAll(file)

		if _, err := file.Seek(0, 0); err != nil {
			requestFailure = fmt.Errorf("file seek error: %w", err)
		}

		format := sdk.Nano
		var bulkTdfs []*sdk.BulkTDF
		if config.TDFFormat == "tdf3" {
			format = sdk.Standard
		}
		for i := 0; i < config.RequestCount; i++ {
			bulkTdfs = append(bulkTdfs, &sdk.BulkTDF{Reader: bytes.NewReader(cipher), Writer: io.Discard})
		}
		err = client.BulkDecrypt(context.Background(), sdk.WithTDFs(bulkTdfs...), sdk.WithTDFType(format))
		if err != nil {
			if errList, ok := sdk.FromBulkErrors(err); ok {
				errors = errList
			} else {
				requestFailure = err
			}
		}
	}

	// Start the benchmark
	startTime := time.Now()
	operation()
	totalTime := time.Since(startTime)

	// Count errors and collect error messages
	var errorCount int
	successCount := 0
	if requestFailure != nil {
		errorCount = config.RequestCount
		errors = append(errors, requestFailure)
	} else {
		errorCount = len(errors)
		successCount = config.RequestCount - errorCount
	}
	throughput := float64(successCount) / totalTime.Seconds()

	errorMsgs := make(map[string]int)
	for _, err := range errors {
		errorMsgs[err.Error()]++
	}

	// Print results
	fmt.Printf("## Bulk Benchmark Results\n")
	fmt.Printf("| Metric               | Value                     |\n")
	fmt.Printf("|----------------------|---------------------------|\n")
	fmt.Printf("| Total Decrypts       | %d                        |\n", config.RequestCount)
	fmt.Printf("| Successful Decrypts  | %d                        |\n", successCount)
	fmt.Printf("| Failed Decrypts      | %d                        |\n", errorCount)
	fmt.Printf("| Total Time           | %s                        |\n", totalTime)
	fmt.Printf("| Throughput           | %.2f requests/second      |\n", throughput)

	if errorCount > 0 {
		fmt.Printf("\n### Error Summary\n")
		fmt.Printf("| Error Message        | Occurrences               |\n")
		fmt.Printf("|----------------------|---------------------------|\n")
		for errMsg, count := range errorMsgs {
			fmt.Printf("| %s | %d occurrences           |\n", errMsg, count)
		}
	}

	return nil
}<|MERGE_RESOLUTION|>--- conflicted
+++ resolved
@@ -83,7 +83,6 @@
 			}
 		}
 	} else {
-<<<<<<< HEAD
 		opts := []sdk.TDFOption{sdk.WithDataAttributes(dataAttributes...), sdk.WithAutoconfigure(false)}
 		if insecurePlaintextConn || strings.Contains(platformEndpoint, "http://") {
 			opts = append(opts, sdk.WithKasInformation(
@@ -100,23 +99,10 @@
 				}),
 			)
 		}
-		tdf, err :=
-			client.CreateTDF(
-				out, in,
-
-				opts...,
-			)
-=======
 		tdf, err := client.CreateTDF(
 			out, in,
-			sdk.WithDataAttributes(dataAttributes...),
-			sdk.WithKasInformation(
-				sdk.KASInfo{
-					URL:       "http://" + "localhost:8080",
-					PublicKey: "",
-				}),
-			sdk.WithAutoconfigure(false))
->>>>>>> c4e8ef1a
+			opts...,
+		)
 		if err != nil {
 			return err
 		}
