--- conflicted
+++ resolved
@@ -123,12 +123,8 @@
 	golang.org/x/mod v0.14.0 // indirect
 	golang.org/x/time v0.5.0 // indirect
 	golang.org/x/tools v0.16.1 // indirect
-<<<<<<< HEAD
-	google.golang.org/genproto v0.0.0-20240205150955-31a09d347014 // indirect
-=======
 	google.golang.org/appengine v1.6.8 // indirect
 	google.golang.org/genproto v0.0.0-20231106174013-bbf56f31fb17 // indirect
->>>>>>> 40ac0465
 	gopkg.in/ini.v1 v1.67.0 // indirect
 	gopkg.in/yaml.v3 v3.0.1 // indirect
 	oras.land/oras-go/v2 v2.3.1 // indirect
@@ -145,14 +141,9 @@
 	github.com/spf13/pflag v1.0.5 // indirect
 	golang.org/x/crypto v0.18.0 // indirect
 	golang.org/x/net v0.20.0 // indirect
-<<<<<<< HEAD
-	golang.org/x/sync v0.5.0 // indirect
-	golang.org/x/sys v0.17.0 // indirect
-=======
 	golang.org/x/oauth2 v0.16.0
 	golang.org/x/sync v0.5.0 // indirect
 	golang.org/x/sys v0.16.0 // indirect
->>>>>>> 40ac0465
 	golang.org/x/text v0.14.0 // indirect
 	google.golang.org/genproto/googleapis/api v0.0.0-20240205150955-31a09d347014 // indirect
 	google.golang.org/genproto/googleapis/rpc v0.0.0-20240125205218-1f4bbc51befe // indirect
