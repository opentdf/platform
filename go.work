--- conflicted
+++ resolved
@@ -1,8 +1,4 @@
-<<<<<<< HEAD
-go 1.23.4
-=======
 go 1.24.0
->>>>>>> 94891a0c
 
 toolchain go1.24.2
 
