--- conflicted
+++ resolved
@@ -289,11 +289,7 @@
 		Name: "cascading-deactivate-attribute-value.com",
 	})
 	assert.Nil(s.T(), err)
-<<<<<<< HEAD
 	assert.NotZero(s.T(), nsId)
-=======
-	assert.NotEqual(s.T(), "", n)
->>>>>>> 9389f3b7
 
 	// add an attribute under that namespaces
 	attr := &attributes.CreateAttributeRequest{
