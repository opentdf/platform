package integration

import (
	"context"
	"fmt"
	"log/slog"
	"testing"

	"github.com/opentdf/platform/internal/db"
	"github.com/opentdf/platform/protocol/go/common"
	"github.com/opentdf/platform/protocol/go/policy/attributes"
	policydb "github.com/opentdf/platform/services/policy/db"
	"github.com/stretchr/testify/assert"
	"github.com/stretchr/testify/suite"
)

// TODO: test failure of create/update with invalid member id's [https://github.com/opentdf/platform/issues/105]

var nonExistentAttributeValueUuid = "78909865-8888-9999-9999-000000000000"

type AttributeValuesSuite struct {
	suite.Suite
	schema string
	f      Fixtures
	db     DBInterface
	ctx    context.Context
}

func (s *AttributeValuesSuite) SetupSuite() {
	slog.Info("setting up db.AttributeValues test suite")
	s.ctx = context.Background()
	fixtureKeyAccessServerId = fixtures.GetKasRegistryKey("key_access_server_1").Id
	s.schema = "test_opentdf_attribute_values"
	s.db = NewDBInterface(s.schema)
	s.f = NewFixture(s.db)
	s.f.Provision()
	stillActiveNsId, stillActiveAttributeId, deactivatedAttrValueId = setupDeactivateAttributeValue(s)
}

func (s *AttributeValuesSuite) TearDownSuite() {
	slog.Info("tearing down db.AttributeValues test suite")
	s.f.TearDown()
}

func (s *AttributeValuesSuite) Test_ListAttributeValues() {
	attrId := fixtures.GetAttributeValueKey("example.com/attr/attr1/value/value1").AttributeDefinitionId

	list, err := s.db.PolicyClient.ListAttributeValues(s.ctx, attrId, policydb.StateActive)
	assert.Nil(s.T(), err)
	assert.NotNil(s.T(), list)

	// ensure list contains the two test fixtures and that response matches expected data
	f1 := fixtures.GetAttributeValueKey("example.com/attr/attr1/value/value1")
	fmt.Println("f1", f1)
	f2 := fixtures.GetAttributeValueKey("example.com/attr/attr1/value/value2")
	fmt.Println("f2", f2)

	fmt.Println(list)
	for _, item := range list {
		if item.Id == f1.Id {
			assert.Equal(s.T(), f1.Id, item.Id)
			assert.Equal(s.T(), f1.Value, item.Value)
			assert.Equal(s.T(), len(f1.Members), len(item.Members))
			assert.Equal(s.T(), f1.AttributeDefinitionId, item.AttributeId)
		} else if item.Id == f2.Id {
			assert.Equal(s.T(), f2.Id, item.Id)
			assert.Equal(s.T(), f2.Value, item.Value)
			assert.Equal(s.T(), len(f2.Members), len(item.Members))
			assert.Equal(s.T(), f2.AttributeDefinitionId, item.AttributeId)
		}
	}
}

func (s *AttributeValuesSuite) Test_GetAttributeValue() {
	f := fixtures.GetAttributeValueKey("example.com/attr/attr1/value/value1")
	v, err := s.db.PolicyClient.GetAttributeValue(s.ctx, f.Id)
	assert.Nil(s.T(), err)
	assert.NotNil(s.T(), v)

	assert.Equal(s.T(), f.Id, v.Id)
	assert.Equal(s.T(), f.Value, v.Value)
	assert.Equal(s.T(), len(f.Members), len(v.Members))
}

func (s *AttributeValuesSuite) Test_GetAttributeValue_NotFound() {
	attr, err := s.db.PolicyClient.GetAttributeValue(s.ctx, nonExistentAttributeValueUuid)
	assert.NotNil(s.T(), err)
	assert.Nil(s.T(), attr)
	assert.ErrorIs(s.T(), err, db.ErrNotFound)
}

func (s *AttributeValuesSuite) Test_CreateAttributeValue_SetsActiveStateTrueByDefault() {
	attrDef := fixtures.GetAttributeKey("example.net/attr/attr1")

	value := &attributes.ValueCreateUpdate{
		Value: "testing create gives active true by default",
	}
	createdValue, err := s.db.PolicyClient.CreateAttributeValue(s.ctx, attrDef.Id, value)
	assert.Nil(s.T(), err)
	assert.NotNil(s.T(), createdValue)
	assert.Equal(s.T(), true, createdValue.Active.Value)
}

func (s *AttributeValuesSuite) Test_GetAttributeValue_Deactivated_Succeeds() {
	inactive := fixtures.GetAttributeValueKey("deactivated.io/attr/attr1/value/deactivated_value")

	got, err := s.db.PolicyClient.GetAttributeValue(s.ctx, inactive.Id)
	assert.Nil(s.T(), err)
	assert.NotNil(s.T(), got)
	assert.Equal(s.T(), inactive.Id, got.Id)
	assert.Equal(s.T(), inactive.Value, got.Value)
	assert.Equal(s.T(), len(inactive.Members), len(got.Members))
	assert.Equal(s.T(), false, got.Active.Value)
}

func (s *AttributeValuesSuite) Test_CreateAttributeValue_NoMembers_Succeeds() {
	attrDef := fixtures.GetAttributeKey("example.net/attr/attr1")
	metadata := &common.MetadataMutable{
		Labels: map[string]string{
			"name": "this is the test name of my attribute value",
		},
		Description: "test create attribute value description",
	}

	value := &attributes.ValueCreateUpdate{
		Value:    "value create with members test value",
		Metadata: metadata,
	}
	createdValue, err := s.db.PolicyClient.CreateAttributeValue(s.ctx, attrDef.Id, value)
	assert.Nil(s.T(), err)
	assert.NotNil(s.T(), createdValue)

	got, err := s.db.PolicyClient.GetAttributeValue(s.ctx, createdValue.Id)
	assert.Nil(s.T(), err)
	assert.NotNil(s.T(), got)
	assert.Equal(s.T(), createdValue.Id, got.Id)
	assert.Equal(s.T(), createdValue.Value, got.Value)
	assert.Equal(s.T(), len(createdValue.Members), len(got.Members))
	assert.Equal(s.T(), createdValue.Metadata.Description, got.Metadata.Description)
	assert.EqualValues(s.T(), createdValue.Metadata.Labels, got.Metadata.Labels)
}

func (s *AttributeValuesSuite) Test_CreateAttributeValue_WithMembers_Succeeds() {
	attrDef := fixtures.GetAttributeKey("example.net/attr/attr1")
	metadata := &common.MetadataMutable{
		Labels: map[string]string{
			"name": "testing create with members",
		},
		Description: "testing create with members",
	}

	value := &attributes.ValueCreateUpdate{
		Value: "value3",
		Members: []string{
			fixtures.GetAttributeValueKey("example.net/attr/attr1/value/value1").Id,
			fixtures.GetAttributeValueKey("example.net/attr/attr1/value/value2").Id,
		},
		Metadata: metadata,
	}
	createdValue, err := s.db.PolicyClient.CreateAttributeValue(s.ctx, attrDef.Id, value)
	assert.Nil(s.T(), err)
	assert.NotNil(s.T(), createdValue)

	got, err := s.db.PolicyClient.GetAttributeValue(s.ctx, createdValue.Id)
	assert.Nil(s.T(), err)
	assert.NotNil(s.T(), got)
	assert.Equal(s.T(), createdValue.Id, got.Id)
	assert.Equal(s.T(), createdValue.Value, got.Value)
	assert.Equal(s.T(), createdValue.Metadata.Description, got.Metadata.Description)
	assert.EqualValues(s.T(), createdValue.Metadata.Labels, got.Metadata.Labels)
	assert.EqualValues(s.T(), createdValue.Members, got.Members)
}

func (s *AttributeValuesSuite) Test_CreateAttributeValue_WithInvalidAttributeId_Fails() {
	value := &attributes.ValueCreateUpdate{
		Value: "some value",
	}
	createdValue, err := s.db.PolicyClient.CreateAttributeValue(s.ctx, nonExistentAttrId, value)
	assert.NotNil(s.T(), err)
	assert.Nil(s.T(), createdValue)
	assert.ErrorIs(s.T(), err, db.ErrForeignKeyViolation)
}

func (s *AttributeValuesSuite) Test_UpdateAttributeValue() {
	// create a value
	attrDef := fixtures.GetAttributeKey("example.net/attr/attr1")
	metadata := &common.MetadataMutable{
		Labels: map[string]string{
			"name": "created attribute value",
		},
		Description: "created attribute value",
	}

	value := &attributes.ValueCreateUpdate{
		Value:    "created value testing update",
		Metadata: metadata,
	}
	createdValue, err := s.db.PolicyClient.CreateAttributeValue(s.ctx, attrDef.Id, value)
	assert.Nil(s.T(), err)
	assert.NotNil(s.T(), createdValue)

	// update the created value
	updatedValue := &attributes.ValueCreateUpdate{
		Value: "updated value testing update",
		Metadata: &common.MetadataMutable{
			Labels: map[string]string{
				"name": "updated attribute value",
			},
			Description: "updated attribute value",
		},
	}
	updated, err := s.db.PolicyClient.UpdateAttributeValue(s.ctx, createdValue.Id, updatedValue)
	assert.Nil(s.T(), err)
	assert.NotNil(s.T(), updated)

	// get it again and compare
	got, err := s.db.PolicyClient.GetAttributeValue(s.ctx, createdValue.Id)
	assert.Nil(s.T(), err)
	assert.NotNil(s.T(), got)
	assert.Equal(s.T(), updated.Id, got.Id)
	assert.Equal(s.T(), updatedValue.Value, got.Value)
	assert.Equal(s.T(), updatedValue.Metadata.Description, got.Metadata.Description)
	assert.EqualValues(s.T(), updatedValue.Metadata.Labels, got.Metadata.Labels)
	assert.Equal(s.T(), len(updatedValue.Members), len(got.Members))
}

func (s *AttributeValuesSuite) Test_UpdateAttributeValue_WithInvalidId_Fails() {
	updatedValue := &attributes.ValueCreateUpdate{
		Value: "updated value testing update",
	}
	updated, err := s.db.PolicyClient.UpdateAttributeValue(s.ctx, nonExistentAttributeValueUuid, updatedValue)
	assert.NotNil(s.T(), err)
	assert.Nil(s.T(), updated)
	assert.ErrorIs(s.T(), err, db.ErrNotFound)
}

func (s *AttributeValuesSuite) Test_DeleteAttribute() {
	// create a value
	value := &attributes.ValueCreateUpdate{
		Value: "created value testing delete",
	}
	createdValue, err := s.db.PolicyClient.CreateAttributeValue(s.ctx, fixtures.GetAttributeKey("example.net/attr/attr1").Id, value)
	assert.Nil(s.T(), err)
	assert.NotNil(s.T(), createdValue)

	// delete it
	resp, err := s.db.PolicyClient.DeleteAttributeValue(s.ctx, createdValue.Id)
	assert.Nil(s.T(), err)
	assert.NotNil(s.T(), resp)

	// get it again to verify it no longer exists
	got, err := s.db.PolicyClient.GetAttributeValue(s.ctx, createdValue.Id)
	assert.NotNil(s.T(), err)
	assert.Nil(s.T(), got)
}

func (s *AttributeValuesSuite) Test_DeleteAttribute_NotFound() {
	resp, err := s.db.PolicyClient.DeleteAttributeValue(s.ctx, nonExistentAttributeValueUuid)
	assert.NotNil(s.T(), err)
	assert.Nil(s.T(), resp)
	assert.ErrorIs(s.T(), err, db.ErrNotFound)
}

func (s *AttributeValuesSuite) Test_DeactivateAttributeValue_WithInvalidIdFails() {
	deactivated, err := s.db.PolicyClient.DeactivateAttributeValue(s.ctx, nonExistentAttributeValueUuid)
	assert.NotNil(s.T(), err)
	assert.Nil(s.T(), deactivated)
	assert.ErrorIs(s.T(), err, db.ErrNotFound)
}

// reusable setup for creating a namespace -> attr -> value and then deactivating the attribute (cascades to value)
func setupDeactivateAttributeValue(s *AttributeValuesSuite) (string, string, string) {
	// create a namespace
	nsId, err := s.db.PolicyClient.CreateNamespace(s.ctx, "cascading-deactivate-attribute-value.com")
	assert.Nil(s.T(), err)
	assert.NotEqual(s.T(), "", nsId)

	// add an attribute under that namespaces
	attr := &attributes.AttributeCreateUpdate{
		Name:        "test__cascading-deactivate-attr-value",
		NamespaceId: nsId,
		Rule:        attributes.AttributeRuleTypeEnum_ATTRIBUTE_RULE_TYPE_ENUM_ALL_OF,
	}
	createdAttr, err := s.db.PolicyClient.CreateAttribute(s.ctx, attr)
	assert.Nil(s.T(), err)
	assert.NotNil(s.T(), createdAttr)

	// add a value under that attribute
	val := &attributes.ValueCreateUpdate{
		Value: "test__cascading-deactivate-attr-value-value",
	}
	createdVal, err := s.db.PolicyClient.CreateAttributeValue(s.ctx, createdAttr.Id, val)
	assert.Nil(s.T(), err)
	assert.NotNil(s.T(), createdVal)

<<<<<<< HEAD
	// deactivate the attribute
	deactivatedAttr, err := s.db.PolicyClient.DeactivateAttributeValue(s.ctx, createdVal.Id)
=======
	// deactivate the attribute value
	deactivatedAttr, err := s.db.Client.DeactivateAttributeValue(s.ctx, createdVal.Id)
>>>>>>> abb734c9
	assert.Nil(s.T(), err)
	assert.NotNil(s.T(), deactivatedAttr)

	return nsId, createdAttr.Id, createdVal.Id
}

// Verify behavior that DB does not bubble up deactivation of value to attributes and namespaces
func (s *AttributeValuesSuite) Test_DeactivateAttribute_Cascades_List() {
	type test struct {
		name     string
		testFunc func(state string) bool
		state    string
		isFound  bool
	}

	listNamespaces := func(state string) bool {
		listedNamespaces, err := s.db.PolicyClient.ListNamespaces(s.ctx, state)
		assert.Nil(s.T(), err)
		assert.NotNil(s.T(), listedNamespaces)
		for _, ns := range listedNamespaces {
			if stillActiveNsId == ns.Id {
				return true
			}
		}
		return false
	}

	listAttributes := func(state string) bool {
		listedAttrs, err := s.db.PolicyClient.ListAllAttributes(s.ctx, state)
		assert.Nil(s.T(), err)
		assert.NotNil(s.T(), listedAttrs)
		for _, a := range listedAttrs {
			if stillActiveAttributeId == a.Id {
				return true
			}
		}
		return false
	}

	listValues := func(state string) bool {
		listedVals, err := s.db.PolicyClient.ListAttributeValues(s.ctx, stillActiveAttributeId, state)
		assert.Nil(s.T(), err)
		assert.NotNil(s.T(), listedVals)
		for _, v := range listedVals {
			if deactivatedAttrValueId == v.Id {
				return true
			}
		}
		return false
	}

	tests := []test{
		{
			name:     "namespace is NOT found in LIST of INACTIVE",
			testFunc: listNamespaces,
			state:    policydb.StateInactive,
			isFound:  false,
		},
		{
			name:     "namespace is found when filtering for ACTIVE state",
			testFunc: listNamespaces,
			state:    policydb.StateActive,
			isFound:  true,
		},
		{
			name:     "namespace is found when filtering for ANY state",
			testFunc: listNamespaces,
			state:    policydb.StateAny,
			isFound:  true,
		},
		{
			name:     "attribute is NOT found when filtering for INACTIVE state",
			testFunc: listAttributes,
			state:    policydb.StateInactive,
			isFound:  false,
		},
		{
			name:     "attribute is found when filtering for ANY state",
			testFunc: listAttributes,
			state:    policydb.StateAny,
			isFound:  true,
		},
		{
			name:     "attribute is found when filtering for ACTIVE state",
			testFunc: listAttributes,
			state:    policydb.StateActive,
			isFound:  true,
		},
		{
			name:     "value is NOT found in LIST of ACTIVE",
			testFunc: listValues,
			state:    policydb.StateActive,
			isFound:  false,
		},
		{
			name:     "value is found when filtering for INACTIVE state",
			testFunc: listValues,
			state:    policydb.StateInactive,
			isFound:  true,
		},
		{
			name:     "value is found when filtering for ANY state",
			testFunc: listValues,
			state:    policydb.StateAny,
			isFound:  true,
		},
	}

	for _, tableTest := range tests {
		s.T().Run(tableTest.name, func(t *testing.T) {
			found := tableTest.testFunc(tableTest.state)
			assert.Equal(t, tableTest.isFound, found)
		})
	}
}

func (s *AttributeValuesSuite) Test_DeactivateAttributeValue_Get() {
	// namespace is still active (not bubbled up)
	gotNs, err := s.db.PolicyClient.GetNamespace(s.ctx, stillActiveNsId)
	assert.Nil(s.T(), err)
	assert.NotNil(s.T(), gotNs)
	assert.Equal(s.T(), true, gotNs.Active.Value)

	// attribute is still active (not bubbled up)
	gotAttr, err := s.db.PolicyClient.GetAttribute(s.ctx, stillActiveAttributeId)
	assert.Nil(s.T(), err)
	assert.NotNil(s.T(), gotAttr)
	assert.Equal(s.T(), true, gotAttr.Active.Value)

	// value was deactivated
	gotVal, err := s.db.PolicyClient.GetAttributeValue(s.ctx, deactivatedAttrValueId)
	assert.Nil(s.T(), err)
	assert.NotNil(s.T(), gotVal)
	assert.Equal(s.T(), false, gotVal.Active.Value)
}

func (s *AttributeValuesSuite) Test_AssignKeyAccessServerToValue_Returns_Error_When_Value_Not_Found() {
	v := &attributes.ValueKeyAccessServer{
		ValueId:           nonExistentAttributeValueUuid,
		KeyAccessServerId: fixtureKeyAccessServerId,
	}

	resp, err := s.db.PolicyClient.AssignKeyAccessServerToValue(s.ctx, v)

	assert.NotNil(s.T(), err)
	assert.Nil(s.T(), resp)
	assert.ErrorIs(s.T(), err, db.ErrForeignKeyViolation)
}

func (s *AttributeValuesSuite) Test_AssignKeyAccessServerToValue_Returns_Error_When_KeyAccessServer_Not_Found() {
	v := &attributes.ValueKeyAccessServer{
		ValueId:           fixtures.GetAttributeValueKey("example.net/attr/attr1/value/value1").Id,
		KeyAccessServerId: nonExistentKasRegistryId,
	}

	resp, err := s.db.PolicyClient.AssignKeyAccessServerToValue(s.ctx, v)

	assert.NotNil(s.T(), err)
	assert.Nil(s.T(), resp)
	assert.ErrorIs(s.T(), err, db.ErrForeignKeyViolation)
}

func (s *AttributeValuesSuite) Test_AssignKeyAccessServerToValue_Returns_Success_When_Value_And_KeyAccessServer_Exist() {
	v := &attributes.ValueKeyAccessServer{
		ValueId:           fixtures.GetAttributeValueKey("example.net/attr/attr1/value/value1").Id,
		KeyAccessServerId: fixtureKeyAccessServerId,
	}

	resp, err := s.db.PolicyClient.AssignKeyAccessServerToValue(s.ctx, v)

	assert.Nil(s.T(), err)
	assert.NotNil(s.T(), resp)
	assert.Equal(s.T(), v, resp)
}

func (s *AttributeValuesSuite) Test_RemoveKeyAccessServerFromValue_Returns_Error_When_Value_Not_Found() {
	v := &attributes.ValueKeyAccessServer{
		ValueId:           nonExistentAttributeValueUuid,
		KeyAccessServerId: fixtureKeyAccessServerId,
	}

	resp, err := s.db.PolicyClient.RemoveKeyAccessServerFromValue(s.ctx, v)

	assert.NotNil(s.T(), err)
	assert.Nil(s.T(), resp)
	assert.ErrorIs(s.T(), err, db.ErrNotFound)
}

func (s *AttributeValuesSuite) Test_RemoveKeyAccessServerFromValue_Returns_Error_When_KeyAccessServer_Not_Found() {
	v := &attributes.ValueKeyAccessServer{
		ValueId:           fixtures.GetAttributeValueKey("example.net/attr/attr1/value/value1").Id,
		KeyAccessServerId: "non-existent-kas-id",
	}

	resp, err := s.db.PolicyClient.RemoveKeyAccessServerFromValue(s.ctx, v)

	assert.NotNil(s.T(), err)
	assert.Nil(s.T(), resp)
	assert.ErrorIs(s.T(), err, db.ErrNotFound)
}

func (s *AttributeValuesSuite) Test_RemoveKeyAccessServerFromValue_Returns_Success_When_Value_And_KeyAccessServer_Exist() {
	v := &attributes.ValueKeyAccessServer{
		ValueId:           fixtures.GetAttributeValueKey("example.com/attr/attr1/value/value1").Id,
		KeyAccessServerId: fixtures.GetKasRegistryKey("key_access_server_1").Id,
	}

	resp, err := s.db.PolicyClient.RemoveKeyAccessServerFromValue(s.ctx, v)

	assert.Nil(s.T(), err)
	assert.NotNil(s.T(), resp)
	assert.Equal(s.T(), v, resp)
}

func TestAttributeValuesSuite(t *testing.T) {
	if testing.Short() {
		t.Skip("skipping attribute values integration tests")
	}
	suite.Run(t, new(AttributeValuesSuite))
}<|MERGE_RESOLUTION|>--- conflicted
+++ resolved
@@ -293,13 +293,8 @@
 	assert.Nil(s.T(), err)
 	assert.NotNil(s.T(), createdVal)
 
-<<<<<<< HEAD
-	// deactivate the attribute
+	// deactivate the attribute value
 	deactivatedAttr, err := s.db.PolicyClient.DeactivateAttributeValue(s.ctx, createdVal.Id)
-=======
-	// deactivate the attribute value
-	deactivatedAttr, err := s.db.Client.DeactivateAttributeValue(s.ctx, createdVal.Id)
->>>>>>> abb734c9
 	assert.Nil(s.T(), err)
 	assert.NotNil(s.T(), deactivatedAttr)
 
