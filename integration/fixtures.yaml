##
# Namespaces
##
<<<<<<< HEAD
namespaces:
  metadata: 
    table_name: attribute_namespaces
    columns: 
=======
attribute_namespaces:
  metadata:
    table_name: attribute_namespaces
    columns:
>>>>>>> 397dd5aa
      - id
      - name
  data:
    example.com:
      id: 00000000-0000-0000-0000-000000000000
      name: example.com
    example.net:
      id: 00000000-0000-0000-0000-000000000001
      name: example.net
    example.org:
      id: 00000000-0000-0000-0000-000000000002
      name: example.org

##
# Attributes
#
# Attribute Rule Enum: UNSPECIFIED, ANY_OF, ALL_OF, HIERARCHY
##
attributes:
  metadata:
    table_name: attribute_definitions
    columns:
      - id
      - namespace_id
      - name
      - rule
  data:
    example.com/attr/attr1:
      id: 00000000-0000-0000-0000-000000000000
      namespace_id: 00000000-0000-0000-0000-000000000000
      name: attr1
      rule: ANY_OF
    example.com/attr/attr2:
      id: 00000000-0000-0000-0000-000000000001
      namespace_id: 00000000-0000-0000-0000-000000000000
      name: attr2
      rule: ALL_OF

    example.net/attr/attr1:
      id: 00000000-0000-0000-0000-000000000002
      namespace_id: 00000000-0000-0000-0000-000000000001
      name: attr1
      rule: ANY_OF
    example.net/attr/attr2:
      id: 00000000-0000-0000-0000-000000000003
      namespace_id: 00000000-0000-0000-0000-000000000001
      name: attr2
      rule: ALL_OF
    example.net/attr/attr3:
      id: 00000000-0000-0000-0000-000000000004
      namespace_id: 00000000-0000-0000-0000-000000000001
      name: attr3
      rule: HIERARCHY

    example.org/attr/attr1:
      id: 00000000-0000-0000-0000-000000000005
      namespace_id: 00000000-0000-0000-0000-000000000002
      name: attr1
      rule: ANY_OF
    example.org/attr/attr2:
      id: 00000000-0000-0000-0000-000000000006
      namespace_id: 00000000-0000-0000-0000-000000000002
      name: attr2
      rule: ALL_OF
    example.org/attr/attr3:
      id: 00000000-0000-0000-0000-000000000007
      namespace_id: 00000000-0000-0000-0000-000000000002
      name: attr3
      rule: HIERARCHY

##
# Attribute Values
##
attribute_values:
  metadata:
    table_name: attribute_values
    columns:
      - id
      - attribute_definition_id
      - value
      - members
  data:
    example.com/attr/attr1/value/value1:
      id: 00000000-0000-0000-0000-000000000000
      attribute_definition_id: 00000000-0000-0000-0000-000000000000
      value: value1
    example.com_attr1/value/value2:
      id: 00000000-0000-0000-0000-000000000001
      attribute_definition_id: 00000000-0000-0000-0000-000000000000
      value: value2
      members:
        # example.com/attr/attr2/value/value1
        - 00000000-0000-0000-0000-000000000002
        # example.net/attr/attr1/value/value1
        - 00000000-0000-0000-0000-000000000004

    example.com/attr/attr2/value/value1:
      id: 00000000-0000-0000-0000-000000000002
      attribute_definition_id: 00000000-0000-0000-0000-000000000001
      value: value1
    example.com/attr/attr2/value/value2:
      id: 00000000-0000-0000-0000-000000000003
      attribute_definition_id: 00000000-0000-0000-0000-000000000001
      value: value2

    example.net/attr/attr1/value/value1:
      id: 00000000-0000-0000-0000-000000000004
      attribute_definition_id: 00000000-0000-0000-0000-000000000002
      value: value1
    example.net/attr/attr1/value/value2:
      id: 00000000-0000-0000-0000-000000000005
      attribute_definition_id: 00000000-0000-0000-0000-000000000002
      value: value2

##
# Subject Mappings
#
# Operator Enum: UNSPECIFIED, IN, NOT_IN
##
subject_mappings:
  metadata:
    table_name: subject_mappings
    columns:
      - id
      - attribute_value_id
      - operator
      - subject_attribute
      - subject_attribute_values
  data:
    subject_mapping_subject_attribute1:
      id: 00000000-0000-0000-0000-000000000000
      attribute_value_id: 00000000-0000-0000-0000-000000000000
      operator: IN
      subject_attribute: subject_attribute1
      subject_attribute_values:
        - value1
        - value2

    subject_mapping_subject_attribute2:
      id: 00000000-0000-0000-0000-000000000001
      attribute_value_id: 00000000-0000-0000-0000-000000000001
      operator: NOT_IN
      subject_attribute: subject_attribute2
      subject_attribute_values:
        - value1
        - value2
        - value3<|MERGE_RESOLUTION|>--- conflicted
+++ resolved
@@ -1,17 +1,10 @@
 ##
 # Namespaces
 ##
-<<<<<<< HEAD
-namespaces:
-  metadata: 
-    table_name: attribute_namespaces
-    columns: 
-=======
 attribute_namespaces:
   metadata:
     table_name: attribute_namespaces
     columns:
->>>>>>> 397dd5aa
       - id
       - name
   data:
