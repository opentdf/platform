--- conflicted
+++ resolved
@@ -197,11 +197,7 @@
 	// Deletion should succeed when NOT referenced as FK in attribute(s)
 	n, err := s.db.PolicyClient.CreateNamespace(s.ctx, &namespaces.CreateNamespaceRequest{Name: "deleting-namespace.com"})
 	assert.Nil(s.T(), err)
-<<<<<<< HEAD
-	assert.NotZero(s.T(), newNamespaceId)
-=======
 	assert.NotEqual(s.T(), "", n)
->>>>>>> 9389f3b7
 
 	deleted, err := s.db.PolicyClient.DeleteNamespace(s.ctx, n.Id)
 	assert.Nil(s.T(), err)
@@ -216,23 +212,15 @@
 	}
 
 	// Deleted namespace should not be found on Get
-<<<<<<< HEAD
-	_, err = s.db.PolicyClient.GetNamespace(s.ctx, newNamespaceId)
-=======
 	_, err = s.db.PolicyClient.GetNamespace(s.ctx, n.Id)
 	fmt.Println(err)
->>>>>>> 9389f3b7
 	assert.NotNil(s.T(), err)
 }
 
 func (s *NamespacesSuite) Test_DeactivateNamespace() {
 	n, err := s.db.PolicyClient.CreateNamespace(s.ctx, &namespaces.CreateNamespaceRequest{Name: "deactivating-namespace.com"})
 	assert.Nil(s.T(), err)
-<<<<<<< HEAD
-	assert.NotZero(s.T(), id)
-=======
 	assert.NotEqual(s.T(), "", n)
->>>>>>> 9389f3b7
 
 	inactive, err := s.db.PolicyClient.DeactivateNamespace(s.ctx, n.Id)
 	assert.Nil(s.T(), err)
@@ -259,11 +247,7 @@
 	// create a namespace
 	n, err := s.db.PolicyClient.CreateNamespace(s.ctx, &namespaces.CreateNamespaceRequest{Name: "cascading-deactivate-namespace"})
 	assert.Nil(s.T(), err)
-<<<<<<< HEAD
-	assert.NotZero(s.T(), nsId)
-=======
 	assert.NotEqual(s.T(), "", n)
->>>>>>> 9389f3b7
 
 	// add an attribute under that namespaces
 	attr := &attributes.CreateAttributeRequest{
