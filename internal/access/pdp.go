package access

import (
	"context"
	"fmt"
	"log/slog"
	"strings"

	"github.com/opentdf/platform/protocol/go/policy"
)

type Pdp struct{}

func NewPdp() *Pdp {
	return &Pdp{}
}

// DetermineAccess will take data Attribute Values, entities mapped entityId to Attribute Value FQNs, and data AttributeDefinitions,
// compare every data Attribute against every entity's set of Attribute Values, generating a rolled-up decision
// result for each entity, as well as a detailed breakdown of every data comparison.
func (pdp *Pdp) DetermineAccess(
	ctx context.Context,
	dataAttributes []*policy.Value,
	entityAttributeSets map[string][]string,
	attributeDefinitions []*policy.Attribute,
) (map[string]*Decision, error) {
	slog.DebugContext(ctx, "DetermineAccess")
	// Group all the Data Attribute Values by their Definitions (that is, "<namespace>/attr/<attrname>").
	// Definitions contain the rule logic for how to evaluate the data Attribute Values as a group (i.e. ANY_OF/ALL_OF/HIERARCHY).
	//
	// For example, we may have one group for the Definition FQN "https://namespace.org/attr/MyAttr"
	// with two Attribute Values on the data:
	// - "https://namespace.org/attr/MyAttr/value/Value1")
	// - "https://namespace.org/attr/MyAttr/value/Value2")
	dataAttrValsByDefinition, err := GroupValuesByDefinition(dataAttributes)
	if err != nil {
		slog.Error(fmt.Sprintf("error grouping data attributes by definition: %s", err.Error()))
		return nil, err
	}

	// Unlike with Values, there should only be *one* Attribute Definition per FQN (e.g "https://namespace.org/attr/MyAttr")
	fqnToDefinitionMap, err := GetFqnToDefinitionMap(attributeDefinitions)
	if err != nil {
		slog.Error(fmt.Sprintf("error grouping attribute definitions by FQN: %s", err.Error()))
		return nil, err
	}

	decisions := make(map[string]*Decision)
	// Go through all the grouped data values under each definition FQN
	for definitionFqn, distinctValues := range dataAttrValsByDefinition {
		slog.DebugContext(ctx, "Evaluating data attribute fqn", definitionFqn, slog.Any("values", distinctValues))
		attrDefinition, ok := fqnToDefinitionMap[definitionFqn]
		if !ok {
			return nil, fmt.Errorf("expected an Attribute Definition under the FQN %s", definitionFqn)
		}

		// If GroupBy is set, determine which entities (out of the set of entities and their respective Values)
		// will be considered for evaluation under this Definition's Rule.
		//
		// If GroupBy is not set, then we always consider all entities for evaluation under a Rule
		//
		// If this rule simply does not apply to a given entity ID as defined by the Attribute Definition we have,
		// and the entity Values that entity ID has, then that entity ID passed (or skipped) this rule.
		var (
			entityRuleDecision map[string]DataRuleResult
			err                error
		)
		switch attrDefinition.GetRule() {
		case policy.AttributeRuleTypeEnum_ATTRIBUTE_RULE_TYPE_ENUM_ALL_OF:
			slog.DebugContext(ctx, "Evaluating under allOf", "name", definitionFqn, "values", distinctValues)
			entityRuleDecision, err = pdp.allOfRule(ctx, distinctValues, entityAttributeSets)
		case policy.AttributeRuleTypeEnum_ATTRIBUTE_RULE_TYPE_ENUM_ANY_OF:
			slog.DebugContext(ctx, "Evaluating under anyOf", "name", definitionFqn, "values", distinctValues)
			entityRuleDecision, err = pdp.anyOfRule(ctx, distinctValues, entityAttributeSets)
		case policy.AttributeRuleTypeEnum_ATTRIBUTE_RULE_TYPE_ENUM_HIERARCHY:
			slog.DebugContext(ctx, "Evaluating under hierarchy", "name", definitionFqn, "values", distinctValues)
			entityRuleDecision, err = pdp.hierarchyRule(ctx, distinctValues, entityAttributeSets, attrDefinition.Values)
		case policy.AttributeRuleTypeEnum_ATTRIBUTE_RULE_TYPE_ENUM_UNSPECIFIED:
			return nil, fmt.Errorf("unset AttributeDefinition rule: %s", attrDefinition.Rule)
		default:
			return nil, fmt.Errorf("unrecognized AttributeDefinition rule: %s", attrDefinition.Rule)
		}
		if err != nil {
			return nil, fmt.Errorf("error evaluating rule: %s", err.Error())
		}

		// Roll up the per-data-rule decisions for each entity considered for this rule into the overall decision
		for entityId, ruleResult := range entityRuleDecision {
			entityDecision := decisions[entityId]

			ruleResult.RuleDefinition = attrDefinition
			// If we do not yet have an overall decision for this entity, initialize the map
			// with entityId as key and a Decision object as value
			if entityDecision == nil {
				decisions[entityId] = &Decision{
					Access:  ruleResult.Passed,
					Results: []DataRuleResult{ruleResult},
				}
			} else {
				// An overall Decision already exists for this entity, so update it with the new information
				// from the last rule evaluation -
				// boolean AND the new rule result for this entity and this rule with the existing access
				// result for this entity and the previous rules
				// to make sure we flip the overall access correctly, e.g if existing overall result is
				// TRUE and this new rule result is FALSE, then overall result flips to FALSE.
				// If it was previously FALSE it stays FALSE, etc
				entityDecision.Access = entityDecision.Access && ruleResult.Passed
				// Append the current rule result to the list of rule results.
				entityDecision.Results = append(entityDecision.Results, ruleResult)
			}
		}
	}

	return decisions, nil
}

// AllOf the Data Attribute Values should be present in AllOf the Entity's entityAttributeValue sets
// Accepts
<<<<<<< HEAD
// - a set of data AttributeInstances with the same canonical name
// - a map of entity AttributeInstances keyed by entity ID
// Returns a map of DataRuleResults keyed by Subject
func (pdp *Pdp) allOfRule(ctx context.Context, dataAttrsBySingleCanonicalName []AttributeInstance, entityAttributes map[string][]AttributeInstance) map[string]DataRuleResult {
=======
// - a set of data Attribute Values with the same FQN
// - a map of entity Attribute Values keyed by entity ID
// Returns a map of DataRuleResults keyed by Subject
func (pdp *Pdp) allOfRule(ctx context.Context, dataAttrValuesOfOneDefinition []*policy.Value, entityAttributeValueFqns map[string][]string) (map[string]DataRuleResult, error) {
>>>>>>> 04e723fa
	ruleResultsByEntity := make(map[string]DataRuleResult)

	// All of the data Attribute Values in the arg have the same Definition FQN
	def, err := GetDefinitionFqnFromValue(dataAttrValuesOfOneDefinition[0])
	if err != nil {
		return nil, fmt.Errorf("error getting definition FQN from data attribute value: %s", err.Error())
	}
	slog.DebugContext(ctx, "Evaluating allOf decision", "attribute definition FQN", def)

	// Go through every entity's attributeValues set...
	for entityId, entityAttrVals := range entityAttributeValueFqns {
		var valueFailures []ValueFailure
		// Default to DENY
		entityPassed := false

		groupedEntityAttrValsByDefinition, err := GroupValueFqnsByDefinition(entityAttrVals)
		if err != nil {
			return nil, fmt.Errorf("error grouping entity attribute values by definition: %s", err.Error())
		}

		// For every unique data Attribute Value in the set sharing the same FQN...
		for dvIndex, dataAttrVal := range dataAttrValuesOfOneDefinition {
			attrDefFqn, err := GetDefinitionFqnFromValue(dataAttrVal)
			if err != nil {
				return nil, fmt.Errorf("error getting definition FQN from data attribute value: %s", err.Error())
			}
			slog.DebugContext(ctx, "Evaluating allOf decision for data attr %s with value %s", attrDefFqn, dataAttrVal.GetValue())
			// See if
			// 1. there exists an entity Attribute Value in the set of Attribute Values
			// with the same FQN as the data Attribute Value in question
			// 2. It has the same VALUE as the data Attribute Value in question
			found := getIsValueFoundInFqnValuesSet(dataAttrValuesOfOneDefinition[dvIndex], groupedEntityAttrValsByDefinition[attrDefFqn])

			denialMsg := ""
			// If we did not find the data Attribute Value FQN + value in the entity Attribute Value set,
			// then prepare a ValueFailure for that data Attribute Value for this entity
			if !found {
				denialMsg = fmt.Sprintf("AllOf not satisfied for data attr %s with value %s and entity %s", attrDefFqn, dataAttrVal.GetValue(), entityId)
				slog.WarnContext(ctx, denialMsg)
				// Append the ValueFailure to the set of entity value failures
				valueFailures = append(valueFailures, ValueFailure{
					DataAttribute: dataAttrValuesOfOneDefinition[dvIndex],
					Message:       denialMsg,
				})
			}
		}

		// If we have no value failures, we are good - entity passes this rule
		if len(valueFailures) == 0 {
			entityPassed = true
		}
		ruleResultsByEntity[entityId] = DataRuleResult{
			Passed:        entityPassed,
			ValueFailures: valueFailures,
		}
	}

	return ruleResultsByEntity, nil
}

// AnyOf the Data Attribute Values can be present in AnyOf the Entity's Attribute Value FQN sets
// Accepts
<<<<<<< HEAD
// - a set of data AttributeInstances with the same canonical name
// - a map of entity AttributeInstances keyed by entity ID
// Returns a map of DataRuleResults keyed by Subject
func (pdp *Pdp) anyOfRule(ctx context.Context, dataAttrsBySingleCanonicalName []AttributeInstance, entityAttributes map[string][]AttributeInstance) map[string]DataRuleResult {
=======
// - a set of data Attribute Values with the same FQN
// - a map of entity Attribute Values keyed by entity ID
// Returns a map of DataRuleResults keyed by Subject entity ID
func (pdp *Pdp) anyOfRule(ctx context.Context, dataAttrValuesOfOneDefinition []*policy.Value, entityAttributeValueFqns map[string][]string) (map[string]DataRuleResult, error) {
>>>>>>> 04e723fa
	ruleResultsByEntity := make(map[string]DataRuleResult)

	// All of the data Attribute Values in the arg have the same Definition FQN
	attrDefFqn, err := GetDefinitionFqnFromValue(dataAttrValuesOfOneDefinition[0])
	if err != nil {
		return nil, fmt.Errorf("error getting definition FQN from data attribute value: %s", err.Error())
	}
	slog.DebugContext(ctx, "Evaluating anyOf decision", "attribute definition FQN", attrDefFqn)

	// Go through every entity's Attribute Value set...
	for entityId, entityAttrValFqns := range entityAttributeValueFqns {
		var valueFailures []ValueFailure
		// Default to DENY
		entityPassed := false

		entityAttrGroup, err := GroupValueFqnsByDefinition(entityAttrValFqns)
		if err != nil {
			return nil, fmt.Errorf("error grouping entity attribute values by definition: %s", err.Error())
		}

		// For every unique data Attribute Value in this set of data Attribute Value sharing the same FQN...
		for dvIndex, dataAttrVal := range dataAttrValuesOfOneDefinition {
			slog.DebugContext(ctx, "Evaluating anyOf decision", "attribute definition FQN", attrDefFqn, "value", dataAttrVal.Value)
			// See if there exists an entity Attribute Value in the set of Attribute Values
			// with the same FQN as the data Attribute Value in question
			found := getIsValueFoundInFqnValuesSet(dataAttrVal, entityAttrGroup[attrDefFqn])

			denialMsg := ""
			// If we did not find the data Attribute Value FQN + value in the entity Attribute Value set,
			// then prepare a ValueFailure for that data Attribute Value and value, for this entity
			if !found {
				denialMsg = fmt.Sprintf("anyOf not satisfied for data attr %s with value %s and entity %s - anyOf is permissive, so this doesn't mean overall failure", attrDefFqn, dataAttrVal.GetValue(), entityId)
				slog.WarnContext(ctx, denialMsg)
				valueFailures = append(valueFailures, ValueFailure{
					DataAttribute: dataAttrValuesOfOneDefinition[dvIndex],
					Message:       denialMsg,
				})
			}
		}

		// AnyOf - IF there were fewer value failures for this entity, for this Attribute Value FQN,
		// then there are distict data values, for this Attribute Value FQN, THEN this entity must
		// possess AT LEAST ONE of the values in its entity Attribute Value group,
		// and we have satisfied AnyOf
		if len(valueFailures) < len(dataAttrValuesOfOneDefinition) {
			slog.DebugContext(ctx, "anyOf satisfied", "attribute definition FQN", attrDefFqn, "entityId", entityId)
			entityPassed = true
		}
		ruleResultsByEntity[entityId] = DataRuleResult{
			Passed:        entityPassed,
			ValueFailures: valueFailures,
		}
	}

	return ruleResultsByEntity, nil
}

// Hierarchy rule compares the HIGHEST (that is, numerically lowest index) data Attribute Value for a given Attribute Value FQN
// with the LOWEST (that is, numerically highest index) entity value for a given Attribute Value FQN.
//
// If multiple data values (that is, Attribute Values) for a given hierarchy AttributeDefinition are present for the same FQN, the highest will be chosen and
// the others ignored.
//
// If multiple entity Attribute Values for a hierarchy AttributeDefinition are present for the same FQN, the lowest will be chosen,
// and the others ignored.
func (pdp *Pdp) hierarchyRule(ctx context.Context, dataAttrValuesOfOneDefinition []*policy.Value, entityAttributeValueFqns map[string][]string, order []*policy.Value) (map[string]DataRuleResult, error) {
	ruleResultsByEntity := make(map[string]DataRuleResult)

	highestDataAttrVal, err := pdp.getHighestRankedInstanceFromDataAttributes(ctx, order, dataAttrValuesOfOneDefinition)
	if err != nil {
		return nil, fmt.Errorf("error getting highest ranked instance from data attributes: %s", err.Error())
	}
	if highestDataAttrVal == nil {
		slog.WarnContext(ctx, "No data attribute value found that matches attribute definition allowed values! All entity access will be rejected!")
	} else {
		slog.DebugContext(ctx, "Highest ranked hierarchy value on data attributes found", "value", highestDataAttrVal)
	}
	// All the data Attribute Values in the arg have the same FQN.

	// Go through every entity's Attribute Value set...
	for entityId, entityAttrs := range entityAttributeValueFqns {
		// Default to DENY
		entityPassed := false
		valueFailures := []ValueFailure{}

		// Group entity Attribute Values by FQN...
		entityAttrGroup, err := GroupValueFqnsByDefinition(entityAttrs)
		if err != nil {
			return nil, fmt.Errorf("error grouping entity attribute values by definition: %s", err.Error())
		}

		if highestDataAttrVal != nil {
			attrDefFqn, err := GetDefinitionFqnFromValue(highestDataAttrVal)
			if err != nil {
				return nil, fmt.Errorf("error getting definition FQN from data attribute value: %s", err.Error())
			}
			// For every unique data Attribute Value in this set of data Attribute Values sharing the same FQN...
			slog.DebugContext(ctx, "Evaluating hierarchy decision", "attribute definition fqn", attrDefFqn, "value", highestDataAttrVal.Value)

			// Compare the (one or more) Attribute Values for this FQN to the (one) data Attribute Value, and see which is "higher".
			passed, err := entityRankGreaterThanOrEqualToDataRank(order, highestDataAttrVal, entityAttrGroup[attrDefFqn])
			if err != nil {
				return nil, fmt.Errorf("error comparing entity rank to data rank: %s", err.Error())
			}
			entityPassed = passed

			// If the rank of the data Attribute Value is higher than the highest entity Attribute Value, then FAIL.
			if !entityPassed {
				denialMsg := fmt.Sprintf("Hierarchy - Entity: %s hierarchy values rank below data hierarchy value of %s", entityId, highestDataAttrVal.Value)
				slog.WarnContext(ctx, denialMsg)

				// Since there is only one data value we (ultimately) consider in a HierarchyRule, we will only ever
				// have one ValueFailure per entity at most
				valueFailures = append(valueFailures, ValueFailure{
					DataAttribute: highestDataAttrVal,
					Message:       denialMsg,
				})
			}
			// It's possible we couldn't FIND a highest data value - because none of the data values are in the set of valid attribute definition values!
			// If this happens, we can't do a comparison, and access will be denied for every entity for this data attribute instance
		} else {
			// If every data attribute value we're comparing against is invalid (that is, none of them exist in the attribute definition)
			// then we must fail and return a nil instance.
			denialMsg := fmt.Sprintf("Hierarchy - No data values found exist in attribute definition, no hierarchy comparison possible, entity %s is denied", entityId)
			slog.WarnContext(ctx, denialMsg)
			valueFailures = append(valueFailures, ValueFailure{
				DataAttribute: nil,
				Message:       denialMsg,
			})
		}
		ruleResultsByEntity[entityId] = DataRuleResult{
			Passed:        entityPassed,
			ValueFailures: valueFailures,
		}
	}

	return ruleResultsByEntity, nil
}

// It is possible that a data policy may have more than one Hierarchy value for the same data attribute definition
// name, e.g.:
// - "https://namespace.org/attr/MyHierarchyAttr/value/Value1"
// - "https://namespace.org/attr/MyHierarchyAttr/value/Value2"
// Since by definition hierarchy comparisons have to be one-data-value-to-many-entity-values, this won't work.
// So, in a scenario where there are multiple data values to choose from, grab the "highest" ranked value
// present in the set of data Attribute Values, and use that as the point of comparison, ignoring the "lower-ranked" data values.
// If we find a data value that does not exist in the attribute definition's list of valid values, we will skip it
// If NONE of the data values exist in the attribute definitions list of valid values, return a nil instance
func (pdp *Pdp) getHighestRankedInstanceFromDataAttributes(ctx context.Context, order []*policy.Value, dataAttributeGroup []*policy.Value) (*policy.Value, error) {
	// For hierarchy, convention is 0 == most privileged, 1 == less privileged, etc
	// So initialize with the LEAST privileged rank in the defined order
	highestDVIndex := len(order) - 1
	var highestRankedInstance *policy.Value
	for _, dataAttr := range dataAttributeGroup {
		foundRank, err := getOrderOfValue(order, dataAttr)
		if err != nil {
			return nil, fmt.Errorf("error getting order of value: %s", err.Error())
		}
		if foundRank == -1 {
			msg := fmt.Sprintf("Data value %s is not in %s and is not a valid value for this attribute - ignoring this invalid value and continuing to look for a valid one...", dataAttr.Value, order)
			slog.WarnContext(ctx, msg)
			// If this isnt a valid data value, skip this iteration and look at the next one - maybe it is?
			// If none of them are valid, we should return a nil instance
			continue
		}
		slog.DebugContext(ctx, "Found data", "rank", foundRank, "value", dataAttr.Value, "maxRank", highestDVIndex)
		// If this rank is a "higher rank" (that is, a lower index) than the last one,
		//(or it is the same rank, to handle cases where the lowest is the only)
		//it becomes the new high watermark rank.
		if foundRank <= highestDVIndex {
			slog.DebugContext(ctx, "Updating rank!")
			highestDVIndex = foundRank
			gotAttr := dataAttr
			highestRankedInstance = gotAttr
		}
	}
	return highestRankedInstance, nil
}

// Check for a match of a singular Attribute Value in a set of Attribute Value FQNs
func getIsValueFoundInFqnValuesSet(v *policy.Value, fqns []string) bool {
	valFqn := v.GetFqn()
	if valFqn == "" {
		slog.Error(fmt.Sprintf("Unexpected empty FQN for value %+v", v))
		return false
	}
	for _, fqn := range fqns {
		if valFqn == fqn {
			return true
		}
	}
	return false
}

// Given set of ordered/ranked values, a data singular Attribute Value, and a set of entity Attribute Values,
// determine if the entity Attribute Values include a ranked value that equals or exceeds
// the rank of the data Attribute Value.
// For hierarchy, convention is 0 == most privileged, 1 == less privileged, etc
func entityRankGreaterThanOrEqualToDataRank(order []*policy.Value, dataAttribute *policy.Value, entityAttrValueFqnsGroup []string) (bool, error) {
	// default to least-perm
	result := false
	dvIndex, err := getOrderOfValue(order, dataAttribute)
	if err != nil {
		return false, err
	}
	// Compute the rank of the entity Attribute Value against the rank of the data Attribute Value
	// While, for hierarchy, we only ever have a singular data value we're checking
	// for a given data Attribute Value FQN,
	// we may have *several* entity values for a given entity Attribute Value FQN -
	// so if an entity has multiple values that can be compared for the hierarchy rule,
	// we check all of them and go with the value that has the least-significant index when deciding access
	for _, entityAttributeFqn := range entityAttrValueFqnsGroup {
		// Ideally, the caller will have already ensured all the entity Attribute Values we've been provided
		// have the same FQN as the data Attribute Value we're comparing against,
		// but if they haven't for some reason only consider matching entity Attribute Values
		dataAttrDefFqn, err := GetDefinitionFqnFromValue(dataAttribute)
		if err != nil {
			return false, fmt.Errorf("error getting definition FQN from data attribute value: %s", err.Error())
		}
		entityAttrDefFqn, err := GetDefinitionFqnFromValueFqn(entityAttributeFqn)
		if err != nil {
			return false, fmt.Errorf("error getting definition FQN from entity attribute value: %s", err.Error())
		}
		if dataAttrDefFqn == entityAttrDefFqn {
			evIndex, err := getOrderOfValueByFqn(order, entityAttributeFqn)
			if err != nil {
				return false, err
			}
			// If the entity value isn't IN the order at all,
			// then set it's rank to one below the lowest rank in the current
			// order so it will always fail
			if evIndex == -1 {
				evIndex = len(order) + 1
			}
			// If, at any point, we find an entity Attribute Value that is below the data Attribute Value in rank,
			// (that is, numerically greater than the data rank)
			// (or if the data value itself is < 0, indicating it's not actually part of the defined order)
			// then we must immediately assume failure for this entity
			// and return.
			if evIndex > dvIndex || dvIndex == -1 {
				result = false
				return result, nil
			} else if evIndex <= dvIndex {
				result = true
			}
		}
	}
	return result, nil
}

// Given a set of ordered/ranked values and a singular Attribute Value, return the
// rank #/index of the singular Attribute Value. If the value is not found, return -1.
// For hierarchy, convention is 0 == most privileged, 1 == less privileged, etc.
func getOrderOfValue(order []*policy.Value, v *policy.Value) (int, error) {
	val := v.GetValue()
	valFqn := v.GetFqn()
	if val == "" {
		slog.Debug(fmt.Sprintf("Unexpected empty 'value' in value: %+v, falling back to FQN", v))
		return getOrderOfValueByFqn(order, valFqn)
	}

	for idx := range order {
		orderVal := order[idx].GetValue()
		if orderVal == "" {
			return -1, fmt.Errorf("unexpected empty value %+v in order at index %d", order[idx], idx)
		}
		if orderVal == val {
			return idx, nil
		}
	}

	// If we did not find the right index, return -1
	return -1, nil
}

// Given a set of ordered/ranked values and a singular Attribute Value, return the
// rank #/index of the singular Attribute Value. If the value is not found, return -1.
// For hierarchy, convention is 0 == most privileged, 1 == less privileged, etc
func getOrderOfValueByFqn(order []*policy.Value, valFqn string) (int, error) {
	for idx := range order {
		orderValFqn := order[idx].GetFqn()
		// We should have this, but if not, rebuild it from the value
		if orderValFqn == "" {
			defFqn, err := GetDefinitionFqnFromValue(order[idx])
			if err != nil {
				return -1, fmt.Errorf("error getting definition FQN from value: %s", err.Error())
			}
			orderVal := order[idx].GetValue()
			if orderVal == "" {
				return -1, fmt.Errorf("unexpected empty value %+v in order at index %d", order[idx], idx)
			}
			orderValFqn = fmt.Sprintf("%s/value/%s", defFqn, orderVal)
		}
		if orderValFqn == valFqn {
			return idx, nil
		}
	}

	return -1, nil
}

// A Decision represents the overall access decision for a specific entity,
// - that is, the aggregate result of comparing entity Attribute Values to every data Attribute Value.
type Decision struct {
	// The important bit - does this entity Have Access or not, for this set of data attribute values
	// This will be TRUE if, for *every* DataRuleResult in Results, EntityRuleResult.Passed == TRUE
	// Otherwise, it will be false
	Access bool `json:"access" example:"false"`
	// Results will contain at most 1 DataRuleResult for each data Attribute Value.
	//e.g. if we compare an entity's Attribute Values against 5 data Attribute Values,
	//then there will be 5 rule results, each indicating whether this entity "passed" validation
	//for that data Attribute Value or not.
	//
	//If an entity was skipped for a particular rule evaluation because of a GroupBy clause
	//on the AttributeDefinition for a given data Attribute Value, however, then there may be
	// FEWER DataRuleResults then there are DataRules
	//
	//e.g. there are 5 data Attribute Values, and two entities each with a set of Attribute Values,
	//the definition for one of those data Attribute Values has a GroupBy clause that excludes the second entity
	//-> the first entity will have 5 DataRuleResults with Passed = true
	//-> the second entity will have 4 DataRuleResults Passed = true
	//-> both will have Access == true.
	Results []DataRuleResult `json:"entity_rule_result"`
}

// DataRuleResult represents the rule-level (or AttributeDefinition-level) decision for a specific entity -
// the result of comparing entity Attribute Values to a single data AttributeDefinition/rule (with potentially many values)
//
// There may be multiple "instances" (that is, Attribute Values) of a single AttributeDefinition on both data and entities,
// each with a different value.
type DataRuleResult struct {
	// Indicates whether, for this specific data AttributeDefinition, an entity satisfied
	// the rule conditions (allof/anyof/hierarchy)
	Passed bool `json:"passed" example:"false"`
	// Contains the AttributeDefinition of the data attribute rule this result represents
	RuleDefinition *policy.Attribute `json:"rule_definition"`
	// May contain 0 or more ValueFailure types, depending on the RuleDefinition and which (if any)
	//data Attribute Values/values the entity failed against
	//
	//For an AllOf rule, there should be no value failures if Passed=TRUE
	//For an AnyOf rule, there should be fewer entity value failures than
	//there are data attribute values in total if Passed=TRUE
	//For a Hierarchy rule, there should be either no value failures if Passed=TRUE,
	//or exactly one value failure if Passed=FALSE
	ValueFailures []ValueFailure `json:"value_failures"`
}

// ValueFailure indicates, for a given entity and data Attribute Value, which data values
// (aka specific data Attribute Value) the entity "failed" on.
//
// There may be multiple "instances" (that is, Attribute Values) of a single AttributeDefinition on both data and entities,
// each with a different value.
//
// A ValueFailure does not necessarily mean the requirements for an AttributeDefinition were not or will not be met,
// it is purely informational - there will be one value failure, per entity, per rule, per value the entity lacks -
// it is up to the rule itself (anyof/allof/hierarchy) to translate this into an overall failure or not.
type ValueFailure struct {
	// The data attribute w/value that "caused" the denial
	DataAttribute *policy.Value `json:"data_attribute"`
	// Optional denial message
	Message string `json:"message" example:"Criteria NOT satisfied for entity: {entity_id} - lacked attribute value: {attribute}"`
}

// GroupDefinitionsByFqn takes a slice of Attribute Definitions and returns them as a map:
// FQN -> Attribute Definition
func GetFqnToDefinitionMap(attributeDefinitions []*policy.Attribute) (map[string]*policy.Attribute, error) {
	grouped := make(map[string]*policy.Attribute)
	for _, def := range attributeDefinitions {
		a, err := GetDefinitionFqnFromDefinition(def)
		if err != nil {
			return nil, err
		}
		if v, ok := grouped[a]; ok {
			// TODO: is this really an error case, or is logging a warning okay?
			slog.Warn(fmt.Sprintf("duplicate Attribute Definition FQN %s found when building FQN map: %v and %v, which may indicate an issue", a, v, def))
		}
		grouped[a] = def
	}
	return grouped, nil
}

// Groups Attribute Values by their parent Attribute Definition FQN
func GroupValuesByDefinition(values []*policy.Value) (map[string][]*policy.Value, error) {
	groupings := make(map[string][]*policy.Value)
	for _, v := range values {
		// If the parent Definition & its FQN are not nil, rely on them
		if v.GetAttribute() != nil {
			defFqn := v.GetAttribute().GetFqn()
			if defFqn != "" {
				groupings[defFqn] = append(groupings[defFqn], v)
				continue
			}
		}
		// Otherwise derive the grouping relation from the FQNs
		defFqn, err := GetDefinitionFqnFromValueFqn(v.GetFqn())
		if err != nil {
			return nil, err
		}
		groupings[defFqn] = append(groupings[defFqn], v)
	}
	return groupings, nil
}

func GroupValueFqnsByDefinition(valueFqns []string) (map[string][]string, error) {
	groupings := make(map[string][]string)
	for _, v := range valueFqns {
		defFqn, err := GetDefinitionFqnFromValueFqn(v)
		if err != nil {
			return nil, err
		}
		groupings[defFqn] = append(groupings[defFqn], v)
	}
	return groupings, nil
}

func GetDefinitionFqnFromValue(v *policy.Value) (string, error) {
	if v.GetAttribute() != nil {
		return GetDefinitionFqnFromDefinition(v.GetAttribute())
	}
	return GetDefinitionFqnFromValueFqn(v.GetFqn())
}

// Splits off the Value from the FQN to get the parent Definition FQN:
//
//	Input: https://<namespace>/attr/<attr name>/value/<value>
//	Output: https://<namespace>/attr/<attr name>
func GetDefinitionFqnFromValueFqn(valueFqn string) (string, error) {
	if valueFqn == "" {
		return "", fmt.Errorf("unexpected empty value FQN in GetDefinitionFqnFromValueFqn")
	}
	idx := strings.LastIndex(valueFqn, "/value/")
	if idx == -1 {
		return "", fmt.Errorf("value FQN (%s) is of unknown format with no '/value/' segment", valueFqn)
	}
	defFqn := valueFqn[:idx]
	if defFqn == "" {
		return "", fmt.Errorf("value FQN (%s) is of unknown format with no known parent Definition", valueFqn)
	}
	return defFqn, nil
}

func GetDefinitionFqnFromDefinition(def *policy.Attribute) (string, error) {
	// see if its FQN is already supplied
	fqn := def.GetFqn()
	if fqn != "" {
		return fqn, nil
	}
	// otherwise build it from the namespace and name
	ns := def.GetNamespace()
	if ns == nil {
		return "", fmt.Errorf("attribute definition has unexpectedly nil namespace")
	}
	nsName := ns.GetName()
	if nsName == "" {
		return "", fmt.Errorf("attribute definition's Namespace has unexpectedly empty name")
	}
	nsFqn := ns.GetFqn()
	attr := def.GetName()
	if attr == "" {
		return "", fmt.Errorf("attribute definition has unexpectedly empty name")
	}
	// Namespace FQN contains 'https://' scheme prefix, but Namespace Name does not
	if nsFqn != "" {
		return fmt.Sprintf("%s/attr/%s", nsFqn, attr), nil
	}
	return fmt.Sprintf("https://%s/attr/%s", nsName, attr), nil
}<|MERGE_RESOLUTION|>--- conflicted
+++ resolved
@@ -116,17 +116,10 @@
 
 // AllOf the Data Attribute Values should be present in AllOf the Entity's entityAttributeValue sets
 // Accepts
-<<<<<<< HEAD
-// - a set of data AttributeInstances with the same canonical name
-// - a map of entity AttributeInstances keyed by entity ID
-// Returns a map of DataRuleResults keyed by Subject
-func (pdp *Pdp) allOfRule(ctx context.Context, dataAttrsBySingleCanonicalName []AttributeInstance, entityAttributes map[string][]AttributeInstance) map[string]DataRuleResult {
-=======
 // - a set of data Attribute Values with the same FQN
 // - a map of entity Attribute Values keyed by entity ID
 // Returns a map of DataRuleResults keyed by Subject
 func (pdp *Pdp) allOfRule(ctx context.Context, dataAttrValuesOfOneDefinition []*policy.Value, entityAttributeValueFqns map[string][]string) (map[string]DataRuleResult, error) {
->>>>>>> 04e723fa
 	ruleResultsByEntity := make(map[string]DataRuleResult)
 
 	// All of the data Attribute Values in the arg have the same Definition FQN
@@ -189,17 +182,10 @@
 
 // AnyOf the Data Attribute Values can be present in AnyOf the Entity's Attribute Value FQN sets
 // Accepts
-<<<<<<< HEAD
-// - a set of data AttributeInstances with the same canonical name
-// - a map of entity AttributeInstances keyed by entity ID
-// Returns a map of DataRuleResults keyed by Subject
-func (pdp *Pdp) anyOfRule(ctx context.Context, dataAttrsBySingleCanonicalName []AttributeInstance, entityAttributes map[string][]AttributeInstance) map[string]DataRuleResult {
-=======
 // - a set of data Attribute Values with the same FQN
 // - a map of entity Attribute Values keyed by entity ID
 // Returns a map of DataRuleResults keyed by Subject entity ID
 func (pdp *Pdp) anyOfRule(ctx context.Context, dataAttrValuesOfOneDefinition []*policy.Value, entityAttributeValueFqns map[string][]string) (map[string]DataRuleResult, error) {
->>>>>>> 04e723fa
 	ruleResultsByEntity := make(map[string]DataRuleResult)
 
 	// All of the data Attribute Values in the arg have the same Definition FQN
