package config

import (
	"errors"
	"fmt"
	"log/slog"
	"os"
	"strings"

	"github.com/creasty/defaults"
	"github.com/opentdf/platform/internal/db"
	"github.com/opentdf/platform/internal/logger"
	"github.com/opentdf/platform/internal/opa"
	"github.com/opentdf/platform/internal/server"
	"github.com/spf13/viper"
)

type ServiceConfig struct {
	Enabled    bool                   `yaml:"enabled"`
	Remote     RemoteServiceConfig    `yaml:"remote"`
	ExtraProps map[string]interface{} `json:"-"`
}

type RemoteServiceConfig struct {
	Endpoint string `yaml:"endpoint"`
}

type Config struct {
	DB       db.Config                `yaml:"db"`
	OPA      opa.Config               `yaml:"opa"`
	Server   server.Config            `yaml:"server"`
	Logger   logger.Config            `yaml:"logger"`
<<<<<<< HEAD
	Services map[string]ServiceConfig `yaml:"services" default:"{\"policy\": {\"enabled\": true}, \"health\": {\"enabled\": true}, \"authorization\": {\"enabled\": true}}"`
=======
	Services map[string]ServiceConfig `yaml:"services" default:"{\"policy\": {\"enabled\": true}, \"health\": {\"enabled\": true}, \"wellknown\": {\"enabled\": true}}"`
>>>>>>> bc320003
}

type Error string

func (e Error) Error() string {
	return string(e)
}

const (
	ErrLoadingConfig Error = "error loading config"
)

// Load config with viper.
func LoadConfig(key string) (*Config, error) {
	if key == "" {
		key = "opentdf"
		slog.Info("LoadConfig: key not provided, using default", "config", key)
	} else {
		slog.Info("LoadConfig", "config", key)
	}

	config := &Config{}
	homedir, err := os.UserHomeDir()
	if err != nil {
		return nil, errors.Join(err, ErrLoadingConfig)
	}
	viper.AddConfigPath(fmt.Sprintf("%s/."+key, homedir))
	viper.AddConfigPath("." + key)
	viper.AddConfigPath(".")
	viper.SetConfigName(key)
	viper.SetConfigType("yaml")

	viper.SetEnvPrefix(key)
	viper.SetEnvKeyReplacer(strings.NewReplacer(".", "_"))
	viper.AutomaticEnv()

	if err := viper.ReadInConfig(); err != nil {
		return nil, errors.Join(err, ErrLoadingConfig)
	}

	if err := defaults.Set(config); err != nil {
		return nil, errors.Join(err, ErrLoadingConfig)
	}

	err = viper.Unmarshal(config)
	if err != nil {
		return nil, errors.Join(err, ErrLoadingConfig)
	}

	// Manually handle unmarshaling of ExtraProps for each service
	for serviceKey, service := range config.Services {
		var extraProps map[string]interface{}
		if err := viper.UnmarshalKey("services."+serviceKey, &extraProps); err != nil {
			return nil, errors.Join(err, ErrLoadingConfig)
		}
		service.ExtraProps = extraProps

		// Remove "enabled" from ExtraProps
		delete(extraProps, "enabled")

		config.Services[serviceKey] = service // Update the service in the map
	}

	return config, nil
}<|MERGE_RESOLUTION|>--- conflicted
+++ resolved
@@ -30,11 +30,7 @@
 	OPA      opa.Config               `yaml:"opa"`
 	Server   server.Config            `yaml:"server"`
 	Logger   logger.Config            `yaml:"logger"`
-<<<<<<< HEAD
-	Services map[string]ServiceConfig `yaml:"services" default:"{\"policy\": {\"enabled\": true}, \"health\": {\"enabled\": true}, \"authorization\": {\"enabled\": true}}"`
-=======
-	Services map[string]ServiceConfig `yaml:"services" default:"{\"policy\": {\"enabled\": true}, \"health\": {\"enabled\": true}, \"wellknown\": {\"enabled\": true}}"`
->>>>>>> bc320003
+	Services map[string]ServiceConfig `yaml:"services" default:"{\"policy\": {\"enabled\": true}, \"health\": {\"enabled\": true}, \"authorization\": {\"enabled\": true}, \"wellknown\": {\"enabled\": true}}"`
 }
 
 type Error string
