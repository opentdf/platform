--- conflicted
+++ resolved
@@ -16,31 +16,12 @@
 	"github.com/spf13/viper"
 )
 
-<<<<<<< HEAD
 type Config struct {
 	DB       db.Config                                `yaml:"db"`
 	OPA      opa.Config                               `yaml:"opa"`
 	Server   server.Config                            `yaml:"server"`
 	Logger   logger.Config                            `yaml:"logger"`
-	Services map[string]serviceregistry.ServiceConfig `yaml:"services" default:"{\"policy\": {\"enabled\": true}, \"health\": {\"enabled\": true}, \"wellknown\": {\"enabled\": true}}"`
-=======
-type ServiceConfig struct {
-	Enabled    bool                   `yaml:"enabled"`
-	Remote     RemoteServiceConfig    `yaml:"remote"`
-	ExtraProps map[string]interface{} `json:"-"`
-}
-
-type RemoteServiceConfig struct {
-	Endpoint string `yaml:"endpoint"`
-}
-
-type Config struct {
-	DB       db.Config                `yaml:"db"`
-	OPA      opa.Config               `yaml:"opa"`
-	Server   server.Config            `yaml:"server"`
-	Logger   logger.Config            `yaml:"logger"`
-	Services map[string]ServiceConfig `yaml:"services" default:"{\"policy\": {\"enabled\": true}, \"health\": {\"enabled\": true}, \"authorization\": {\"enabled\": true}, \"wellknown\": {\"enabled\": true}}"`
->>>>>>> ec5eb767
+	Services map[string]serviceregistry.ServiceConfig `yaml:"services" default:"{\"policy\": {\"enabled\": true}, \"health\": {\"enabled\": true}, \"authorization\": {\"enabled\": true}, \"wellknown\": {\"enabled\": true}}"`
 }
 
 type Error string
