--- conflicted
+++ resolved
@@ -155,12 +155,7 @@
 		From(AttributeTable).
 		ToSql()
 }
-<<<<<<< HEAD
-
-func (c Client) ListAllAttributes(ctx context.Context) (pgx.Rows, error) {
-=======
 func (c Client) ListAllAttributes(ctx context.Context) ([]*attributes.Attribute, error) {
->>>>>>> 4283795e
 	sql, args, err := listAllAttributesSql()
 	rows, err := c.query(ctx, sql, args, err)
 	if err != nil {
@@ -184,28 +179,9 @@
 		From(AttributeTable).
 		ToSql()
 }
-<<<<<<< HEAD
-
 func (c Client) GetAttribute(ctx context.Context, id string) (pgx.Row, error) {
 	sql, args, err := getAttributeByDefinitionSql(id)
 	return c.queryRow(ctx, sql, args, err)
-=======
-func (c Client) GetAttribute(ctx context.Context, id string) (*attributes.Attribute, error) {
-	sql, args, err := getAttributeSql(id)
-	row, err := c.queryRow(ctx, sql, args, err)
-	if err != nil {
-		slog.Error(services.ErrGettingResource, slog.String("error", err.Error()))
-		return nil, status.Error(codes.Internal, services.ErrGettingResource)
-	}
-
-	attribute, err := attributesHydrateItem(row)
-	if err != nil {
-		slog.Error("could not hydrate item", slog.String("error", err.Error()))
-		return nil, status.Error(codes.Internal, services.ErrGettingResource)
-	}
-
-	return attribute, nil
->>>>>>> 4283795e
 }
 
 func getAttributesByNamespaceSql(namespaceId string) (string, []interface{}, error) {
@@ -214,12 +190,7 @@
 		From(AttributeTable).
 		ToSql()
 }
-<<<<<<< HEAD
-
 func (c Client) GetAttributesByNamespace(ctx context.Context, namespaceId string) (pgx.Rows, error) {
-=======
-func (c Client) GetAttributesByNamespace(ctx context.Context, namespaceId string) ([]*attributes.Attribute, error) {
->>>>>>> 4283795e
 	sql, args, err := getAttributesByNamespaceSql(namespaceId)
 
 	rows, err := c.query(ctx, sql, args, err)
@@ -245,14 +216,8 @@
 		Suffix("RETURNING \"id\"").
 		ToSql()
 }
-<<<<<<< HEAD
-
-func (c Client) CreateAttribute(ctx context.Context, attr *attributes.AttributeCreateUpdate) error {
-	metadata, err := marshalPolicyMetadata(attr.Metadata)
-=======
 func (c Client) CreateAttribute(ctx context.Context, attr *attributes.AttributeCreateUpdate) (*attributes.Attribute, error) {
 	metadataJson, metadata, err := marshalCreateMetadata(attr.Metadata)
->>>>>>> 4283795e
 	if err != nil {
 		return nil, status.Error(codes.Internal, services.ErrCreatingResource)
 	}
@@ -315,9 +280,8 @@
 		Where(sq.Eq{"id": id}).
 		ToSql()
 }
-func (c Client) DeleteAttribute(ctx context.Context, id string) (*attributes.Attribute, error) {
-	// get attribute before deleting
-	a, err := c.GetAttribute(ctx, id)
+func (c Client) CreateAttribute(ctx context.Context, attr *attributes.AttributeCreateUpdate) error {
+	metadata, err := marshalPolicyMetadata(attr.Metadata)
 	if err != nil {
 		return nil, status.Error(status.Code(err), services.ErrDeletingResource)
 	}
