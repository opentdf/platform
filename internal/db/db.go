--- conflicted
+++ resolved
@@ -37,11 +37,7 @@
 	User          string `yaml:"user" default:"postgres"`
 	Password      string `yaml:"password" default:"changeme"`
 	RunMigrations bool   `yaml:"runMigrations" default:"true"`
-<<<<<<< HEAD
-	SSLMode       string `yaml:"sslMode" default:"prefer"`
-=======
-	SslMode       string `yaml:"sslMode" default:"prefer"`
->>>>>>> 32d6f112
+	SSLMode       string `yaml:"sslmode" default:"prefer"`
 }
 
 type Client struct {
@@ -66,11 +62,7 @@
 		c.Password,
 		net.JoinHostPort(c.Host, fmt.Sprint(c.Port)),
 		c.Database,
-<<<<<<< HEAD
 		c.SSLMode,
-=======
-		c.SslMode,
->>>>>>> 32d6f112
 	)
 }
 
