--- conflicted
+++ resolved
@@ -72,201 +72,27 @@
 	)
 }
 
-<<<<<<< HEAD
-func (c *Client) RunMigrations() (int, error) {
-	var applied int
-
-	if !c.config.RunMigrations {
-		slog.Info("skipping migrations",
-			slog.String("reason", "runMigrations is false"),
-			slog.Bool("runMigrations", c.config.RunMigrations))
-		return applied, nil
-	}
-
-	pool, ok := c.PgxIface.(*pgxpool.Pool)
-	if !ok || pool == nil {
-		return applied, fmt.Errorf("failed to cast pgxpool.Pool")
-	}
-
-	conn := stdlib.OpenDBFromPool(pool)
-	defer conn.Close()
-
-	provider, err := goose.NewProvider(goose.DialectPostgres, conn, migrations.MigrationsFS)
-	if err != nil {
-		return applied, errors.Join(fmt.Errorf("failed to create goose provider"), err)
-	}
-
-	res, err := provider.Up(context.Background())
-=======
 // Common function for all queryRow calls
 func (c Client) queryRow(ctx context.Context, sql string, args []interface{}, err error) (pgx.Row, error) {
 	slog.Debug("sql", slog.String("sql", sql), slog.Any("args", args))
->>>>>>> 4283795e
 	if err != nil {
 		return nil, err
 	}
 	return c.QueryRow(ctx, sql, args...), nil
 }
 
-<<<<<<< HEAD
-func (c Client) CreateResource(ctx context.Context,
-	descriptor *common.ResourceDescriptor, resource []byte,
-) error {
-	sql, args, err := createResourceSQL(descriptor, resource)
-	if err != nil {
-		return fmt.Errorf("failed to create resource sql: %w", err)
-	}
-
-	slog.Debug("sql", slog.String("sql", sql), slog.Any("args", args))
-
-	_, err = c.Exec(ctx, sql, args...)
-
-	return err
-}
-
-func createResourceSQL(descriptor *common.ResourceDescriptor,
-	resource []byte,
-) (string, []interface{}, error) {
-	psql := sq.StatementBuilder.PlaceholderFormat(sq.Dollar)
-
-	builder := psql.Insert("opentdf.resources")
-
-	builder = builder.Columns("name", "namespace", "version", "fqn", "labels", "description", "policytype", "resource")
-
-	builder = builder.Values(
-		descriptor.Name,
-		descriptor.Namespace,
-		descriptor.Version,
-		descriptor.Fqn,
-		descriptor.Labels,
-		descriptor.Description,
-		descriptor.Type.String(),
-		resource,
-	)
-
-	//nolint:wrapcheck // Wrapped error in CreateResource
-	return builder.ToSql()
-}
-
-func (c Client) ListResources(ctx context.Context,
-	policyType string, selectors *common.ResourceSelector,
-) (pgx.Rows, error) {
-	sql, args, err := listResourceSQL(policyType, selectors)
-=======
 // Common function for all query calls
 func (c Client) query(ctx context.Context, sql string, args []interface{}, err error) (pgx.Rows, error) {
 	slog.Debug("sql", slog.String("sql", sql), slog.Any("args", args))
->>>>>>> 4283795e
 	if err != nil {
 		return nil, err
 	}
 	return c.Query(ctx, sql, args...)
 }
 
-<<<<<<< HEAD
-func listResourceSQL(policyType string, selectors *common.ResourceSelector) (string, []interface{}, error) {
-	psql := sq.StatementBuilder.PlaceholderFormat(sq.Dollar)
-
-	builder := psql.Select("id", "resource").From("opentdf.resources")
-
-	builder = builder.Where(sq.Eq{"policytype": policyType})
-
-	if selectors != nil {
-		// Set the namespace if it is not empty
-		if selectors.Namespace != "" {
-			builder = builder.Where(sq.Eq{"namespace": selectors.Namespace})
-		}
-
-		switch selector := selectors.Selector.(type) {
-		case *common.ResourceSelector_Name:
-			builder = builder.Where(sq.Eq{"name": selector.Name})
-		case *common.ResourceSelector_LabelSelector_:
-			bLabels, err := json.Marshal(selector.LabelSelector.Labels)
-			if err != nil {
-				return "", nil, fmt.Errorf("failed to marshal labels: %w", err)
-			}
-			builder = builder.Where(sq.Expr("labels @> ?::jsonb", bLabels))
-		}
-		// Set the version if it is not empty
-		if selectors.Version != 0 {
-			builder = builder.Where(sq.Eq{"version": selectors.Version})
-		}
-	}
-
-	//nolint:wrapcheck // Wrapped error in ListResources
-	return builder.ToSql()
-}
-
-func (c Client) GetResource(ctx context.Context, id int32, policyType string) (pgx.Row, error) {
-	sql, args, err := getResourceSQL(id, policyType)
-	if err != nil {
-		return nil, fmt.Errorf("failed to create get resource sql: %w", err)
-	}
-
-	slog.Debug("sql", slog.String("sql", sql), slog.Any("args", args))
-
-	return c.QueryRow(ctx, sql, args...), nil
-}
-
-func getResourceSQL(id int32, policyType string) (string, []interface{}, error) {
-	psql := sq.StatementBuilder.PlaceholderFormat(sq.Dollar)
-
-	builder := psql.Select("id", "resource").From("opentdf.resources")
-
-	builder = builder.Where(sq.Eq{"id": id, "policytype": policyType})
-
-	//nolint:wrapcheck // Wrapped error in GetResource
-	return builder.ToSql()
-}
-
-func (c Client) UpdateResource(ctx context.Context, descriptor *common.ResourceDescriptor,
-	resource []byte, policyType string,
-) error {
-	sql, args, err := updateResourceSQL(descriptor, resource, policyType)
-	if err != nil {
-		return fmt.Errorf("failed to create update resource sql: %w", err)
-	}
-
-	slog.Debug("sql", slog.String("sql", sql), slog.Any("args", args))
-
-	_, err = c.Exec(ctx, sql, args...)
-
-	return err
-}
-
-func newStatementBuilder() sq.StatementBuilderType {
-	return sq.StatementBuilder.PlaceholderFormat(sq.Dollar)
-}
-
-func updateResourceSQL(descriptor *common.ResourceDescriptor,
-	resource []byte, policyType string,
-) (string, []interface{}, error) {
-	psql := newStatementBuilder()
-
-	builder := psql.Update("opentdf.resources")
-
-	builder = builder.Set("name", descriptor.Name)
-	builder = builder.Set("namespace", descriptor.Namespace)
-	builder = builder.Set("version", descriptor.Version)
-	builder = builder.Set("description", descriptor.Description)
-	builder = builder.Set("fqn", descriptor.Fqn)
-	builder = builder.Set("labels", descriptor.Labels)
-	builder = builder.Set("policyType", policyType)
-	builder = builder.Set("resource", resource)
-
-	builder = builder.Where(sq.Eq{"id": descriptor.Id})
-
-	//nolint:wrapcheck // Wrapped error in UpdateResource
-	return builder.ToSql()
-}
-
-func (c Client) DeleteResource(ctx context.Context, id int32, policyType string) error {
-	sql, args, err := deleteResourceSQL(id, policyType)
-=======
 // Common function for all exec calls
 func (c Client) exec(ctx context.Context, sql string, args []interface{}, err error) error {
 	slog.Debug("sql", slog.String("sql", sql), slog.Any("args", args))
->>>>>>> 4283795e
 	if err != nil {
 		return err
 	}
