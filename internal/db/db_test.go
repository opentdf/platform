package db

import (
	"context"
	"encoding/json"
	"testing"

	"github.com/jackc/pgx/v5"
	"github.com/jackc/pgx/v5/pgconn"
	"github.com/jackc/pgx/v5/pgxpool"
	acrev1 "github.com/opentdf/opentdf-v2-poc/gen/acre/v1"
	commonv1 "github.com/opentdf/opentdf-v2-poc/gen/common/v1"
	"github.com/stretchr/testify/assert"
)

var (
	//nolint:gochecknoglobals // Test data and should be reintialized for each test
	resourceDescriptor = &commonv1.ResourceDescriptor{
		Name:        "relto",
		Namespace:   "opentdf",
		Version:     1,
		Fqn:         "http://opentdf.com/attr/relto",
		Labels:      map[string]string{"origin": "Country of Origin"},
		Description: "The relto attribute is used to describe the relationship of the resource to the country of origin.",
		Type:        commonv1.PolicyResourceType_POLICY_RESOURCE_TYPE_RESOURCE_ENCODING_SYNONYM,
	}

	//nolint:gochecknoglobals // Test data and should be reintialized for each test
	testResource = &acrev1.Synonyms{
		Terms: []string{"relto", "rel-to", "rel_to"},
	}
)

func Test_RunMigrations_Returns_Expected_Applied(t *testing.T) {
	client := &Client{
		PgxIface: nil,
		config: Config{
			RunMigrations: false,
		},
	}

	applied, err := client.RunMigrations()

	assert.Nil(t, err)
	assert.Equal(t, 0, applied)
}

func Test_RunMigrations_Returns_Error_When_PGX_Iface_Is_Nil(t *testing.T) {
	client := &Client{
		PgxIface: nil,
		config: Config{
			RunMigrations: true,
		},
	}

	applied, err := client.RunMigrations()

	assert.ErrorContains(t, err, "failed to cast pgxpool.Pool")
	assert.Equal(t, 0, applied)
}

type BadPGX struct{}

func (b BadPGX) Acquire(_ context.Context) (*pgxpool.Conn, error) { return &pgxpool.Conn{}, nil }
func (b BadPGX) Exec(context.Context, string, ...any) (pgconn.CommandTag, error) {
	return pgconn.CommandTag{}, nil
}
func (b BadPGX) QueryRow(context.Context, string, ...any) pgx.Row        { return nil }
func (b BadPGX) Query(context.Context, string, ...any) (pgx.Rows, error) { return nil, nil }
func (b BadPGX) Ping(context.Context) error                              { return nil }
func (b BadPGX) Close()                                                  {}
func (b BadPGX) Config() *pgxpool.Config                                 { return nil }

func Test_RunMigrations_Returns_Error_When_PGX_Iface_Is_Wrong_Type(t *testing.T) {
	client := &Client{
		PgxIface: &BadPGX{},
		config: Config{
			RunMigrations: true,
		},
	}

	applied, err := client.RunMigrations()

	assert.ErrorContains(t, err, "failed to cast pgxpool.Pool")
	assert.Equal(t, 0, applied)
}

func Test_CreateResourceSQL_Returns_Expected_SQL_Statement(t *testing.T) {
	// Copy the test data so we don't modify it
	descriptor := resourceDescriptor
	resource := testResource

	sql, args, err := createResourceSQL(descriptor, resource)

	assert.Nil(t, err)
	assert.Equal(t, "INSERT INTO opentdf.resources (name,namespace,version,fqn,labels,description,policytype,resource) VALUES ($1,$2,$3,$4,$5,$6,$7,$8)", sql)
	assert.Equal(t, []interface{}{descriptor.Name, descriptor.Namespace, descriptor.Version, descriptor.Fqn, descriptor.Labels, descriptor.Description, descriptor.Type.String(), resource}, args)
}

func Test_ListResourceSQL_Returns_Expected_SQL_Statement(t *testing.T) {
	selector := &commonv1.ResourceSelector{
		Namespace: "opentdf",
		Version:   1,
	}
	sql, args, err := listResourceSQL(commonv1.PolicyResourceType_POLICY_RESOURCE_TYPE_ATTRIBUTE_GROUP.String(), selector)

	assert.Nil(t, err)
	assert.Equal(t, "SELECT id, resource FROM opentdf.resources WHERE policytype = $1 AND namespace = $2 AND version = $3", sql)
	assert.Equal(t, []interface{}{commonv1.PolicyResourceType_POLICY_RESOURCE_TYPE_ATTRIBUTE_GROUP.String(), selector.Namespace, int32(1)}, args)
}

func Test_ListResourceSQL_Returns_Expected_SQL_Statement_With_Selector_Labels(t *testing.T) {
	selector := &commonv1.ResourceSelector{
		Namespace: "opentdf",
		Selector: &commonv1.ResourceSelector_LabelSelector_{
			LabelSelector: &commonv1.ResourceSelector_LabelSelector{
				Labels: map[string]string{"origin": "Country of Origin"},
			},
		},
	}

	bLabels, err := json.Marshal(selector.Selector.(*commonv1.ResourceSelector_LabelSelector_).LabelSelector.Labels)
	if err != nil {
		t.Errorf("marshal error was not expected: %s", err.Error())
	}

	sql, args, err := listResourceSQL(commonv1.PolicyResourceType_POLICY_RESOURCE_TYPE_ATTRIBUTE_GROUP.String(), selector)

	assert.Nil(t, err)
	assert.Equal(t, "SELECT id, resource FROM opentdf.resources WHERE policytype = $1 AND namespace = $2 AND labels @> $3::jsonb", sql)
	assert.Equal(t, []interface{}{commonv1.PolicyResourceType_POLICY_RESOURCE_TYPE_ATTRIBUTE_GROUP.String(), selector.Namespace, bLabels}, args)
}

func Test_ListResourceSQL_Returns_Expected_SQL_Statement_With_Selector_Name(t *testing.T) {
	selector := &commonv1.ResourceSelector{
		Namespace: "opentdf",
		Selector: &commonv1.ResourceSelector_Name{
			Name: "relto",
		},
	}
	sql, args, err := listResourceSQL(commonv1.PolicyResourceType_POLICY_RESOURCE_TYPE_ATTRIBUTE_GROUP.String(), selector)

	assert.Nil(t, err)
	assert.Equal(t, "SELECT id, resource FROM opentdf.resources WHERE policytype = $1 AND namespace = $2 AND name = $3", sql)
	assert.Equal(t, []interface{}{commonv1.PolicyResourceType_POLICY_RESOURCE_TYPE_ATTRIBUTE_GROUP.String(), selector.Namespace, selector.Selector.(*commonv1.ResourceSelector_Name).Name}, args)
}

func Test_GetResourceSQL_Returns_Expected_SQL_Statement(t *testing.T) {
	sql, args, err := getResourceSQL(1, commonv1.PolicyResourceType_POLICY_RESOURCE_TYPE_ATTRIBUTE_GROUP.String())

	assert.Nil(t, err)
	assert.Equal(t, "SELECT id, resource FROM opentdf.resources WHERE id = $1 AND policytype = $2", sql)
	assert.Equal(t, []interface{}{int32(1), commonv1.PolicyResourceType_POLICY_RESOURCE_TYPE_ATTRIBUTE_GROUP.String()}, args)
}

func Test_UpdateResourceSQL_Returns_Expected_SQL_Statement(t *testing.T) {
	// Copy the test data so we don't modify it
	descriptor := resourceDescriptor
	resource := testResource

	sql, args, err := updateResourceSQL(descriptor, resource, commonv1.PolicyResourceType_POLICY_RESOURCE_TYPE_RESOURCE_ENCODING_SYNONYM.String())

	assert.Nil(t, err)
	assert.Equal(t, "UPDATE opentdf.resources SET name = $1, namespace = $2, version = $3, description = $4, fqn = $5, labels = $6, policyType = $7, resource = $8 WHERE id = $9", sql)
	assert.Equal(t, []interface{}{descriptor.Name, descriptor.Namespace, descriptor.Version, descriptor.Description, descriptor.Fqn,
		descriptor.Labels, commonv1.PolicyResourceType_POLICY_RESOURCE_TYPE_RESOURCE_ENCODING_SYNONYM.String(), resource, descriptor.Id}, args)
}

func Test_DeleteResourceSQL_Returns_Expected_SQL_Statement(t *testing.T) {
	sql, args, err := deleteResourceSQL(1, commonv1.PolicyResourceType_POLICY_RESOURCE_TYPE_ATTRIBUTE_GROUP.String())

	assert.Nil(t, err)
	assert.Equal(t, "DELETE FROM opentdf.resources WHERE id = $1 AND policytype = $2", sql)
	assert.Equal(t, []interface{}{int32(1), commonv1.PolicyResourceType_POLICY_RESOURCE_TYPE_ATTRIBUTE_GROUP.String()}, args)
}

func Test_BuildURL_Returns_Expected_Connection_String(t *testing.T) {
	c := Config{
		Host:     "localhost",
		Port:     5432,
		Database: "opentdf",
		User:     "postgres",
		Password: "postgres",
<<<<<<< HEAD
		SSLMode:  "require",
=======
		SslMode:  "disable",
>>>>>>> 32d6f112
	}

	url := c.buildURL()

<<<<<<< HEAD
	assert.Equal(t, "postgres://postgres:postgres@localhost:5432/opentdf?sslmode=require", url)
=======
	assert.Equal(t, "postgres://postgres:postgres@localhost:5432/opentdf?sslmode=disable", url)
>>>>>>> 32d6f112
}<|MERGE_RESOLUTION|>--- conflicted
+++ resolved
@@ -181,18 +181,10 @@
 		Database: "opentdf",
 		User:     "postgres",
 		Password: "postgres",
-<<<<<<< HEAD
 		SSLMode:  "require",
-=======
-		SslMode:  "disable",
->>>>>>> 32d6f112
 	}
 
 	url := c.buildURL()
 
-<<<<<<< HEAD
 	assert.Equal(t, "postgres://postgres:postgres@localhost:5432/opentdf?sslmode=require", url)
-=======
-	assert.Equal(t, "postgres://postgres:postgres@localhost:5432/opentdf?sslmode=disable", url)
->>>>>>> 32d6f112
 }