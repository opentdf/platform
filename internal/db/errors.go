--- conflicted
+++ resolved
@@ -26,11 +26,7 @@
 	ErrEnumValueInvalid          DbError = "ErrEnumValueInvalid: not a valid enum value"
 	ErrUuidInvalid               DbError = "ErrUuidInvalid: value not a valid UUID"
 	ErrFqnMissingValue           DbError = "ErrFqnMissingValue: FQN must include a value"
-<<<<<<< HEAD
-	ErrMissingRequiredValue      DbError = "ErrMissingRequiredValue: missing required value"
-=======
 	ErrMissingValue              DbError = "ErrMissingValue: value must be included"
->>>>>>> 9389f3b7
 )
 
 // Get helpful error message for PostgreSQL violation
