package db

import (
	"context"
	"strings"

	sq "github.com/Masterminds/squirrel"
	"github.com/jackc/pgx/v5"
	"github.com/opentdf/opentdf-v2-poc/sdk/attributes"
	"github.com/opentdf/opentdf-v2-poc/sdk/common"
	"github.com/opentdf/opentdf-v2-poc/sdk/subjectmapping"
	"google.golang.org/protobuf/encoding/protojson"
)

var SubjectMappingOperatorEnumPrefix = "SUBJECT_MAPPING_OPERATOR_ENUM_"

func subjectMappingOperatorEnumTransformIn(value string) string {
	return strings.TrimPrefix(value, SubjectMappingOperatorEnumPrefix)
}

func subjectMappingOperatorEnumTransformOut(value string) subjectmapping.SubjectMappingOperatorEnum {
	return subjectmapping.SubjectMappingOperatorEnum(subjectmapping.SubjectMappingOperatorEnum_value[SubjectMappingOperatorEnumPrefix+value])
}

func subjectMappingSelect() sq.SelectBuilder {
	t := Tables.SubjectMappings
<<<<<<< HEAD
=======
	aT := Tables.AttributeValues
>>>>>>> e1fd203f
	return newStatementBuilder().Select(
		t.Field("id"),
		t.Field("operator"),
		t.Field("subject_attribute"),
		t.Field("subject_attribute_values"),
		t.Field("metadata"),
<<<<<<< HEAD
		"JSON_AGG("+
			"JSON_BUILD_OBJECT("+
			"'id', "+tableField(AttributeValueTable, "id")+", "+
			"'value', "+tableField(AttributeValueTable, "value")+","+
			"'members', "+tableField(AttributeValueTable, "members")+
			")"+
			") AS attribute_value",
	).
		LeftJoin(AttributeValueTable + " ON " + t.Field("id") + " = " + t.Field("id")).
		GroupBy(tableField(t.Name(), "id"))
=======
		"JSON_BUILD_OBJECT("+
			"'id', "+aT.Field("id")+", "+
			"'value', "+aT.Field("value")+","+
			"'members', "+aT.Field("members")+
			") AS attribute_value",
	).
		LeftJoin(aT.Name() + " ON " + t.Field("id") + " = " + t.Field("id")).
		GroupBy(t.Field("id")).
		GroupBy(aT.Field("id"))
>>>>>>> e1fd203f
}

func subjectMappingHydrateItem(row pgx.Row) (*subjectmapping.SubjectMapping, error) {
	var (
		id                     string
		operator               string
		subjectAttribute       string
		subjectAttributeValues []string
		metadataJson           []byte
		attributeValueJson     []byte
	)

	err := row.Scan(
		&id,
		&operator,
		&subjectAttribute,
		&subjectAttributeValues,
		&metadataJson,
		&attributeValueJson,
	)
	if err != nil {
		return nil, err
	}

	m := &common.Metadata{}
	if metadataJson != nil {
		if err := protojson.Unmarshal(metadataJson, m); err != nil {
			return nil, err
		}
	}

	v := &attributes.Value{}
	if attributeValueJson != nil {
		if err := protojson.Unmarshal(attributeValueJson, v); err != nil {
			return nil, err
		}
	}

	s := &subjectmapping.SubjectMapping{
		Id:               id,
		Operator:         subjectMappingOperatorEnumTransformOut(operator),
		SubjectAttribute: subjectAttribute,
		SubjectValues:    subjectAttributeValues,
		Metadata:         m,
		AttributeValue:   v,
	}
	return s, nil
}

func subjectMappingHydrateList(rows pgx.Rows) ([]*subjectmapping.SubjectMapping, error) {
	list := make([]*subjectmapping.SubjectMapping, 0)
	for rows.Next() {
		s, err := subjectMappingHydrateItem(rows)
		if err != nil {
			return nil, err
		}
		list = append(list, s)
	}
	return list, nil
}

///
/// SubjectMapping CRUD
///

func createSubjectMappingSql(attribute_value_id string, operator string, subject_attribute string, subject_attribute_values []string, metadata []byte) (string, []interface{}, error) {
	t := Tables.SubjectMappings
	return newStatementBuilder().
		Insert(t.Name()).
		Columns(
			"attribute_value_id",
			"operator",
			"subject_attribute",
			"subject_attribute_values",
			"metadata",
		).
		Values(
			attribute_value_id,
			operator,
			subject_attribute,
			subject_attribute_values,
			metadata,
		).
		Suffix("RETURNING \"id\"").
		ToSql()
}
func (c *Client) CreateSubjectMapping(ctx context.Context, s *subjectmapping.SubjectMappingCreateUpdate) (*subjectmapping.SubjectMapping, error) {
	metadataJson, metadata, err := marshalCreateMetadata(s.Metadata)
	if err != nil {
		return nil, err
	}

	sql, args, err := createSubjectMappingSql(
		s.AttributeValueId,
		subjectMappingOperatorEnumTransformIn(s.Operator.String()),
		s.SubjectAttribute,
		s.SubjectValues,
		metadataJson,
	)

	var id string
	if r, err := c.queryRow(ctx, sql, args, err); err != nil {
		return nil, err
	} else if err := r.Scan(&id); err != nil {
		return nil, err
	}

	// a, err := c.GetAttributeValue(ctx, s.AttributeValueId)

	rS := &subjectmapping.SubjectMapping{
		Id: id,
		// Attribute:     a,
		Operator:         s.Operator,
		SubjectAttribute: s.SubjectAttribute,
		SubjectValues:    s.SubjectValues,
		Metadata:         metadata,
	}
	return rS, nil
}

func getSubjectMappingSql(id string) (string, []interface{}, error) {
	t := Tables.SubjectMappings
	return subjectMappingSelect().
		From(t.Name()).
<<<<<<< HEAD
		Where(sq.Eq{"id": id}).
=======
		Where(sq.Eq{t.Field("id"): id}).
>>>>>>> e1fd203f
		ToSql()
}
func (c *Client) GetSubjectMapping(ctx context.Context, id string) (*subjectmapping.SubjectMapping, error) {
	sql, args, err := getSubjectMappingSql(id)

	row, err := c.queryRow(ctx, sql, args, err)
	if err != nil {
		return nil, err
	}

	s, err := subjectMappingHydrateItem(row)
	if err != nil {
		return nil, err
	}

	return s, nil
}

func listSubjectMappingsSql() (string, []interface{}, error) {
	t := Tables.SubjectMappings
	return subjectMappingSelect().
		From(t.Name()).
		ToSql()
}
func (c *Client) ListSubjectMappings(ctx context.Context) ([]*subjectmapping.SubjectMapping, error) {
	sql, args, err := listSubjectMappingsSql()
	if err != nil {
		return nil, err
	}

	rows, err := c.query(ctx, sql, args, err)
	if err != nil {
		return nil, err
	}
	defer rows.Close()

	subjectMappings, err := subjectMappingHydrateList(rows)
	if err != nil {
		return nil, err
	}

	return subjectMappings, nil
}

func updateSubjectMappingSql(id string, attribute_value_id string, operator string, subject_attribute string, subject_attribute_values []string, metadata []byte) (string, []interface{}, error) {
	t := Tables.SubjectMappings
	sb := newStatementBuilder().
		Update(t.Name())

	if attribute_value_id != "" {
		sb.Set("attribute_value_id", attribute_value_id)
	}
	if operator != "" {
		sb.Set("operator", operator)
	}
	if subject_attribute != "" {
		sb.Set("subject_attribute", subject_attribute)
	}
	if subject_attribute_values != nil {
		sb.Set("subject_attribute_values", subject_attribute_values)
	}
	if metadata != nil {
		sb.Set("metadata", metadata)
	}

	return sb.
		Where(sq.Eq{"id": id}).
		ToSql()
}
func (c *Client) UpdateSubjectMapping(ctx context.Context, id string, s *subjectmapping.SubjectMappingCreateUpdate) (*subjectmapping.SubjectMapping, error) {
	prev, err := c.GetSubjectMapping(ctx, id)
	if err != nil {
		return nil, err
	}

	metadataJson, _, err := marshalUpdateMetadata(prev.Metadata, s.Metadata)
	if err != nil {
		return nil, err
	}

	sql, args, err := updateSubjectMappingSql(
		id,
		s.AttributeValueId,
		subjectMappingOperatorEnumTransformIn(s.Operator.String()),
		s.SubjectAttribute,
		s.SubjectValues,
		metadataJson,
	)
	if err != nil {
		return nil, err
	}

	if err := c.exec(ctx, sql, args, err); err != nil {
		return nil, err
	}

	return prev, nil
}

func deleteSubjectMappingSql(id string) (string, []interface{}, error) {
	t := Tables.SubjectMappings
	return newStatementBuilder().
		Delete(t.Name()).
		Where(sq.Eq{"id": id}).
		ToSql()
}
func (c *Client) DeleteSubjectMapping(ctx context.Context, id string) (*subjectmapping.SubjectMapping, error) {
	prev, err := c.GetSubjectMapping(ctx, id)
	if err != nil {
		return nil, err
	}

	sql, args, err := deleteSubjectMappingSql(id)
	if err != nil {
		return nil, err
	}

	if err := c.exec(ctx, sql, args, err); err != nil {
		return nil, err
	}

	return prev, nil
}<|MERGE_RESOLUTION|>--- conflicted
+++ resolved
@@ -24,28 +24,13 @@
 
 func subjectMappingSelect() sq.SelectBuilder {
 	t := Tables.SubjectMappings
-<<<<<<< HEAD
-=======
 	aT := Tables.AttributeValues
->>>>>>> e1fd203f
 	return newStatementBuilder().Select(
 		t.Field("id"),
 		t.Field("operator"),
 		t.Field("subject_attribute"),
 		t.Field("subject_attribute_values"),
 		t.Field("metadata"),
-<<<<<<< HEAD
-		"JSON_AGG("+
-			"JSON_BUILD_OBJECT("+
-			"'id', "+tableField(AttributeValueTable, "id")+", "+
-			"'value', "+tableField(AttributeValueTable, "value")+","+
-			"'members', "+tableField(AttributeValueTable, "members")+
-			")"+
-			") AS attribute_value",
-	).
-		LeftJoin(AttributeValueTable + " ON " + t.Field("id") + " = " + t.Field("id")).
-		GroupBy(tableField(t.Name(), "id"))
-=======
 		"JSON_BUILD_OBJECT("+
 			"'id', "+aT.Field("id")+", "+
 			"'value', "+aT.Field("value")+","+
@@ -55,7 +40,6 @@
 		LeftJoin(aT.Name() + " ON " + t.Field("id") + " = " + t.Field("id")).
 		GroupBy(t.Field("id")).
 		GroupBy(aT.Field("id"))
->>>>>>> e1fd203f
 }
 
 func subjectMappingHydrateItem(row pgx.Row) (*subjectmapping.SubjectMapping, error) {
@@ -180,11 +164,7 @@
 	t := Tables.SubjectMappings
 	return subjectMappingSelect().
 		From(t.Name()).
-<<<<<<< HEAD
-		Where(sq.Eq{"id": id}).
-=======
 		Where(sq.Eq{t.Field("id"): id}).
->>>>>>> e1fd203f
 		ToSql()
 }
 func (c *Client) GetSubjectMapping(ctx context.Context, id string) (*subjectmapping.SubjectMapping, error) {
