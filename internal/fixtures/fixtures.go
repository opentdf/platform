--- conflicted
+++ resolved
@@ -3,7 +3,6 @@
 import (
 	"context"
 	"encoding/json"
-	"fmt"
 	"log/slog"
 	"os"
 
@@ -137,7 +136,7 @@
 		slog.Error("could not unmarshal "+fixtureFilename, slog.String("error", err.Error()))
 		panic(err)
 	}
-	fmt.Println(fixtureData)
+	slog.Info("Fully loaded fixtures", slog.Any("fixtureData", fixtureData))
 }
 
 type Fixtures struct {
@@ -329,11 +328,7 @@
 		var actionsJSON []byte
 		actionsJSON, err := json.Marshal(d.Actions)
 		if err != nil {
-<<<<<<< HEAD
 			slog.Error("⛔️ 📦 issue with subject mapping actions JSON - check policy_fixtures.yaml for issues")
-=======
-			slog.Error("⛔️ 📦 issue with subject mapping actions JSON - check fixtures.yaml for issues")
->>>>>>> df692eb6
 			panic("issue with subject mapping actions JSON")
 		}
 
