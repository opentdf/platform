package fixtures

import (
	"context"
	"encoding/json"
	"log/slog"
	"os"

	"gopkg.in/yaml.v2"
)

var (
	fixtureFilename = "policy_fixtures.yaml"
	fixtureData     FixtureData
)

type FixtureMetadata struct {
	TableName string   `yaml:"table_name"`
	Columns   []string `yaml:"columns"`
}

type FixtureDataNamespace struct {
	Id     string `yaml:"id"`
	Name   string `yaml:"name"`
	Active bool   `yaml:"active"`
}

type FixtureDataAttribute struct {
	Id          string `yaml:"id"`
	NamespaceId string `yaml:"namespace_id"`
	Name        string `yaml:"name"`
	Rule        string `yaml:"rule"`
	Active      bool   `yaml:"active"`
}

type FixtureDataAttributeKeyAccessServer struct {
	AttributeID       string `yaml:"attribute_id"`
	KeyAccessServerID string `yaml:"key_access_server_id"`
}

type FixtureDataAttributeValue struct {
	Id                    string   `yaml:"id"`
	AttributeDefinitionId string   `yaml:"attribute_definition_id"`
	Value                 string   `yaml:"value"`
	Members               []string `yaml:"members"`
	Active                bool     `yaml:"active"`
}

type FixtureDataValueMember struct {
	Id       string `yaml:"id"`
	ValueID  string `yaml:"value_id"`
	MemberID string `yaml:"member_id"`
}

type FixtureDataAttributeValueKeyAccessServer struct {
	ValueID           string `yaml:"value_id"`
	KeyAccessServerID string `yaml:"key_access_server_id"`
}

type FixtureDataSubjectMapping struct {
	Id               string `yaml:"id"`
	AttributeValueId string `yaml:"attribute_value_id"`
	Actions          []struct {
		Standard string `yaml:"standard" json:"standard,omitempty"`
		Custom   string `yaml:"custom" json:"custom,omitempty"`
	} `yaml:"actions"`
	SubjectConditionSetId string `yaml:"subject_condition_set_id"`
}

type SubjectConditionSet struct {
	Id        string `yaml:"id"`
	Condition struct {
		SubjectSets []struct {
			ConditionGroups []struct {
				BooleanOperator string `yaml:"boolean_operator" json:"boolean_operator"`
				Conditions      []struct {
					SubjectExternalField  string   `yaml:"subject_external_field" json:"subject_external_field"`
					Operator              string   `yaml:"operator" json:"operator"`
					SubjectExternalValues []string `yaml:"subject_external_values" json:"subject_external_values"`
				} `yaml:"conditions" json:"conditions"`
			} `yaml:"condition_groups" json:"condition_groups"`
		} `yaml:"subject_sets" json:"subject_sets"`
	} `yaml:"condition" json:"condition"`
}

type FixtureDataResourceMapping struct {
	Id               string   `yaml:"id"`
	AttributeValueId string   `yaml:"attribute_value_id"`
	Terms            []string `yaml:"terms"`
}

type FixtureDataKasRegistry struct {
	Id     string `yaml:"id"`
	Uri    string `yaml:"uri"`
	PubKey struct {
		Remote string `yaml:"remote" json:"remote,omitempty"`
		Local  string `yaml:"local" json:"local,omitempty"`
	} `yaml:"public_key" json:"public_key"`
}

type FixtureData struct {
	Namespaces struct {
		Metadata FixtureMetadata                 `yaml:"metadata"`
		Data     map[string]FixtureDataNamespace `yaml:"data"`
	} `yaml:"attribute_namespaces"`
	Attributes struct {
		Metadata FixtureMetadata                 `yaml:"metadata"`
		Data     map[string]FixtureDataAttribute `yaml:"data"`
	} `yaml:"attributes"`
	AttributeKeyAccessServer []FixtureDataAttributeKeyAccessServer `yaml:"attribute_key_access_servers"`
	AttributeValues          struct {
		Metadata FixtureMetadata                      `yaml:"metadata"`
		Data     map[string]FixtureDataAttributeValue `yaml:"data"`
	} `yaml:"attribute_values"`
	AttributeValueKeyAccessServer []FixtureDataAttributeValueKeyAccessServer `yaml:"attribute_value_key_access_servers"`
	SubjectMappings               struct {
		Metadata FixtureMetadata                      `yaml:"metadata"`
		Data     map[string]FixtureDataSubjectMapping `yaml:"data"`
	} `yaml:"subject_mappings"`
	SubjectConditionSet struct {
		Metadata FixtureMetadata                `yaml:"metadata"`
		Data     map[string]SubjectConditionSet `yaml:"data"`
	} `yaml:"subject_condition_set"`
	ResourceMappings struct {
		Metadata FixtureMetadata                       `yaml:"metadata"`
		Data     map[string]FixtureDataResourceMapping `yaml:"data"`
	} `yaml:"resource_mappings"`
	KasRegistries struct {
		Metadata FixtureMetadata                   `yaml:"metadata"`
		Data     map[string]FixtureDataKasRegistry `yaml:"data"`
	} `yaml:"kas_registry"`
	ValueMembers struct {
		Metadata FixtureMetadata                   `yaml:"metadata"`
		Data     map[string]FixtureDataValueMember `yaml:"data"`
	} `yaml:"attribute_value_members"`
}

func LoadFixtureData(file string) {
	c, err := os.ReadFile(file)
	if err != nil {
		slog.Error("could not read "+fixtureFilename, slog.String("error", err.Error()))
		panic(err)
	}

	if err := yaml.Unmarshal(c, &fixtureData); err != nil {
		slog.Error("could not unmarshal "+fixtureFilename, slog.String("error", err.Error()))
		panic(err)
	}
<<<<<<< HEAD
=======
	slog.Info("Fully loaded fixtures", slog.Any("fixtureData", fixtureData))
>>>>>>> cab4ff89
}

type Fixtures struct {
	db DBInterface
}

func NewFixture(db DBInterface) Fixtures {
	return Fixtures{
		db: db,
	}
}

func (f *Fixtures) GetNamespaceKey(key string) FixtureDataNamespace {
	ns, ok := fixtureData.Namespaces.Data[key]
	if !ok || ns.Id == "" {
		slog.Error("could not find namespace", slog.String("id", key))
		panic("could not find namespace fixture: " + key)
	}
	return ns
}

func (f *Fixtures) GetAttributeKey(key string) FixtureDataAttribute {
	a, ok := fixtureData.Attributes.Data[key]
	if !ok || a.Id == "" {
		slog.Error("could not find attributes", slog.String("id", key))
		panic("could not find attribute fixture: " + key)
	}
	return a
}

func (f *Fixtures) GetAttributeValueKey(key string) FixtureDataAttributeValue {
	av, ok := fixtureData.AttributeValues.Data[key]
	if !ok || av.Id == "" {
		slog.Error("could not find attribute-values", slog.String("id", key))
		panic("could not find attribute-value fixture: " + key)
	}
	return av
}

func (f *Fixtures) GetValueMemberKey(key string) FixtureDataValueMember {
	if fixtureData.ValueMembers.Data[key].Id == "" {
		slog.Error("could not find value-members", slog.String("id", key))
		panic("could not find value-members")
	}
	return fixtureData.ValueMembers.Data[key]
}

func (f *Fixtures) GetSubjectMappingKey(key string) FixtureDataSubjectMapping {
	sm, ok := fixtureData.SubjectMappings.Data[key]
	if !ok || sm.Id == "" {
		slog.Error("could not find subject-mappings", slog.String("id", key))
		panic("could not find subject-mapping fixture: " + key)
	}
	return sm
}

func (f *Fixtures) GetSubjectConditionSetKey(key string) SubjectConditionSet {
	scs, ok := fixtureData.SubjectConditionSet.Data[key]
	if !ok || scs.Id == "" {
		slog.Error("could not find subject-condition-set", slog.String("id", key))
		panic("could not find subject-condition-set fixture: " + key)
	}
	return scs
}

func (f *Fixtures) GetResourceMappingKey(key string) FixtureDataResourceMapping {
	rm, ok := fixtureData.ResourceMappings.Data[key]
	if !ok || rm.Id == "" {
		slog.Error("could not find resource-mappings", slog.String("id", key))
		panic("could not find resource-mapping fixture: " + key)
	}
	return rm
}

func (f *Fixtures) GetKasRegistryKey(key string) FixtureDataKasRegistry {
	kasr, ok := fixtureData.KasRegistries.Data[key]
	if !ok || kasr.Id == "" {
		slog.Error("could not find kas-registry", slog.String("id", key))
		panic("could not find kas-registry fixture: " + key)
	}
	return kasr
}

func (f *Fixtures) Provision() {
	slog.Info("📦 running migrations in schema", slog.String("schema", f.db.Schema))
	_, err := f.db.Client.RunMigrations(context.Background())
	if err != nil {
		panic(err)
	}

	slog.Info("📦 provisioning namespace data")
	n := f.provisionNamespace()
	slog.Info("📦 provisioning attribute data")
	a := f.provisionAttribute()
	slog.Info("📦 provisioning attribute value data")
	aV := f.provisionAttributeValues()
	slog.Info("📦 provisioning value member data")
	vM := f.provisionValueMembers()
	slog.Info("📦 provisioning subject condition set data")
	sc := f.provisionSubjectConditionSet()
	slog.Info("📦 provisioning subject mapping data")
	sM := f.provisionSubjectMappings()
	slog.Info("📦 provisioning resource mapping data")
	rM := f.provisionResourceMappings()
	slog.Info("📦 provisioning kas registry data")
	kas := f.provisionKasRegistry()
	slog.Info("📦 provisioning attribute key access server data")
	akas := f.provisionAttributeKeyAccessServer()
	slog.Info("📦 provisioning attribute value key access server data")
	avkas := f.provisionAttributeValueKeyAccessServer()

	slog.Info("📦 provisioned fixtures data",
		slog.Int64("namespaces", n),
		slog.Int64("attributes", a),
		slog.Int64("attribute_values", aV),
		slog.Int64("attribute_value_members", vM),
		slog.Int64("subject_mappings", sM),
		slog.Int64("subject_condition_set", sc),
		slog.Int64("resource_mappings", rM),
		slog.Int64("kas_registry", kas),
		slog.Int64("attribute_key_access_server", akas),
		slog.Int64("attribute_value_key_access_server", avkas),
	)
	slog.Info("📚 indexing FQNs for fixtures")
	f.db.PolicyClient.AttrFqnReindex()
	slog.Info("📚 successfully indexed FQNs")
}

func (f *Fixtures) TearDown() {
	slog.Info("🗑  dropping schema", slog.String("schema", f.db.Schema))
	if err := f.db.DropSchema(); err != nil {
		slog.Error("could not truncate tables", slog.String("error", err.Error()))
		panic(err)
	}
}

func (f *Fixtures) provisionNamespace() int64 {
	values := make([][]string, 0, len(fixtureData.Namespaces.Data))
	for _, d := range fixtureData.Namespaces.Data {
		values = append(values,
			[]string{
				f.db.StringWrap(d.Id),
				f.db.StringWrap(d.Name),
				f.db.BoolWrap(d.Active),
			},
		)
	}
	return f.provision(fixtureData.Namespaces.Metadata.TableName, fixtureData.Namespaces.Metadata.Columns, values)
}

func (f *Fixtures) provisionAttribute() int64 {
	values := make([][]string, 0, len(fixtureData.Attributes.Data))
	for _, d := range fixtureData.Attributes.Data {
		values = append(values, []string{
			f.db.StringWrap(d.Id),
			f.db.StringWrap(d.NamespaceId),
			f.db.StringWrap(d.Name),
			f.db.StringWrap(d.Rule),
			f.db.BoolWrap(d.Active),
		})
	}
	return f.provision(fixtureData.Attributes.Metadata.TableName, fixtureData.Attributes.Metadata.Columns, values)
}

func (f *Fixtures) provisionAttributeValues() int64 {
	values := make([][]string, 0, len(fixtureData.AttributeValues.Data))
	for _, d := range fixtureData.AttributeValues.Data {
		values = append(values, []string{
			f.db.StringWrap(d.Id),
			f.db.StringWrap(d.AttributeDefinitionId),
			f.db.StringWrap(d.Value),
			f.db.UUIDArrayWrap(d.Members),
			f.db.BoolWrap(d.Active),
		})
	}
	return f.provision(fixtureData.AttributeValues.Metadata.TableName, fixtureData.AttributeValues.Metadata.Columns, values)
}

func (f *Fixtures) provisionValueMembers() int64 {
	values := make([][]string, 0, len(fixtureData.ValueMembers.Data))
	for _, d := range fixtureData.ValueMembers.Data {
		values = append(values, []string{
			f.db.StringWrap(d.Id),
			f.db.StringWrap(d.ValueID),
			f.db.StringWrap(d.MemberID),
		})
	}
	return f.provision(fixtureData.ValueMembers.Metadata.TableName, fixtureData.ValueMembers.Metadata.Columns, values)
}

func (f *Fixtures) provisionSubjectConditionSet() int64 {
	values := make([][]string, 0, len(fixtureData.SubjectConditionSet.Data))
	for _, d := range fixtureData.SubjectConditionSet.Data {
		var conditionJSON []byte
		conditionJSON, err := json.Marshal(d.Condition.SubjectSets)
		if err != nil {
			slog.Error("⛔️ 📦 issue with subject condition set JSON - check policy_fixtures.yaml for issues")
			panic("issue with subject condition set JSON")
		}

		values = append(values, []string{
			f.db.StringWrap(d.Id),
			f.db.StringWrap(string(conditionJSON)),
		})
	}
	return f.provision(fixtureData.SubjectConditionSet.Metadata.TableName, fixtureData.SubjectConditionSet.Metadata.Columns, values)
}

func (f *Fixtures) provisionSubjectMappings() int64 {
	values := make([][]string, 0, len(fixtureData.SubjectMappings.Data))
	for _, d := range fixtureData.SubjectMappings.Data {
		var actionsJSON []byte
		actionsJSON, err := json.Marshal(d.Actions)
		if err != nil {
			slog.Error("⛔️ 📦 issue with subject mapping actions JSON - check policy_fixtures.yaml for issues")
			panic("issue with subject mapping actions JSON")
		}

		values = append(values, []string{
			f.db.StringWrap(d.Id),
			f.db.UUIDWrap(d.AttributeValueId),
			f.db.UUIDWrap(d.SubjectConditionSetId),
			f.db.StringWrap(string(actionsJSON)),
		})
	}
	return f.provision(fixtureData.SubjectMappings.Metadata.TableName, fixtureData.SubjectMappings.Metadata.Columns, values)
}

func (f *Fixtures) provisionResourceMappings() int64 {
	values := make([][]string, 0, len(fixtureData.ResourceMappings.Data))
	for _, d := range fixtureData.ResourceMappings.Data {
		values = append(values, []string{
			f.db.StringWrap(d.Id),
			f.db.StringWrap(d.AttributeValueId),
			f.db.StringArrayWrap(d.Terms),
		})
	}
	return f.provision(fixtureData.ResourceMappings.Metadata.TableName, fixtureData.ResourceMappings.Metadata.Columns, values)
}

func (f *Fixtures) provisionKasRegistry() int64 {
	values := make([][]string, 0, len(fixtureData.KasRegistries.Data))
	for _, d := range fixtureData.KasRegistries.Data {
		v := []string{
			f.db.StringWrap(d.Id),
			f.db.StringWrap(d.Uri),
		}

		if pubKeyJSON, err := json.Marshal(d.PubKey); err != nil {
			slog.Error("⛔️ 📦 issue with KAS registry public key JSON - check policy_fixtures.yaml for issues")
			panic("issue with KAS registry public key JSON")
		} else {
			v = append(v, f.db.StringWrap(string(pubKeyJSON)))
		}
		values = append(values, v)
	}
	return f.provision(fixtureData.KasRegistries.Metadata.TableName, fixtureData.KasRegistries.Metadata.Columns, values)
}

func (f *Fixtures) provisionAttributeKeyAccessServer() int64 {
	values := make([][]string, 0, len(fixtureData.AttributeKeyAccessServer))
	for _, d := range fixtureData.AttributeKeyAccessServer {
		values = append(values, []string{
			f.db.StringWrap(d.AttributeID),
			f.db.StringWrap(d.KeyAccessServerID),
		})
	}
	return f.provision("attribute_definition_key_access_grants", []string{"attribute_definition_id", "key_access_server_id"}, values)
}

func (f *Fixtures) provisionAttributeValueKeyAccessServer() int64 {
	values := make([][]string, 0, len(fixtureData.AttributeValueKeyAccessServer))
	for _, d := range fixtureData.AttributeValueKeyAccessServer {
		values = append(values, []string{
			f.db.StringWrap(d.ValueID),
			f.db.StringWrap(d.KeyAccessServerID),
		})
	}
	return f.provision("attribute_value_key_access_grants", []string{"attribute_value_id", "key_access_server_id"}, values)
}

func (f *Fixtures) provision(t string, c []string, v [][]string) int64 {
	rows, err := f.db.ExecInsert(t, c, v...)
	if err != nil {
		slog.Error("⛔️ 📦 issue with insert into table - check policy_fixtures.yaml for issues", slog.String("table", t), slog.Any("err", err))
		panic("issue with insert into table")
	}
	if rows == 0 {
		slog.Error("⛔️ 📦 no rows provisioned - check policy_fixtures.yaml for issues", slog.String("table", t), slog.Int("expected", len(v)))
		panic("no rows provisioned")
	}
	if rows != int64(len(v)) {
		slog.Error("⛔️ 📦 incorrect number of rows provisioned - check policy_fixtures.yaml for issues", slog.String("table", t), slog.Int("expected", len(v)), slog.Int64("actual", rows))
		panic("incorrect number of rows provisioned")
	}
	return rows
}<|MERGE_RESOLUTION|>--- conflicted
+++ resolved
@@ -146,10 +146,7 @@
 		slog.Error("could not unmarshal "+fixtureFilename, slog.String("error", err.Error()))
 		panic(err)
 	}
-<<<<<<< HEAD
-=======
 	slog.Info("Fully loaded fixtures", slog.Any("fixtureData", fixtureData))
->>>>>>> cab4ff89
 }
 
 type Fixtures struct {
