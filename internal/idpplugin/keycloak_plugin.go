--- conflicted
+++ resolved
@@ -38,17 +38,12 @@
 		slog.Error("Error marshalling keycloak config!", "error", err)
 		return nil, err
 	}
-<<<<<<< HEAD
 	kcConfig := KeyCloakConfig{}
-	json.Unmarshal(jsonString, &kcConfig)
-=======
-	kcConfig := KeyCloakConfg{}
 	err = json.Unmarshal(jsonString, &kcConfig)
 	if err != nil {
 		return &authorization.IdpPluginResponse{},
 			status.Error(codes.Internal, services.ErrCreationFailed)
 	}
->>>>>>> 6c8fbeea
 	connector, err := getKCClient(kcConfig, ctx)
 	if err != nil {
 		return &authorization.IdpPluginResponse{},
