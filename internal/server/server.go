--- conflicted
+++ resolved
@@ -20,10 +20,7 @@
 	protovalidate_middleware "github.com/grpc-ecosystem/go-grpc-middleware/v2/interceptors/protovalidate"
 	"github.com/grpc-ecosystem/grpc-gateway/v2/runtime"
 	"github.com/opentdf/platform/internal/auth"
-<<<<<<< HEAD
 	"github.com/opentdf/platform/internal/db"
-=======
->>>>>>> cab4ff89
 	"github.com/valyala/fasthttp/fasthttputil"
 	"google.golang.org/grpc"
 	"google.golang.org/grpc/credentials"
@@ -46,13 +43,6 @@
 }
 
 type Config struct {
-<<<<<<< HEAD
-	Grpc                    GrpcConfig  `yaml:"grpc"`
-	HTTP                    HTTPConfig  `yaml:"http"`
-	TLS                     TLSConfig   `yaml:"tls"`
-	Auth                    auth.Config `yaml:"auth"`
-	WellKnownConfigRegister func(namespace string, config any) error
-=======
 	Auth                    auth.Config        `yaml:"auth"`
 	GRPC                    GRPCConfig         `yaml:"grpc"`
 	HSM                     security.HSMConfig `yaml:"hsm"`
@@ -60,7 +50,6 @@
 	WellKnownConfigRegister func(namespace string, config any) error
 	Port                    int    `yaml:"port" default:"9000"`
 	Host                    string `yaml:"host,omitempty"`
->>>>>>> cab4ff89
 }
 
 type GRPCConfig struct {
@@ -103,26 +92,10 @@
 	// Enbale proto validation
 	validator, _ := protovalidate.New()
 
-	if config.TLS.Enabled {
-		tlsConfig, err = loadTLSConfig(config.TLS)
-		if err != nil {
-			return nil, fmt.Errorf("failed to load tls config: %w", err)
-		}
-	}
-
-	// Add tls creds if tls is not nil
-	if tlsConfig != nil {
-		gRPCOpts = append(gRPCOpts, grpc.Creds(credentials.NewTLS(tlsConfig)))
-	}
-
 	// Build interceptor chain and handler chain
 	var (
 		interceptors []grpc.UnaryServerInterceptor
-<<<<<<< HEAD
 		httpHandlers []func(http.Handler) http.Handler
-=======
-		handler      http.Handler
->>>>>>> cab4ff89
 	)
 
 	grpcInprocess := &inProcessServer{
@@ -162,16 +135,6 @@
 		MaxAge:           maxAge,
 	}).Handler)
 
-	grpcOpts = append(grpcOpts, grpc.ChainUnaryInterceptor(
-		interceptors...,
-	))
-
-	grpcServer := grpc.NewServer(
-		grpcOpts...,
-	)
-
-	handler = mux
-
 	// Add authN interceptor
 	if config.Auth.Enabled {
 		authN, err := auth.NewAuthenticator(config.Auth.AuthNConfig)
@@ -188,25 +151,20 @@
 		}
 	}
 
-	// Add proto validation interceptor
-	interceptors = append(interceptors, protovalidate_middleware.UnaryServerInterceptor(validator))
-
-	// Add CORS
-	// TODO(#305) We need to make cors configurable
-	handler = cors.New(cors.Options{
-		AllowOriginFunc:  func(r *http.Request, origin string) bool { return true },
-		AllowedMethods:   []string{"GET", "POST", "PATCH", "PUT", "DELETE", "OPTIONS"},
-		AllowedHeaders:   []string{"ACCEPT", "Authorization", "Content-Type", "X-CSRF-Token"},
-		ExposedHeaders:   []string{"Link"},
-		AllowCredentials: true,
-		MaxAge:           maxAge,
-	}).Handler(handler)
-
-	gRPCOpts = append(gRPCOpts, grpc.ChainUnaryInterceptor(
-		interceptors...,
-	))
-
+	// Add tls creds if tls is not nil
+	if config.TLS.Enabled {
+		tlsConfig, err = loadTLSConfig(config.TLS)
+		if err != nil {
+			return nil, fmt.Errorf("failed to load tls config: %w", err)
+		}
+		gRPCOpts = append(gRPCOpts, grpc.Creds(credentials.NewTLS(tlsConfig)))
+	}
+
+	// Create grpc server
 	grpcServer := grpc.NewServer(
+		grpc.ChainUnaryInterceptor(
+			interceptors...,
+		),
 		gRPCOpts...,
 	)
 
@@ -215,32 +173,20 @@
 		reflection.Register(grpcServer)
 	}
 
-<<<<<<< HEAD
-	var mux *runtime.ServeMux
-	if config.HTTP.Enabled {
-		var httpHandler http.Handler
-		mux = runtime.NewServeMux(
-			runtime.WithHealthzEndpoint(healthpb.NewHealthClient(grpcInprocess.Conn())),
-		)
-		httpHandler = mux
-
-		// Chain the http handlers
-		for _, h := range httpHandlers {
-			httpHandler = h(httpHandler)
-		}
-
-		httpServer = &http.Server{
-			Addr:         fmt.Sprintf(":%d", config.HTTP.Port),
-			WriteTimeout: writeTimeoutSeconds * time.Second,
-			ReadTimeout:  readTimeoutSeconds * time.Second,
-			// We need to make cors configurable
-			Handler:   httpHandler,
-			TLSConfig: tlsConfig,
-=======
+	mux := runtime.NewServeMux(
+		runtime.WithHealthzEndpoint(healthpb.NewHealthClient(grpcInprocess.Conn())),
+	)
+
+	// Chain the http handlers
+	httpHandler := mux.(http.Handler)
+	for _, h := range httpHandlers {
+		httpHandler = h(httpHandler)
+	}
+
 	// Combine grpc and http server
-	h2 := grpcHandlerFunc(grpcServer, handler)
+	handler := grpcHandlerFunc(grpcServer, httpHandler)
 	if !config.TLS.Enabled {
-		h2 = h2c.NewHandler(h2, &http2.Server{})
+		handler = h2c.NewHandler(h2, &http2.Server{})
 	}
 
 	httpServer = &http.Server{
@@ -263,7 +209,6 @@
 		o.HSM, err = security.New(&config.HSM)
 		if err != nil {
 			return nil, fmt.Errorf("failed to initialize hsm: %w", err)
->>>>>>> cab4ff89
 		}
 	}
 
