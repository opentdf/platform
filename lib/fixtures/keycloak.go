package fixtures

import (
	"context"
	"crypto/tls"
	"encoding/json"
	"errors"
	"fmt"
	"log/slog"
	"net/http"
	"strings"

	"github.com/Nerzal/gocloak/v13"
)

const (
	kcErrNone    = 0
	kcErrUnknown = -1
)

type KeycloakData struct {
	Realms []RealmToCreate `yaml:"realms" json:"realms"`
}
type RealmToCreate struct {
	RealmRepresentation gocloak.RealmRepresentation `yaml:"realm_repepresentation" json:"realm_repepresentation"`
	Clients             []Client                    `yaml:"clients,omitempty" json:"clients,omitempty"`
	Users               []gocloak.User              `yaml:"users,omitempty" json:"users,omitempty"`
	CustomRealmRoles    []gocloak.Role              `yaml:"custom_realm_roles,omitempty" json:"custom_realm_roles,omitempty"`
	CustomClientRoles   map[string][]gocloak.Role   `yaml:"custom_client_roles,omitempty" json:"custom_client_roles,omitempty"`
	CustomGroups        []gocloak.Group             `yaml:"custom_groups,omitempty" json:"custom_groups,omitempty"`
	TokenExchanges      []TokenExchange             `yaml:"token_exchanges,omitempty" json:"token_exchanges,omitempty"`
}

type Client struct {
	Client        gocloak.Client      `yaml:"client" json:"client"`
	SaRealmRoles  []string            `yaml:"sa_realm_roles,omitempty" json:"sa_realm_roles,omitempty"`
	SaClientRoles map[string][]string `yaml:"sa_client_roles,omitempty" json:"sa_client_roles,omitempty"`
}

type TokenExchange struct {
	StartClientID  string `yaml:"start_client" json:"start_client"`
	TargetClientID string `yaml:"target_client" json:"target_client"`
}

// Extracts the HTTP status code from err if it is available
// as an http status code. Returns 0 for no error and -1 for
// invalid error; use const values kcErrNone and kcErrUnknown.
func kcErrCode(err error) int {
	if err == nil {
		return kcErrNone
	}
	var kcErr *gocloak.APIError
	if errors.As(err, &kcErr) {
		return kcErr.Code
	}
	return kcErrUnknown
}

type KeycloakConnectParams struct {
	BasePath         string
	Username         string
	Password         string
	Realm            string
	Audience         string
	AllowInsecureTLS bool
}

func SetupKeycloak(ctx context.Context, kcConnectParams KeycloakConnectParams) error {
	// Create realm, if it does not exist.
	client, token, err := keycloakLogin(ctx, &kcConnectParams)
	if err != nil {
		return err
	}

	// Create realm
	realm, err := client.GetRealm(ctx, token.AccessToken, kcConnectParams.Realm)
	if err != nil {
		switch kcErrCode(err) {
		case http.StatusConflict:
			slog.Info(fmt.Sprintf("⏭️ %s realm already exists, skipping create", kcConnectParams.Realm))
		case http.StatusNotFound:
			// yay!
		default:
			return err
		}
	}

	//nolint:nestif // only create realm if it does not exist
	if realm == nil {
		realm := gocloak.RealmRepresentation{
			Realm:   gocloak.StringP(kcConnectParams.Realm),
			Enabled: gocloak.BoolP(true),
		}

		if _, err := client.CreateRealm(ctx, token.AccessToken, realm); err != nil {
			return err
		}
		slog.Info("✅ Realm created", slog.String("realm", kcConnectParams.Realm))

		// update realm users profile via upconfig
		realmProfileURL := fmt.Sprintf("%s/admin/realms/%s/users/profile", kcConnectParams.BasePath, kcConnectParams.Realm)
		realmUserProfileResp, err := client.GetRequestWithBearerAuth(ctx, token.AccessToken).Get(realmProfileURL)
		if err != nil {
			return err
		}
		var upConfig map[string]interface{}
		err = json.Unmarshal([]byte(realmUserProfileResp.String()), &upConfig)
		if err != nil {
			return err
		}
		upConfig["unmanagedAttributePolicy"] = "ENABLED"
		_, err = client.GetRequestWithBearerAuth(ctx, token.AccessToken).SetBody(upConfig).Put(realmProfileURL)
		if err != nil {
			return err
		}
		slog.Info("✅ Realm Users Profile Updated", slog.String("realm", kcConnectParams.Realm))
	} else {
		slog.Info("⏭️  Realm already exists", slog.String("realm", kcConnectParams.Realm))
	}

	opentdfClientID := "opentdf"
	opentdfSdkClientID := "opentdf-sdk"
	opentdfOrgAdminRoleName := "opentdf-org-admin"
	opentdfAdminRoleName := "opentdf-admin"
	opentdfReadonlyRoleName := "opentdf-readonly"
	testingOnlyRoleName := "opentdf-testing-role"
	opentdfERSClientID := "tdf-entity-resolution"
	realmMangementClientName := "realm-management"

	protocolMappers := []gocloak.ProtocolMapperRepresentation{
		{
			Name:           gocloak.StringP("audience-mapper"),
			Protocol:       gocloak.StringP("openid-connect"),
			ProtocolMapper: gocloak.StringP("oidc-audience-mapper"),
			Config: &map[string]string{
				"included.client.audience": kcConnectParams.Audience,
				"included.custom.audience": "custom_audience",
				"access.token.claim":       "true",
				"id.token.claim":           "true",
			},
		},
		{
			Name:           gocloak.StringP("dpop-mapper"),
			Protocol:       gocloak.StringP("openid-connect"),
			ProtocolMapper: gocloak.StringP("virtru-oidc-protocolmapper"),
			Config: &map[string]string{
				"claim.name":         "tdf_claims",
				"client.dpop":        "true",
				"tdf_claims.enabled": "true",
				"access.token.claim": "true",
				"client.publickey":   "X-VirtruPubKey",
			},
		},
	}

	// Create Roles
	roles := []string{opentdfOrgAdminRoleName, opentdfAdminRoleName, opentdfReadonlyRoleName, testingOnlyRoleName}
	for _, role := range roles {
		_, err := client.CreateRealmRole(ctx, token.AccessToken, kcConnectParams.Realm, gocloak.Role{
			Name: gocloak.StringP(role),
		})
		if err != nil {
			switch kcErrCode(err) {
			case http.StatusConflict:
				slog.Warn(fmt.Sprintf("⏭️  role %s already exists", role))
			default:
				return err
			}
		} else {
			slog.Info(fmt.Sprintf("✅ Role created: role = %s", role))
		}
	}

	// Get the roles
	var opentdfOrgAdminRole *gocloak.Role
	// var opentdfAdminRole *gocloak.Role
	var opentdfReadonlyRole *gocloak.Role
	var testingOnlyRole *gocloak.Role
	realmRoles, err := client.GetRealmRoles(ctx, token.AccessToken, kcConnectParams.Realm, gocloak.GetRoleParams{
		Search: gocloak.StringP("opentdf"),
	})
	if err != nil {
		return err
	}

	slog.Info(fmt.Sprintf("✅ Roles found: %d", len(realmRoles))) // , slog.String("roles", fmt.Sprintf("%v", realmRoles))
	for _, role := range realmRoles {
		switch *role.Name {
		case opentdfOrgAdminRoleName:
			opentdfOrgAdminRole = role
		// case opentdfAdminRoleName:
		// 	opentdfAdminRole = role
		case opentdfReadonlyRoleName:
			opentdfReadonlyRole = role
		case testingOnlyRoleName:
			testingOnlyRole = role
		}
	}

	// Create OpenTDF Client
	_, err = createClient(ctx, client, token, &kcConnectParams, gocloak.Client{
		ClientID:                gocloak.StringP(opentdfClientID),
		Enabled:                 gocloak.BoolP(true),
		Name:                    gocloak.StringP(opentdfClientID),
		ServiceAccountsEnabled:  gocloak.BoolP(true),
		ClientAuthenticatorType: gocloak.StringP("client-secret"),
		Secret:                  gocloak.StringP("secret"),
		ProtocolMappers:         &protocolMappers,
	}, []gocloak.Role{*opentdfOrgAdminRole}, nil)
	if err != nil {
		return err
	}

	var (
		testScopeID = "5787804c-cdd1-44db-ac74-c46fbda91ccc"
		testScope   *gocloak.ClientScope
	)

	// Try an get the test scope
	switch _, err = client.GetClientScope(ctx, token.AccessToken, kcConnectParams.Realm, testScopeID); kcErrCode(err) {
	case http.StatusNotFound:
		testScope = &gocloak.ClientScope{
			ID:                    gocloak.StringP(testScopeID),
			Name:                  gocloak.StringP("testscope"),
			Description:           gocloak.StringP("a scope for testing"),
			Protocol:              gocloak.StringP("openid-connect"),
			ClientScopeAttributes: &gocloak.ClientScopeAttributes{IncludeInTokenScope: gocloak.StringP("true")},
		}

		testScopeID, err = client.CreateClientScope(ctx, token.AccessToken, kcConnectParams.Realm, *testScope)
		if err != nil {
			return err
		}
	case kcErrNone:
		break
	case kcErrUnknown:
		return err
	default:
		// This should never happen
	}

	// Create TDF SDK Client
	sdkNumericID, err := createClient(ctx, client, token, &kcConnectParams, gocloak.Client{
		ClientID: gocloak.StringP(opentdfSdkClientID),
		Enabled:  gocloak.BoolP(true),
		// OptionalClientScopes:    &[]string{"testscope"},
<<<<<<< HEAD
		Name:                      gocloak.StringP(opentdfSdkClientID),
		ServiceAccountsEnabled:    gocloak.BoolP(true),
		ClientAuthenticatorType:   gocloak.StringP("client-secret"),
		Secret:                    gocloak.StringP("secret"),
		DirectAccessGrantsEnabled: gocloak.BoolP(true),
		ProtocolMappers:           &protocolMappers,
	}, []gocloak.Role{*opentdfReadonlyRole, *testingOnlyRole}, nil, "")
=======
		Name:                    gocloak.StringP(opentdfSdkClientID),
		ServiceAccountsEnabled:  gocloak.BoolP(true),
		ClientAuthenticatorType: gocloak.StringP("client-secret"),
		Secret:                  gocloak.StringP("secret"),
		ProtocolMappers:         &protocolMappers,
	}, []gocloak.Role{*opentdfReadonlyRole, *testingOnlyRole}, nil)
>>>>>>> f9e9d728
	if err != nil {
		return err
	}

	err = client.AddOptionalScopeToClient(ctx, token.AccessToken, kcConnectParams.Realm, sdkNumericID, testScopeID)
	if err != nil {
		slog.Error(fmt.Sprintf("Error adding scope to client: %s", err))
		return err
	}

	err = client.CreateClientScopesScopeMappingsRealmRoles(ctx, token.AccessToken, kcConnectParams.Realm, testScopeID, []gocloak.Role{*testingOnlyRole})
	if err != nil {
		slog.Error(fmt.Sprintf("Error creating a client scope mapping: %s", err))
		return err
	}

	// Create TDF Entity Resolution Client
	realmManagementClientID, err := getIDOfClient(ctx, client, token, &kcConnectParams, &realmMangementClientName)
	if err != nil {
		return err
	}
	clientRolesToAdd, addErr := getClientRolesByList(ctx, &kcConnectParams, client, token, *realmManagementClientID, []string{"view-clients", "query-clients", "view-users", "query-users"})
	if addErr != nil {
		slog.Error(fmt.Sprintf("Error getting client roles : %s", err))
		return err
	}
	_, err = createClient(ctx, client, token, &kcConnectParams, gocloak.Client{
		ClientID:                gocloak.StringP(opentdfERSClientID),
		Enabled:                 gocloak.BoolP(true),
		Name:                    gocloak.StringP(opentdfERSClientID),
		ServiceAccountsEnabled:  gocloak.BoolP(true),
		ClientAuthenticatorType: gocloak.StringP("client-secret"),
		Secret:                  gocloak.StringP("secret"),
		ProtocolMappers:         &protocolMappers,
	}, nil, map[string][]gocloak.Role{*realmManagementClientID: clientRolesToAdd})
	if err != nil {
		return err
	}

	// opentdfSdkClientNumericId, err := getIDOfClient(ctx, client, token, &kcConnectParams, &opentdfClientId)
	// if err != nil {
	// 	slog.Error(fmt.Sprintf("Error getting the SDK id: %s", err))
	// 	return err
	// }

	user := gocloak.User{
		FirstName:  gocloak.StringP("sample"),
		LastName:   gocloak.StringP("user"),
		Email:      gocloak.StringP("sampleuser@sample.com"),
		Enabled:    gocloak.BoolP(true),
		Username:   gocloak.StringP("sampleuser"),
		Attributes: &map[string][]string{"superhero_name": {"thor"}, "superhero_group": {"avengers"}},
	}
	_, err = createUser(ctx, client, token, &kcConnectParams, user)
	if err != nil {
		panic("Oh no!, failed to create user :(")
	}

	// Create token exchange opentdf->opentdf sdk
	if err := createTokenExchange(ctx, &kcConnectParams, opentdfClientID, opentdfSdkClientID); err != nil {
		return err
	}
	if err := createCertExchange(ctx, &kcConnectParams, "x509-auth-flow", opentdfSdkClientID); err != nil {
		return err
	}

	return nil
}

func SetupCustomKeycloak(ctx context.Context, kcParams KeycloakConnectParams, keycloakData KeycloakData) error {
	// for each realm to create
	for _, realmToCreate := range keycloakData.Realms {
		// login and try to create the realm
		if realmToCreate.RealmRepresentation.Realm == nil {
			return errors.New("realm does not have name")
		}

		kcConnectParams := KeycloakConnectParams{
			BasePath:         kcParams.BasePath,
			Username:         kcParams.Username,
			Password:         kcParams.Password,
			Realm:            *realmToCreate.RealmRepresentation.Realm,
			AllowInsecureTLS: true,
		}

		err := createRealm(ctx, kcConnectParams, realmToCreate.RealmRepresentation)
		if err != nil {
			return err
		}

		// login to new realm
		client, token, err := keycloakLogin(ctx, &kcConnectParams)
		if err != nil {
			return err
		}

		// create the custom realm roles
		if realmToCreate.CustomRealmRoles != nil {
			for _, customRole := range realmToCreate.CustomRealmRoles {
				err = createRealmRole(ctx, client, token, *realmToCreate.RealmRepresentation.Realm, customRole)
				if err != nil {
					return err
				}
			}
		}

		// create the custom groups
		if realmToCreate.CustomGroups != nil {
			for _, customGroup := range realmToCreate.CustomGroups {
				err = createGroup(ctx, client, token, *realmToCreate.RealmRepresentation.Realm, customGroup)
				if err != nil {
					return err
				}
			}
		}

		// create the clients
		if realmToCreate.Clients != nil {
			for _, customClient := range realmToCreate.Clients {
				realmRoles, err := getRealmRolesByList(ctx, kcConnectParams.Realm, client, token, customClient.SaRealmRoles)
				if err != nil {
					return err
				}
				clientRoleMap := make(map[string][]gocloak.Role)
				for clientID, roleString := range customClient.SaClientRoles {
					longClientID, err := getIDOfClient(ctx, client, token, &kcConnectParams, &clientID)
					if err != nil {
						return err
					}
					roleList, err := getClientRolesByList(ctx, &kcConnectParams, client, token, *longClientID, roleString)
					if err != nil {
						return err
					}
					clientRoleMap[*longClientID] = roleList
				}
				_, err = createClient(ctx, client, token, &kcConnectParams, customClient.Client, realmRoles, clientRoleMap)
				if err != nil {
					return err
				}
			}
		}

		// create the custom client roles
		if realmToCreate.CustomClientRoles != nil {
			for clientID, customRoles := range realmToCreate.CustomClientRoles {
				for _, customRole := range customRoles {
					err = createClientRole(ctx, client, token, *realmToCreate.RealmRepresentation.Realm, clientID, customRole)
					if err != nil {
						return err
					}
				}
			}
		}

		// create the users
		if realmToCreate.Users != nil {
			for _, customUser := range realmToCreate.Users {
				_, err = createUser(ctx, client, token, &kcConnectParams, customUser)
				if err != nil {
					return err
				}
			}
		}

		// create token exchanges
		if realmToCreate.TokenExchanges != nil {
			for _, tokenExchange := range realmToCreate.TokenExchanges {
				err := createTokenExchange(ctx, &kcConnectParams, tokenExchange.StartClientID, tokenExchange.TargetClientID)
				if err != nil {
					return err
				}
			}
		}
	}
	return nil
}

func keycloakLogin(ctx context.Context, connectParams *KeycloakConnectParams) (*gocloak.GoCloak, *gocloak.JWT, error) {
	client := gocloak.NewClient(connectParams.BasePath)
	restyClient := client.RestyClient()
	// TODO allow insecure TLS....
	restyClient.SetTLSClientConfig(&tls.Config{InsecureSkipVerify: connectParams.AllowInsecureTLS}) //nolint:gosec // need insecure TLS option for testing and development

	// Get Token from master
	token, err := client.LoginAdmin(ctx, connectParams.Username, connectParams.Password, "master")
	if err != nil {
		slog.Error(fmt.Sprintf("Error logging into keycloak: %s", err))
	}
	return client, token, err
}

func createRealm(ctx context.Context, kcConnectParams KeycloakConnectParams, realm gocloak.RealmRepresentation) error {
	// Create realm, if it does not exist.
	client, token, err := keycloakLogin(ctx, &kcConnectParams)
	if err != nil {
		return err
	}

	// Create realm
	r, err := client.GetRealm(ctx, token.AccessToken, *realm.Realm)
	if err != nil {
		kcErr := err.(*gocloak.APIError) //nolint:errcheck,errorlint,forcetypeassert // kc error checked below
		if kcErr.Code == http.StatusConflict {
			slog.Info(fmt.Sprintf("⏭️ %s realm already exists, skipping create", *realm.Realm))
		} else if kcErr.Code != http.StatusNotFound {
			return err
		}
	}

	if r == nil { //nolint:nestif // realm doesnt already exist
		if _, err := client.CreateRealm(ctx, token.AccessToken, realm); err != nil {
			return err
		}
		slog.Info("✅ Realm created", slog.String("realm", *realm.Realm))

		// update realm users profile via upconfig
		realmProfileURL := fmt.Sprintf("%s/admin/realms/%s/users/profile", kcConnectParams.BasePath, *realm.Realm)
		realmUserProfileResp, err := client.GetRequestWithBearerAuth(ctx, token.AccessToken).Get(realmProfileURL)
		if err != nil {
			slog.Error("Error retrieving realm users profile ", slog.String("realm", *realm.Realm))
			return err
		}
		var upConfig map[string]interface{}
		err = json.Unmarshal([]byte(realmUserProfileResp.String()), &upConfig)
		if err != nil {
			return err
		}
		upConfig["unmanagedAttributePolicy"] = "ENABLED"
		_, err = client.GetRequestWithBearerAuth(ctx, token.AccessToken).SetBody(upConfig).Put(realmProfileURL)
		if err != nil {
			return err
		}
		slog.Info("✅ Realm Users Profile Updated", slog.String("realm", *realm.Realm))
	} else {
		slog.Info("⏭️  Realm already exists", slog.String("realm", *realm.Realm))
	}
	return nil
}

func createGroup(ctx context.Context, client *gocloak.GoCloak, token *gocloak.JWT, realmName string, group gocloak.Group) error {
	if group.Name == nil {
		return errors.New("group does not have name")
	}
	_, err := client.CreateGroup(ctx, token.AccessToken, realmName, group)
	if err != nil {
		kcErr := err.(*gocloak.APIError) //nolint:errcheck,errorlint,forcetypeassert // kc error checked below
		if kcErr.Code == http.StatusConflict {
			slog.Warn(fmt.Sprintf("⏭️  group %s already exists", *group.Name))
		} else {
			return err
		}
	} else {
		slog.Info(fmt.Sprintf("✅ Group created: group = %s", *group.Name))
	}
	return nil
}

func createRealmRole(ctx context.Context, client *gocloak.GoCloak, token *gocloak.JWT, realmName string, role gocloak.Role) error {
	if role.Name == nil {
		return errors.New("realm role does not have name")
	}
	_, err := client.CreateRealmRole(ctx, token.AccessToken, realmName, role)
	if err != nil {
		kcErr := err.(*gocloak.APIError) //nolint:errcheck,errorlint,forcetypeassert // kc error checked below
		if kcErr.Code == http.StatusConflict {
			slog.Warn(fmt.Sprintf("⏭️  role %s already exists", *role.Name))
		} else {
			return err
		}
	} else {
		slog.Info(fmt.Sprintf("✅ Role created: role = %s", *role.Name))
	}
	return nil
}

func createClientRole(ctx context.Context, client *gocloak.GoCloak, token *gocloak.JWT, realmName string, clientID string, role gocloak.Role) error {
	if role.Name == nil {
		return errors.New("client role does not have name")
	}
	results, err := client.GetClients(ctx, token.AccessToken, realmName, gocloak.GetClientsParams{ClientID: &clientID})
	if err != nil || len(results) == 0 {
		slog.Error(fmt.Sprintf("Error getting %s's client: %s", clientID, err))
		return err
	}
	idOfClient := results[0].ID

	_, err = client.CreateClientRole(ctx, token.AccessToken, realmName, *idOfClient, role)
	if err != nil {
		kcErr := err.(*gocloak.APIError) //nolint:errcheck,errorlint,forcetypeassert // kc error checked below
		if kcErr.Code == http.StatusConflict {
			slog.Warn(fmt.Sprintf("⏭️  role %s already exists for client %s", *role.Name, clientID))
		} else {
			return err
		}
	} else {
		slog.Info(fmt.Sprintf("✅ Client role created for client %s: role = %s", clientID, *role.Name))
	}
	return nil
}

func createClient(ctx context.Context, client *gocloak.GoCloak, token *gocloak.JWT, connectParams *KeycloakConnectParams, newClient gocloak.Client, realmRoles []gocloak.Role, clientRoles map[string][]gocloak.Role) (string, error) {
	var longClientID string

	clientID := *newClient.ClientID
	longClientID, err := client.CreateClient(ctx, token.AccessToken, connectParams.Realm, newClient)
	if err != nil {
		switch kcErrCode(err) {
		case http.StatusConflict:
			slog.Warn(fmt.Sprintf("⏭️  client %s already exists", clientID))
			clients, err := client.GetClients(ctx, token.AccessToken, connectParams.Realm, gocloak.GetClientsParams{ClientID: newClient.ClientID})
			if err != nil {
				return "", err
			}
			if len(clients) == 1 {
				longClientID = *clients[0].ID
			} else {
				err = fmt.Errorf("❗️ error, %s client not found", clientID)
				return "", err
			}
		default:
			slog.Error(fmt.Sprintf("❗️  Error creating client %s : %s", clientID, err))
			return "", err
		}
	} else {
		slog.Info(fmt.Sprintf("✅ Client created: client id = %s, client identifier=%s", clientID, longClientID))
	}

	// Get service account user
	user, err := client.GetClientServiceAccount(ctx, token.AccessToken, connectParams.Realm, longClientID)
	if err != nil {
		slog.Error(fmt.Sprintf("Error getting service account user for client %s : %s", clientID, err))
		return "", err
	}
	slog.Info(fmt.Sprintf("ℹ️  Service account user for client %s : %s", clientID, *user.Username))

	if realmRoles != nil {
		slog.Info(fmt.Sprintf("Adding realm roles to client %s via service account %s", longClientID, *user.Username))
		if err := client.AddRealmRoleToUser(ctx, token.AccessToken, connectParams.Realm, *user.ID, realmRoles); err != nil {
			for _, role := range realmRoles {
				slog.Warn(fmt.Sprintf("Error adding role %s", *role.Name))
			}
			return "", err
		}
		for _, role := range realmRoles {
			slog.Info(fmt.Sprintf("✅ Realm Role %s added to client %s", *role.Name, longClientID))
		}
	}
	if clientRoles != nil {
		slog.Info(fmt.Sprintf("Adding client roles to client %s via service account %s", longClientID, *user.Username))
		for clientIDRole, roles := range clientRoles {
			if err := client.AddClientRolesToUser(ctx, token.AccessToken, connectParams.Realm, clientIDRole, *user.ID, roles); err != nil {
				for _, role := range roles {
					slog.Warn(fmt.Sprintf("Error adding role %s", *role.Name))
				}
				return "", err
			}
			for _, role := range roles {
				slog.Info(fmt.Sprintf("✅ Client Role %s added to client %s", *role.Name, longClientID))
			}
		}

	}

	return longClientID, nil
}

func createUser(ctx context.Context, client *gocloak.GoCloak, token *gocloak.JWT, connectParams *KeycloakConnectParams, newUser gocloak.User) (*string, error) { //nolint:unparam // return var to be used in future
	username := *newUser.Username
	longUserID, err := client.CreateUser(ctx, token.AccessToken, connectParams.Realm, newUser)
	if err != nil {
		switch kcErrCode(err) {
		case http.StatusConflict:
			slog.Warn(fmt.Sprintf("user %s already exists", username))
			users, err := client.GetUsers(ctx, token.AccessToken, connectParams.Realm, gocloak.GetUsersParams{Username: newUser.Username})
			if err != nil {
				return nil, err
			}
			if len(users) == 1 {
				longUserID = *users[0].ID
			} else {
				err = fmt.Errorf("error, %s user not found", username)
				return nil, err
			}
		default:
			slog.Error(fmt.Sprintf("Error creating user %s : %s", username, err))
			return nil, err
		}
	} else {
		slog.Info(fmt.Sprintf("✅ User created: username = %s, user identifier=%s", username, longUserID))
	}
	// assign realm roles to user
	// retrieve the roles by name
	if newUser.RealmRoles != nil {
		roles, err := getRealmRolesByList(ctx, connectParams.Realm, client, token, *newUser.RealmRoles)
		if err != nil {
			return nil, err
		}
		err = client.AddRealmRoleToUser(ctx, token.AccessToken, connectParams.Realm, longUserID, roles)
		if err != nil {
			slog.Error(fmt.Sprintf("Error adding realm roles to user %s : %s", *newUser.RealmRoles, connectParams.Realm))
			return nil, err
		}
	}
	// assign client roles to user
	if newUser.ClientRoles != nil {
		for clientID, roles := range *newUser.ClientRoles {
			results, err := client.GetClients(ctx, token.AccessToken, connectParams.Realm, gocloak.GetClientsParams{ClientID: &clientID})
			if err != nil || len(results) == 0 {
				slog.Error(fmt.Sprintf("Error getting %s's client: %s", clientID, err))
				return nil, err
			}
			idOfClient := results[0].ID

			clientRoles, err := getClientRolesByList(ctx, connectParams, client, token, *idOfClient, roles)
			if err != nil {
				slog.Error(fmt.Sprintf("Error getting client roles: %s", err))
				return nil, err
			}

			if err := client.AddClientRolesToUser(ctx, token.AccessToken, connectParams.Realm, *idOfClient, longUserID, clientRoles); err != nil {
				for _, role := range clientRoles {
					slog.Warn(fmt.Sprintf("Error adding role %s", *role.Name))
				}
				return nil, err
			}
			for _, role := range clientRoles {
				slog.Info(fmt.Sprintf("✅ Client Role %s added to user %s", *role.Name, longUserID))
			}
		}
	}

	return &longUserID, nil
}

func getRealmRolesByList(ctx context.Context, realmName string, client *gocloak.GoCloak, token *gocloak.JWT, rolesToAdd []string) ([]gocloak.Role, error) {
	var roles []gocloak.Role
	for _, roleName := range rolesToAdd {
		role, err := client.GetRealmRole(
			ctx,
			token.AccessToken,
			realmName,
			roleName)
		if err != nil {
			slog.Error(fmt.Sprintf("Error getting realm role for realm %s : %s", roleName, realmName))
			return nil, err
		}
		roles = append(roles, *role)
	}
	return roles, nil
}

func getClientRolesByList(ctx context.Context, connectParams *KeycloakConnectParams, client *gocloak.GoCloak, token *gocloak.JWT, idClient string, roles []string) ([]gocloak.Role, error) {
	var notFoundRoles []string
	var clientRoles []gocloak.Role

	roleObjects, err := client.GetClientRoles(ctx, token.AccessToken, connectParams.Realm, idClient, gocloak.GetRoleParams{})
	if err != nil {
		return nil, fmt.Errorf("failed to get roles for client (error: %s)", err.Error())
	}

searchRole:
	for _, r := range roles {
		for _, rb := range roleObjects {
			if r == *rb.Name {
				clientRoles = append(clientRoles, *rb)
				continue searchRole
			}
		}
		notFoundRoles = append(notFoundRoles, r)
	}

	if len(notFoundRoles) > 0 {
		return nil, fmt.Errorf("failed to found role(s) '%s' for client", strings.Join(notFoundRoles, ", "))
	}

	return clientRoles, nil
}

func getIDOfClient(ctx context.Context, client *gocloak.GoCloak, token *gocloak.JWT, connectParams *KeycloakConnectParams, clientName *string) (*string, error) {
	results, err := client.GetClients(ctx, token.AccessToken, connectParams.Realm, gocloak.GetClientsParams{ClientID: clientName})
	if err != nil || len(results) == 0 {
		slog.Error(fmt.Sprintf("Error getting realm management client: %s", err))
		return nil, err
	}
	clientID := results[0].ID
	return clientID, nil
}

func createTokenExchange(ctx context.Context, connectParams *KeycloakConnectParams, startClientID string, targetClientID string) error {
	client, token, err := keycloakLogin(ctx, connectParams)
	if err != nil {
		return err
	}
	// Step 1- enable permissions for target client
	idForTargetClientID, err := getIDOfClient(ctx, client, token, connectParams, &targetClientID)
	if err != nil {
		return err
	}
	enabled := true
	mgmtPermissionsRepr, err := client.UpdateClientManagementPermissions(ctx, token.AccessToken,
		connectParams.Realm, *idForTargetClientID,
		gocloak.ManagementPermissionRepresentation{Enabled: &enabled})
	if err != nil {
		slog.Error(fmt.Sprintf("Error creating management permissions : %s", err))
		return err
	}
	tokenExchangePolicyPermissionResourceID := mgmtPermissionsRepr.Resource
	scopePermissions := *mgmtPermissionsRepr.ScopePermissions
	tokenExchangePolicyScopePermissionID := scopePermissions["token-exchange"]
	slog.Debug(fmt.Sprintf("Creating management permission: resource = %s , scope permission id = %s", *tokenExchangePolicyPermissionResourceID, tokenExchangePolicyScopePermissionID))

	slog.Debug("Step 2 - Get realm mgmt client id")
	realmMangementClientName := "realm-management"
	realmManagementClientID, err := getIDOfClient(ctx, client, token, connectParams, &realmMangementClientName)
	if err != nil {
		return err
	}
	slog.Debug(fmt.Sprintf("%s client id=%s", realmMangementClientName, *realmManagementClientID))

	slog.Debug("Step 3 - Add policy for token exchange")
	policyType := "client"
	policyName := fmt.Sprintf("%s-%s-exchange-policy", targetClientID, startClientID)
	realmMgmtExchangePolicyRepresentation := gocloak.PolicyRepresentation{
		Logic: gocloak.POSITIVE,
		Name:  &policyName,
		Type:  &policyType,
	}
	policyClients := []string{startClientID}
	realmMgmtExchangePolicyRepresentation.ClientPolicyRepresentation.Clients = &policyClients

	realmMgmtPolicy, err := client.CreatePolicy(ctx, token.AccessToken, connectParams.Realm,
		*realmManagementClientID, realmMgmtExchangePolicyRepresentation)
	if err != nil {
		switch kcErrCode(err) {
		case http.StatusConflict:
			slog.Warn(fmt.Sprintf("⏭️  policy %s already exists; skipping remainder of token exchange creation", *realmMgmtExchangePolicyRepresentation.Name))
			return nil
		default:
			slog.Error(fmt.Sprintf("Error create realm management policy: %s", err))
			return err
		}
	}
	tokenExchangePolicyID := realmMgmtPolicy.ID
	slog.Info(fmt.Sprintf("✅ Created Token Exchange Policy %s", *tokenExchangePolicyID))

	slog.Debug("Step 4 - Get Token Exchange Scope Identifier")
	resourceRep, err := client.GetResource(ctx, token.AccessToken, connectParams.Realm, *realmManagementClientID, *tokenExchangePolicyPermissionResourceID)
	if err != nil {
		slog.Error(fmt.Sprintf("Error getting resource : %s", err))
		return err
	}
	var tokenExchangeScopeID *string
	tokenExchangeScopeID = nil
	for _, scope := range *resourceRep.Scopes {
		if *scope.Name == "token-exchange" {
			tokenExchangeScopeID = scope.ID
		}
	}
	if tokenExchangeScopeID == nil {
		return fmt.Errorf("no token exchange scope found")
	}
	slog.Debug(fmt.Sprintf("Token exchange scope id =%s", *tokenExchangeScopeID))

	clientPermissionName := fmt.Sprintf("token-exchange.permission.client.%s", *idForTargetClientID)
	clientType := "Scope"
	clientPermissionResources := []string{*tokenExchangePolicyPermissionResourceID}
	clientPermissionPolicies := []string{*tokenExchangePolicyID}
	clientPermissionScopes := []string{*tokenExchangeScopeID}
	permissionScopePolicyRepresentation := gocloak.PolicyRepresentation{
		ID:               &tokenExchangePolicyScopePermissionID,
		Name:             &clientPermissionName,
		Type:             &clientType,
		Logic:            gocloak.POSITIVE,
		DecisionStrategy: gocloak.UNANIMOUS,
		Resources:        &clientPermissionResources,
		Policies:         &clientPermissionPolicies,
		Scopes:           &clientPermissionScopes,
	}
	if err := client.UpdatePermissionScope(ctx, token.AccessToken, connectParams.Realm,
		*realmManagementClientID, tokenExchangePolicyScopePermissionID, permissionScopePolicyRepresentation); err != nil {
		slog.Error("Error creating permission scope : %s", err)
		return err
	}
	return nil
}

func createCertExchange(ctx context.Context, connectParams *KeycloakConnectParams, topLevelFlowName, clientID string) error {
	client, token, err := keycloakLogin(ctx, connectParams)
	if err != nil {
		return err
	}

	providerID := "basic-flow"
	builtIn := false
	topLevel := true
	desc := "X509 Direct Grant Flow"

	if err := client.CreateAuthenticationFlow(ctx, token.AccessToken, connectParams.Realm,
		gocloak.AuthenticationFlowRepresentation{
			Alias:       &topLevelFlowName,
			ProviderID:  &providerID,
			BuiltIn:     &builtIn,
			Description: &desc,
			TopLevel:    &topLevel,
		}); err != nil {
		switch kcErrCode(err) {
		case http.StatusConflict:
			slog.Warn(fmt.Sprintf("⏭️  authentication flow %s already exists; skipping remainder of cert exchange creation", topLevelFlowName))
			return nil
		default:
			slog.Error(fmt.Sprintf("Error create realm certificate authentication flow: %s", err))
			return err
		}
	}

	provider := "direct-grant-auth-x509-username"
	if err := client.CreateAuthenticationExecution(ctx, token.AccessToken, connectParams.Realm,
		topLevelFlowName, gocloak.CreateAuthenticationExecutionRepresentation{
			Provider: &provider,
		}); err != nil {
		slog.Error(fmt.Sprintf("Error create realm management policy: %s", err))
		return err
	}

	authExecutions, err := client.GetAuthenticationExecutions(ctx, token.AccessToken, connectParams.Realm, topLevelFlowName)
	if err != nil {
		slog.Error(fmt.Sprintf("Error gettings executions %s", err))
		return err
	}
	if len(authExecutions) != 1 {
		err = fmt.Errorf("expected a single flow execution for %s", topLevelFlowName)
		slog.Error("Error setting up authentication flow", err)
		return err
	}

	requiredRequirement := "REQUIRED"
	execution := authExecutions[0]
	executionConfig := make(map[string]any)
	executionConfig["alias"] = fmt.Sprintf("%s X509 Validate Username", topLevelFlowName)
	config := make(map[string]any)
	config["x509-cert-auth.mapping-source-selection"] = "Subject's Common Name"
	config["x509-cert-auth.canonical-dn-enabled"] = false
	config["x509-cert-auth.serialnumber-hex-enabled"] = false
	config["x509-cert-auth.regular-expression"] = "CN=(.*?)(?:,|$)"
	config["x509-cert-auth.mapper-selection"] = "Username or Email"
	config["x509-cert-auth.timestamp-validation-enabled"] = true
	config["x509-cert-auth.crl-checking-enabled"] = false
	config["x509-cert-auth.crldp-checking-enabled"] = false
	config["x509-cert-auth.ocsp-checking-enabled"] = false
	config["x509-cert-auth.ocsp-fail-open"] = false
	config["x509-cert-auth.ocsp-responder-uri"] = ""
	config["x509-cert-auth.ocsp-responder-certificate"] = ""
	config["x509-cert-auth.keyusage"] = ""
	config["x509-cert-auth.extendedkeyusage"] = ""
	config["x509-cert-auth.confirmation-page-disallowed"] = false
	config["x509-cert-auth.revalidate-certificate-enabled"] = false
	config["x509-cert-auth.certificate-policy"] = ""
	config["x509-cert-auth.certificate-policy-mode"] = "All"
	executionConfig["config"] = config
	if err := updateExecutionConfig(ctx, client, execution, connectParams, token.AccessToken, executionConfig); err != nil {
		slog.Error(fmt.Sprintf("Error updating x509 auth flow configs %s : %s", clientID, err))
		return err
	}

	execution.Requirement = &requiredRequirement
	if err := client.UpdateAuthenticationExecution(ctx, token.AccessToken, connectParams.Realm, topLevelFlowName, *execution); err != nil {
		slog.Error(fmt.Sprintf("Error updating x509 auth flow requjirement %s : %s", clientID, err))
		return err
	}

	authFlows, err := client.GetAuthenticationFlows(ctx, token.AccessToken, connectParams.Realm)
	if err != nil {
		return err
	}
	var flowID *string
	for _, flow := range authFlows {
		if flow.Alias != nil && *flow.Alias == topLevelFlowName {
			flowID = flow.ID
			break
		}
	}
	if flowID == nil {
		return fmt.Errorf("could not find flow %s despite making it", topLevelFlowName)
	}

	clients, err := client.GetClients(ctx, token.AccessToken, connectParams.Realm, gocloak.GetClientsParams{ClientID: gocloak.StringP(clientID)})
	if err != nil {
		return err
	}
	if len(clients) != 1 {
		return fmt.Errorf("could not find client")
	}
	updatedClient := clients[0]

	flowBindings := make(map[string]string)
	flowBindings["direct_grant"] = *flowID
	updatedClient.AuthenticationFlowBindingOverrides = &flowBindings
	if err := client.UpdateClient(ctx, token.AccessToken, connectParams.Realm, *updatedClient); err != nil {
		slog.Error(fmt.Sprintf("Error updating client auth flow binding overrides %s : %s", clientID, err))
		return err
	}

	slog.Info(fmt.Sprintf("✅ Created Cert Exchange Authentication %s", *flowID))

	return nil
}

// updateExecutionConfig Posts an authentication execution config (body) to keycloak for a given execution
func updateExecutionConfig(ctx context.Context, client *gocloak.GoCloak, execution *gocloak.ModifyAuthenticationExecutionRepresentation,
	connectParams *KeycloakConnectParams, accessToken string, body interface{}) error {
	updateURL := fmt.Sprintf("%s/admin/realms/%s/authentication/executions/%s/config", connectParams.BasePath,
		connectParams.Realm, *execution.ID)
	resp, respErr := client.GetRequestWithBearerAuth(ctx, accessToken).SetBody(body).
		Post(updateURL)
	if respErr != nil {
		return respErr
	}
	statusCode := resp.RawResponse.StatusCode
	if statusCode != http.StatusCreated {
		return fmt.Errorf("received %d response to configuration request", statusCode)
	}

	return nil
}<|MERGE_RESOLUTION|>--- conflicted
+++ resolved
@@ -244,22 +244,13 @@
 		ClientID: gocloak.StringP(opentdfSdkClientID),
 		Enabled:  gocloak.BoolP(true),
 		// OptionalClientScopes:    &[]string{"testscope"},
-<<<<<<< HEAD
 		Name:                      gocloak.StringP(opentdfSdkClientID),
 		ServiceAccountsEnabled:    gocloak.BoolP(true),
 		ClientAuthenticatorType:   gocloak.StringP("client-secret"),
 		Secret:                    gocloak.StringP("secret"),
 		DirectAccessGrantsEnabled: gocloak.BoolP(true),
 		ProtocolMappers:           &protocolMappers,
-	}, []gocloak.Role{*opentdfReadonlyRole, *testingOnlyRole}, nil, "")
-=======
-		Name:                    gocloak.StringP(opentdfSdkClientID),
-		ServiceAccountsEnabled:  gocloak.BoolP(true),
-		ClientAuthenticatorType: gocloak.StringP("client-secret"),
-		Secret:                  gocloak.StringP("secret"),
-		ProtocolMappers:         &protocolMappers,
 	}, []gocloak.Role{*opentdfReadonlyRole, *testingOnlyRole}, nil)
->>>>>>> f9e9d728
 	if err != nil {
 		return err
 	}
