--- conflicted
+++ resolved
@@ -4,11 +4,7 @@
 CREATE TYPE attribute_definition_rule AS ENUM ('UNSPECIFIED', 'ALL_OF', 'ANY_OF', 'HIERARCHY');
 CREATE TYPE subject_mappings_operator AS ENUM ('UNSPECIFIED', 'IN', 'NOT_IN');
 
-<<<<<<< HEAD
-CREATE TABLE IF NOT EXISTS namespaces
-=======
-CREATE TABLE IF NOT EXISTS opentdf.attribute_namespaces
->>>>>>> b3f32b19
+CREATE TABLE IF NOT EXISTS attribute_namespaces
 (
     -- generate on create
     id UUID PRIMARY KEY DEFAULT gen_random_uuid(),
@@ -18,11 +14,7 @@
 CREATE TABLE IF NOT EXISTS attribute_definitions
 (
     id UUID PRIMARY KEY DEFAULT gen_random_uuid(),
-<<<<<<< HEAD
-    namespace_id UUID NOT NULL REFERENCES namespaces(id),
-=======
-    namespace_id UUID NOT NULL REFERENCES opentdf.attribute_namespaces(id),
->>>>>>> b3f32b19
+    namespace_id UUID NOT NULL REFERENCES attribute_namespaces(id),
     name VARCHAR NOT NULL,
     rule attribute_definition_rule NOT NULL,
     metadata JSONB,
@@ -64,12 +56,7 @@
 CREATE TABLE IF NOT EXISTS resource_mappings
 (
     id UUID PRIMARY KEY DEFAULT gen_random_uuid(),
-<<<<<<< HEAD
     attribute_value_id UUID NOT NULL REFERENCES attribute_values(id),
-    name VARCHAR NOT NULL,
-=======
-    attribute_value_id UUID NOT NULL REFERENCES opentdf.attribute_values(id),
->>>>>>> b3f32b19
     terms VARCHAR[],
     metadata JSONB
 );
@@ -87,7 +74,6 @@
 
 -- +goose Down
 -- +goose StatementBegin
-<<<<<<< HEAD
 DROP TABLE IF EXISTS subject_mappings;
 DROP TABLE IF EXISTS resource_mappings;
 DROP TABLE IF EXISTS attribute_value_key_access_grants;
@@ -95,17 +81,7 @@
 DROP TABLE IF EXISTS key_access_servers;
 DROP TABLE IF EXISTS attribute_values;
 DROP TABLE IF EXISTS attribute_definitions;
-DROP TABLE IF EXISTS namespaces;
-=======
-DROP TABLE IF EXISTS opentdf.subject_mappings;
-DROP TABLE IF EXISTS opentdf.resource_mappings;
-DROP TABLE IF EXISTS opentdf.attribute_value_key_access_grants;
-DROP TABLE IF EXISTS opentdf.attribute_definition_key_access_grants;
-DROP TABLE IF EXISTS opentdf.key_access_servers;
-DROP TABLE IF EXISTS opentdf.attribute_values;
-DROP TABLE IF EXISTS opentdf.attribute_definitions;
-DROP TABLE IF EXISTS opentdf.attribute_namespaces;
->>>>>>> b3f32b19
+DROP TABLE IF EXISTS attribute_namespaces;
 
 DROP TYPE attribute_definition_rule;
 DROP TYPE subject_mappings_operator;
