--- conflicted
+++ resolved
@@ -4,11 +4,7 @@
 CREATE TYPE attribute_definition_rule AS ENUM ('UNSPECIFIED', 'ALL_OF', 'ANY_OF', 'HIERARCHY');
 CREATE TYPE subject_mappings_operator AS ENUM ('UNSPECIFIED', 'IN', 'NOT_IN');
 
-<<<<<<< HEAD
-CREATE TABLE IF NOT EXISTS namespaces
-=======
 CREATE TABLE IF NOT EXISTS attribute_namespaces
->>>>>>> e1fd203f
 (
     -- generate on create
     id UUID PRIMARY KEY DEFAULT gen_random_uuid(),
@@ -18,11 +14,7 @@
 CREATE TABLE IF NOT EXISTS attribute_definitions
 (
     id UUID PRIMARY KEY DEFAULT gen_random_uuid(),
-<<<<<<< HEAD
-    namespace_id UUID NOT NULL REFERENCES namespaces(id),
-=======
     namespace_id UUID NOT NULL REFERENCES attribute_namespaces(id),
->>>>>>> e1fd203f
     name VARCHAR NOT NULL,
     rule attribute_definition_rule NOT NULL,
     metadata JSONB,
@@ -65,10 +57,6 @@
 (
     id UUID PRIMARY KEY DEFAULT gen_random_uuid(),
     attribute_value_id UUID NOT NULL REFERENCES attribute_values(id),
-<<<<<<< HEAD
-    name VARCHAR NOT NULL,
-=======
->>>>>>> e1fd203f
     terms VARCHAR[],
     metadata JSONB
 );
@@ -93,11 +81,7 @@
 DROP TABLE IF EXISTS key_access_servers;
 DROP TABLE IF EXISTS attribute_values;
 DROP TABLE IF EXISTS attribute_definitions;
-<<<<<<< HEAD
-DROP TABLE IF EXISTS namespaces;
-=======
 DROP TABLE IF EXISTS attribute_namespaces;
->>>>>>> e1fd203f
 
 DROP TYPE attribute_definition_rule;
 DROP TYPE subject_mappings_operator;
