logger:
  level: debug
  type: text
  output: stdout
# DB and Server configurations are defaulted for local development
# db:
#   host: localhost
#   port: 5432
#   user: postgres
#   password: changeme
services:
  kas:
    keyring:
      - kid: e1
        alg: ec:secp256r1
      - kid: e1
        alg: ec:secp256r1
        legacy: true
      - kid: r1
        alg: rsa:2048
      - kid: r1
        alg: rsa:2048
        legacy: true
  authorization:
<<<<<<< HEAD
    enabled: true
=======
    ersurl: http://localhost:8080/entityresolution/resolve
    clientid: tdf-authorization-svc
    clientsecret: secret
    tokenendpoint: http://localhost:8888/auth/realms/opentdf/protocol/openid-connect/token
>>>>>>> e50cf4da
  entityresolution:
    url: http://localhost:8888/auth
    clientid: 'tdf-entity-resolution'
    clientsecret: 'secret'
    realm: 'opentdf'
    legacykeycloak: true
    inferid:
      from:
        email: true
        username: true
server:
  auth:
    enabled: true
    enforceDPoP: false
    audience: 'http://localhost:8080'
    issuer: http://localhost:8888/auth/realms/opentdf
    policy:
      ## Default policy for all requests
      default: #"role:standard"
      ## Dot notation is used to access nested claims (i.e. realm_access.roles)
      claim: # realm_access.roles
      ## Maps the external role to the opentdf role
      ## Note: left side is used in the policy, right side is the external role
      map:
        # standard: opentdf-standard
        # admin: opentdf-admin
        # org-admin: opentdf-org-admin

      ## Custom policy (see examples https://github.com/casbin/casbin/tree/master/examples)
      csv: #|
      #  p, role:org-admin, policy:attributes, *, *, allow
      #  p, role:org-admin, policy:subject-mappings, *, *, allow
      #  p, role:org-admin, policy:resource-mappings, *, *, allow
      #  p, role:org-admin, policy:kas-registry, *, *, allow
      #  p, role:org-admin, policy:unsafe, *, *, allow

      ## Custom model (see https://casbin.org/docs/syntax-for-models/)
      model: #|
      #  [request_definition]
      #  r = sub, res, act, obj
      #
      #  [policy_definition]
      #  p = sub, res, act, obj, eft
      #
      #  [role_definition]
      #  g = _, _
      #
      #  [policy_effect]
      #  e = some(where (p.eft == allow)) && !some(where (p.eft == deny))
      #
      #  [matchers]
      #  m = g(r.sub, p.sub) && globOrRegexMatch(r.res, p.res) && globOrRegexMatch(r.act, p.act) && globOrRegexMatch(r.obj, p.obj)
  cors:
    enabled: false
    # '*' to allow any origin or a specific domain like 'https://yourdomain.com'
    allowedorigins:
      - '*'
    # List of methods. Examples: 'GET,POST,PUT'
    allowedmethods:
      - GET
      - POST
      - PATCH
      - PUT
      - DELETE
      - OPTIONS
    # List of headers that are allowed in a request
    allowedheaders:
      - ACCEPT
      - Authorization
      - Content-Type
      - X-CSRF-Token
      - X-Request-ID
    # List of response headers that browsers are allowed to access
    exposedheaders:
      - Link
    # Sets whether credentials are included in the CORS request
    allowcredentials: true
    # Sets the maximum age (in seconds) of a specific CORS preflight request
    maxage: 3600
  grpc:
    reflectionEnabled: true # Default is false
  cryptoProvider:
    type: standard
    standard:
      keys:
        - kid: r1
          alg: rsa:2048
          private: kas-private.pem
          cert: kas-cert.pem
        - kid: e1
          alg: ec:secp256r1
          private: kas-ec-private.pem
          cert: kas-ec-cert.pem
  port: 8080<|MERGE_RESOLUTION|>--- conflicted
+++ resolved
@@ -21,15 +21,6 @@
       - kid: r1
         alg: rsa:2048
         legacy: true
-  authorization:
-<<<<<<< HEAD
-    enabled: true
-=======
-    ersurl: http://localhost:8080/entityresolution/resolve
-    clientid: tdf-authorization-svc
-    clientsecret: secret
-    tokenendpoint: http://localhost:8888/auth/realms/opentdf/protocol/openid-connect/token
->>>>>>> e50cf4da
   entityresolution:
     url: http://localhost:8888/auth
     clientid: 'tdf-entity-resolution'
