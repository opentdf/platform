logger:
  level: debug
  type: text
  output: stdout
# DB and Server configurations are defaulted for local development
# db:
#   host: localhost
#   port: 5432
#   user: postgres
#   password: changeme
#   sslmode: prefer
#   connect_timeout_seconds: 15
#   pool:
#     max_connection_count: 4
#     min_connection_count: 0
#     min_idle_connections_count: 0
#     max_connection_lifetime_seconds: 3600
#     max_connection_idle_seconds: 1800
#     health_check_period_seconds: 60
services:
  kas:
    keyring:
      - kid: e1
        alg: ec:secp256r1
      - kid: e1
        alg: ec:secp256r1
        legacy: true
      - kid: r1
        alg: rsa:2048
      - kid: r1
        alg: rsa:2048
        legacy: true
  entityresolution:
    log_level: info
    url: http://localhost:8888/auth
    clientid: "tdf-entity-resolution"
    clientsecret: "secret"
    realm: "opentdf"
    legacykeycloak: true
    inferid:
      from:
        email: true
        username: true
  # policy is enabled by default in mode 'all'
  # policy:
  #   enabled: true
  # list_request_limit_default: 1000
  # list_request_limit_max: 2500
server:
  tls:
    enabled: false
    cert: ./keys/platform.crt
    key: ./keys/platform-key.pem
  auth:
    enabled: true
    enforceDPoP: false
<<<<<<< HEAD
    public_client_id: "opentdf-public"
    cache_refresh_interval: "5m"
=======
>>>>>>> d887d15e
    audience: "http://localhost:8080"
    issuer: http://localhost:8888/auth/realms/opentdf
    clientPrivateKeyPath: "./keys/client-credentials-private.jwk"
    policy:
      ## Dot notation is used to access nested claims (i.e. realm_access.roles)
      # Claim that represents the user (i.e. email)
      username_claim: # preferred_username
      # That claim to access groups (i.e. realm_access.roles)
      groups_claim: # realm_access.roles
      ## Extends the builtin policy
      extension: |
        g, opentdf-admin, role:admin
        g, opentdf-standard, role:standard
      ## Custom policy that overrides builtin policy (see examples https://github.com/casbin/casbin/tree/master/examples)
      csv: #|
      #  p, role:admin, *, *, allow
      ## Custom model (see https://casbin.org/docs/syntax-for-models/)
      model: #|
      #  [request_definition]
      #  r = sub, res, act, obj
      #
      #  [policy_definition]
      #  p = sub, res, act, obj, eft
      #
      #  [role_definition]
      #  g = _, _
      #
      #  [policy_effect]
      #  e = some(where (p.eft == allow)) && !some(where (p.eft == deny))
      #
      #  [matchers]
      #  m = g(r.sub, p.sub) && globOrRegexMatch(r.res, p.res) && globOrRegexMatch(r.act, p.act) && globOrRegexMatch(r.obj, p.obj)
  trace:
    enabled: false
    provider:
      name: file # file | otlp
      file:
        path: "./traces/traces.log"
        prettyPrint: true # Optional, default is compact JSON
        maxSize: 50    # Optional, default 20MB
        maxBackups: 5    # Optional, default 10
        maxAge: 14    # Optional, default 30 days
        compress: true   # Optional, default false
      # otlp:
        # protocol: grpc # Optional, defaults to grpc
        # endpoint: "localhost:4317"
        # insecure: true # Set to false if Jaeger requires TLS
        # headers: {} # Add if authentication is needed
        # HTTP
        #        protocol: "http/protobuf"
        #        endpoint: "http://localhost:4318" # Default OTLP HTTP port
        #        insecure: true # If collector is just HTTP, not HTTPS
        # headers: {} # Add if authentication is needed
  cors:
    # "*" to allow any origin or a specific domain like "https://yourdomain.com"
    allowedorigins:
      - "*"
    # List of methods. Examples: "GET,POST,PUT"
    allowedmethods:
      - GET
      - POST
      - PATCH
      - PUT
      - DELETE
      - OPTIONS
    # List of headers that are allowed in a request
    allowedheaders:
      - ACCEPT
      - Authorization
      - Content-Type
      - X-CSRF-Token
      - X-Request-ID
    # List of response headers that browsers are allowed to access
    exposedheaders:
      - Link
    # Sets whether credentials are included in the CORS request
    allowcredentials: true
    # Sets the maximum age (in seconds) of a specific CORS preflight request
    maxage: 3600
  grpc:
    reflectionEnabled: true # Default is false
  cryptoProvider:
    type: standard
    standard:
      keys:
        - kid: r1
          alg: rsa:2048
          private: kas-private.pem
          cert: kas-cert.pem
        - kid: e1
          alg: ec:secp256r1
          private: kas-ec-private.pem
          cert: kas-ec-cert.pem
  port: 8080
  oidcUserInfo:
    cacheTTL: 5m # TTL for OIDC UserInfo cache (default: 5m)<|MERGE_RESOLUTION|>--- conflicted
+++ resolved
@@ -54,11 +54,6 @@
   auth:
     enabled: true
     enforceDPoP: false
-<<<<<<< HEAD
-    public_client_id: "opentdf-public"
-    cache_refresh_interval: "5m"
-=======
->>>>>>> d887d15e
     audience: "http://localhost:8080"
     issuer: http://localhost:8888/auth/realms/opentdf
     clientPrivateKeyPath: "./keys/client-credentials-private.jwk"
