logger:
  level: debug
  type: text
  output: stdout
# DB and Server configurations are defaulted for local development
db:
  host: opentdfdb
#   port: 5432
#   user: postgres
#   password: changeme
# mode: all 
services:
  kas:
    eccertid: e1
    rsacertid: r1
  entityresolution:
    url: http://keycloak:8888/auth
    clientid: "tdf-entity-resolution"
    clientsecret: "secret"
    realm: "opentdf"
    legacykeycloak: true
    inferid:
      from:
        email: true
        username: true
  authorization:
<<<<<<< HEAD
    enabled: true
=======
    ersurl: http://localhost:8080/entityresolution/resolve
    clientid: tdf-authorization-svc
    clientsecret: secret
    tokenendpoint: http://keycloak:8888/auth/realms/opentdf/protocol/openid-connect/token
>>>>>>> e50cf4da
server:
  auth:
    enabled: true
    enforceDPoP: false
    audience: "http://localhost:8080"
    issuer: http://keycloak:8888/auth/realms/opentdf
    policy:
      ## Default policy for all requests
      default: #"role:standard"
      ## Dot notation is used to access nested claims (i.e. realm_access.roles)
      claim: # realm_access.roles
      ## Maps the external role to the opentdf role
      ## Note: left side is used in the policy, right side is the external role
      map:
      #  standard: opentdf-standard
      #  admin: opentdf-admin
      #  org-admin: opentdf-org-admin

      ## Custom policy (see examples https://github.com/casbin/casbin/tree/master/examples)
      csv: #|
      #  p, role:org-admin, policy:attributes, *, *, allow
      #  p, role:org-admin, policy:subject-mappings, *, *, allow
      #  p, role:org-admin, policy:resource-mappings, *, *, allow
      #  p, role:org-admin, policy:kas-registry, *, *, allow
      #  p, role:org-admin, policy:unsafe, *, *, allow
      ## Custom model (see https://casbin.org/docs/syntax-for-models/)
      model: #|
      #  [request_definition]
      #  r = sub, res, act, obj
      #
      #  [policy_definition]
      #  p = sub, res, act, obj, eft
      #
      #  [role_definition]
      #  g = _, _
      #
      #  [policy_effect]
      #  e = some(where (p.eft == allow)) && !some(where (p.eft == deny))
      #
      #  [matchers]
      #  m = g(r.sub, p.sub) && globOrRegexMatch(r.res, p.res) && globOrRegexMatch(r.act, p.act) && globOrRegexMatch(r.obj, p.obj)
  cors:
    enabled: false
    # '*' to allow any origin or a specific domain like 'https://yourdomain.com'
    allowedorigins: 
      - "*"
    # List of methods. Examples: 'GET,POST,PUT'
    allowedmethods:
      - GET
      - POST
      - PATCH
      - PUT
      - DELETE
      - OPTIONS
    # List of headers that are allowed in a request
    allowedheaders:
      - ACCEPT
      - Authorization
      - Content-Type
      - X-CSRF-Token
    # List of response headers that browsers are allowed to access
    exposedheaders:
      - Link
    # Sets whether credentials are included in the CORS request
    allowcredentials: true
    # Sets the maximum age (in seconds) of a specific CORS preflight request
    maxage: 3600
  grpc:
    reflectionEnabled: true # Default is false
  cryptoProvider:
    type: standard
    standard:
      keys:
        - kid: r1
          alg: rsa:2048
          private: /keys/kas-private.pem
          cert: /keys/kas-cert.pem
        - kid: e1
          alg: ec:secp256r1
          private: /keys/kas-ec-private.pem
          cert: /keys/kas-ec-cert.pem
  port: 8080<|MERGE_RESOLUTION|>--- conflicted
+++ resolved
@@ -23,15 +23,6 @@
       from:
         email: true
         username: true
-  authorization:
-<<<<<<< HEAD
-    enabled: true
-=======
-    ersurl: http://localhost:8080/entityresolution/resolve
-    clientid: tdf-authorization-svc
-    clientsecret: secret
-    tokenendpoint: http://keycloak:8888/auth/realms/opentdf/protocol/openid-connect/token
->>>>>>> e50cf4da
 server:
   auth:
     enabled: true
