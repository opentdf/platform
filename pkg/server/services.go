--- conflicted
+++ resolved
@@ -21,11 +21,8 @@
 		attributes.NewRegistration(),
 		kasregistry.NewRegistration(),
 		health.NewRegistration(),
-<<<<<<< HEAD
 		kas.NewRegistration(),
-=======
 		wellknown.NewRegistration(),
->>>>>>> b74ba88b
 	} {
 		if err := serviceregistry.RegisterService(s); err != nil {
 			return err //nolint:wrapcheck // We are all friends here
