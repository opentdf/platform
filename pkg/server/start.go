--- conflicted
+++ resolved
@@ -80,12 +80,8 @@
 	conf.Server.WellKnownConfigRegister = wellknown.RegisterConfiguration
 
 	// Create new server for grpc & http. Also will support in process grpc potentially too
-<<<<<<< HEAD
-	otdf, err := server.NewOpenTDFServer(conf.Server, dbClient)
-=======
 	conf.Server.WellKnownConfigRegister = wellknown.RegisterConfiguration
 	otdf, err := server.NewOpenTDFServer(conf.Server)
->>>>>>> cab4ff89
 	if err != nil {
 		slog.Error("issue creating opentdf server", slog.String("error", err.Error()))
 		return fmt.Errorf("issue creating opentdf server: %w", err)
