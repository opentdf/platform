package auth

import (
	"context"
	"crypto/rand"
	"crypto/sha256"
	"encoding/base64"
	"fmt"
	"log/slog"
	"net/http"
	"time"

	"github.com/lestrrat-go/jwx/v2/jwk"
	"github.com/lestrrat-go/jwx/v2/jws"
	"github.com/lestrrat-go/jwx/v2/jwt"
	"google.golang.org/grpc"
	"google.golang.org/grpc/metadata"
)

const (
	JTILength            = 14
	JWTExpirationMinutes = 10
)

func NewTokenAddingInterceptor(t AccessTokenSource) TokenAddingInterceptor {
	return TokenAddingInterceptor{tokenSource: t}
}

type TokenAddingInterceptor struct {
	tokenSource AccessTokenSource
}

func (i TokenAddingInterceptor) AddCredentials(ctx context.Context,
	method string, req, reply any, cc *grpc.ClientConn, invoker grpc.UnaryInvoker, opts ...grpc.CallOption) error {
	newMetadata := make([]string, 0)
	accessToken, err := i.tokenSource.AccessToken()
	if err == nil {
		newMetadata = append(newMetadata, "Authorization", fmt.Sprintf("DPoP %s", accessToken))
	} else {
		slog.Error("error getting access token: %w. request will be unauthenticated", err)
		return invoker(ctx, method, req, reply, cc, opts...)
	}

	dpopTok, err := i.GetDPoPToken(method, http.MethodPost, string(accessToken))
	if err == nil {
		newMetadata = append(newMetadata, "DPoP", dpopTok)
	} else {
		slog.Error("error adding dpop token to outgoing request. Request will not have DPoP token", err)
	}

	newCtx := metadata.AppendToOutgoingContext(ctx, newMetadata...)

	err = invoker(newCtx, method, req, reply, cc, opts...)

	// this is the error from the RPC service. we can determine when the current token is no longer valid
	// by inspecting this error
	return err
}

func (i TokenAddingInterceptor) GetDPoPToken(path, method, accessToken string) (string, error) {
	tok, err := i.tokenSource.MakeToken(func(key jwk.Key) ([]byte, error) {
		jtiBytes := make([]byte, JTILength)
		_, err := rand.Read(jtiBytes)
		if err != nil {
			return nil, fmt.Errorf("error creating jti for dpop jwt: %w", err)
		}

		publicKey, err := key.PublicKey()
		if err != nil {
			return nil, fmt.Errorf("error getting public key from DPoP key: %w", err)
		}

		headers := jws.NewHeaders()
		err = headers.Set(jws.JWKKey, publicKey)
		if err != nil {
			return nil, fmt.Errorf("error setting the key on the DPoP token: %w", err)
		}
		err = headers.Set(jws.TypeKey, "dpop+jwt")
		if err != nil {
			return nil, fmt.Errorf("error setting the type on the DPoP token: %w", err)
		}
		err = headers.Set(jws.AlgorithmKey, key.Algorithm())
		if err != nil {
			return nil, fmt.Errorf("error setting the algorithm on the DPoP token: %w", err)
		}

		h := sha256.New()
		h.Write([]byte(accessToken))
		ath := h.Sum(nil)

		dpopTok, err := jwt.NewBuilder().
			Claim("htu", path).
<<<<<<< HEAD
			Claim("htm", http.MethodPost).
=======
			Claim("htm", method).
>>>>>>> df2b9ef7
			Claim("ath", base64.URLEncoding.WithPadding(base64.NoPadding).EncodeToString(ath)).
			Claim("jti", base64.URLEncoding.WithPadding(base64.NoPadding).EncodeToString(jtiBytes)).
			IssuedAt(time.Now()).
			Build()

		if err != nil {
			return nil, fmt.Errorf("error creating dpop jwt: %w", err)
		}

		signedToken, err := jwt.Sign(dpopTok, jwt.WithKey(key.Algorithm(), key, jws.WithProtectedHeaders(headers)))
		if err != nil {
			return nil, fmt.Errorf("error signing dpop jwt: %w", err)
		}

		return signedToken, nil
	})

	if err != nil {
		return "", fmt.Errorf("error creating DPoP token in interceptor: %w", err)
	}

	return string(tok), nil
}<|MERGE_RESOLUTION|>--- conflicted
+++ resolved
@@ -90,11 +90,7 @@
 
 		dpopTok, err := jwt.NewBuilder().
 			Claim("htu", path).
-<<<<<<< HEAD
-			Claim("htm", http.MethodPost).
-=======
 			Claim("htm", method).
->>>>>>> df2b9ef7
 			Claim("ath", base64.URLEncoding.WithPadding(base64.NoPadding).EncodeToString(ath)).
 			Claim("jti", base64.URLEncoding.WithPadding(base64.NoPadding).EncodeToString(jtiBytes)).
 			IssuedAt(time.Now()).
