package auth

import (
	"context"
	"crypto/rand"
	"crypto/sha256"
	"crypto/tls"
	"encoding/base64"
	"fmt"
	"log/slog"
	"net/http"
	"time"

	"github.com/lestrrat-go/jwx/v2/jwk"
	"github.com/lestrrat-go/jwx/v2/jws"
	"github.com/lestrrat-go/jwx/v2/jwt"
	"google.golang.org/grpc"
	"google.golang.org/grpc/codes"
	"google.golang.org/grpc/metadata"
	"google.golang.org/grpc/status"
)

const (
	JTILength = 14
)

func NewTokenAddingInterceptor(t AccessTokenSource, c *tls.Config) TokenAddingInterceptor {
	return TokenAddingInterceptor{
		tokenSource: t,
		tlsConfig:   c,
	}
}

type TokenAddingInterceptor struct {
	tokenSource AccessTokenSource
	tlsConfig   *tls.Config
}

func (i TokenAddingInterceptor) AddCredentials(
	ctx context.Context,
	method string,
	req, reply any,
	cc *grpc.ClientConn,
	invoker grpc.UnaryInvoker,
	opts ...grpc.CallOption,
) error {
	newMetadata := make([]string, 0)
	client := &http.Client{
		Transport: &http.Transport{
			TLSClientConfig: i.tlsConfig,
		},
	}
	accessToken, err := i.tokenSource.AccessToken(ctx, client)
	if err == nil {
		newMetadata = append(newMetadata, "Authorization", fmt.Sprintf("DPoP %s", accessToken))
	} else {
<<<<<<< HEAD
		slog.ErrorContext(ctx, "error getting access token", "error", err)
=======
>>>>>>> 523a2a4a
		return status.Error(codes.Unauthenticated, err.Error())
	}

	dpopTok, err := i.GetDPoPToken(method, http.MethodPost, string(accessToken))
	if err == nil {
		newMetadata = append(newMetadata, "DPoP", dpopTok)
	} else {
		// since we don't have a setting about whether DPoP is in use on the client and this request _could_ succeed if
		// they are talking to a server where DPoP is not required we will just let this through. this method is extremely
		// unlikely to fail so hopefully this isn't confusing
		slog.ErrorContext(ctx, "error adding dpop token to outgoing request. Request will not have DPoP token", "error", err)
	}

	newCtx := metadata.AppendToOutgoingContext(ctx, newMetadata...)

	err = invoker(newCtx, method, req, reply, cc, opts...)

	// this is the error from the RPC service. we can determine when the current token is no longer valid
	// by inspecting this error
	return err
}

func (i TokenAddingInterceptor) GetDPoPToken(path, method, accessToken string) (string, error) {
	tok, err := i.tokenSource.MakeToken(func(key jwk.Key) ([]byte, error) {
		jtiBytes := make([]byte, JTILength)
		_, err := rand.Read(jtiBytes)
		if err != nil {
			return nil, fmt.Errorf("error creating jti for dpop jwt: %w", err)
		}

		publicKey, err := key.PublicKey()
		if err != nil {
			return nil, fmt.Errorf("error getting public key from DPoP key: %w", err)
		}

		headers := jws.NewHeaders()
		err = headers.Set(jws.JWKKey, publicKey)
		if err != nil {
			return nil, fmt.Errorf("error setting the key on the DPoP token: %w", err)
		}
		err = headers.Set(jws.TypeKey, "dpop+jwt")
		if err != nil {
			return nil, fmt.Errorf("error setting the type on the DPoP token: %w", err)
		}
		err = headers.Set(jws.AlgorithmKey, key.Algorithm())
		if err != nil {
			return nil, fmt.Errorf("error setting the algorithm on the DPoP token: %w", err)
		}

		h := sha256.New()
		h.Write([]byte(accessToken))
		ath := h.Sum(nil)

		dpopTok, err := jwt.NewBuilder().
			Claim("htu", path).
			Claim("htm", method).
			Claim("ath", base64.URLEncoding.WithPadding(base64.NoPadding).EncodeToString(ath)).
			Claim("jti", base64.URLEncoding.WithPadding(base64.NoPadding).EncodeToString(jtiBytes)).
			IssuedAt(time.Now()).
			Build()

		if err != nil {
			return nil, fmt.Errorf("error creating dpop jwt: %w", err)
		}

		signedToken, err := jwt.Sign(dpopTok, jwt.WithKey(key.Algorithm(), key, jws.WithProtectedHeaders(headers)))
		if err != nil {
			return nil, fmt.Errorf("error signing dpop jwt: %w", err)
		}

		return signedToken, nil
	})

	if err != nil {
		return "", fmt.Errorf("error creating DPoP token in interceptor: %w", err)
	}

	return string(tok), nil
}<|MERGE_RESOLUTION|>--- conflicted
+++ resolved
@@ -54,10 +54,7 @@
 	if err == nil {
 		newMetadata = append(newMetadata, "Authorization", fmt.Sprintf("DPoP %s", accessToken))
 	} else {
-<<<<<<< HEAD
 		slog.ErrorContext(ctx, "error getting access token", "error", err)
-=======
->>>>>>> 523a2a4a
 		return status.Error(codes.Unauthenticated, err.Error())
 	}
 
@@ -68,7 +65,7 @@
 		// since we don't have a setting about whether DPoP is in use on the client and this request _could_ succeed if
 		// they are talking to a server where DPoP is not required we will just let this through. this method is extremely
 		// unlikely to fail so hopefully this isn't confusing
-		slog.ErrorContext(ctx, "error adding dpop token to outgoing request. Request will not have DPoP token", "error", err)
+		slog.ErrorContext(ctx, "error getting DPoP token for outgoing request. Request will not have DPoP token", "error", err)
 	}
 
 	newCtx := metadata.AppendToOutgoingContext(ctx, newMetadata...)
