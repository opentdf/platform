--- conflicted
+++ resolved
@@ -231,7 +231,6 @@
 	}
 
 	return key, nil
-<<<<<<< HEAD
 }
 
 func (*AuthConfig) GetPublicKey(kasInfo KASInfo) (string, error) {
@@ -277,6 +276,4 @@
 	}
 
 	return fmt.Sprintf("%s", jsonResponse), nil
-=======
->>>>>>> 9a3261e3
 }