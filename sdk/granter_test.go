package sdk

import (
	"context"
	"maps"
	"regexp"
	"slices"
	"strconv"
	"strings"
	"testing"

	"github.com/opentdf/platform/protocol/go/policy"
	"github.com/opentdf/platform/protocol/go/policy/attributes"
	"github.com/opentdf/platform/sdk/sdkconnect"
	"github.com/stretchr/testify/assert"
	"github.com/stretchr/testify/require"
)

const (
	kasAu               = "https://kas.au/"
	kasCa               = "https://kas.ca/"
	kasUk               = "https://kas.uk/"
	kasNz               = "https://kas.nz/"
	kasUs               = "https://kas.us/"
	kasUsHCS            = "https://hcs.kas.us/"
	kasUsSA             = "https://si.kas.us/"
	authority           = "https://virtru.com/"
	otherAuth           = "https://other.com/"
	authWithGrants      = "https://hasgrants.com/"
	specifiedKas        = "https://attr.kas.com/"
	evenMoreSpecificKas = "https://value.kas.com/"
	lessSpecificKas     = "https://namespace.kas.com/"
<<<<<<< HEAD
	fakePem             = mockRSAPublicKey1
=======
	fakePem             = "-----BEGIN PUBLIC KEY-----\nMIIBIjANBgkqhkiG9w0BAQEFAAOCAQ8AMIIBCgKCAQ...\n-----END PUBLIC KEY-----\n"
>>>>>>> 9ff38064
)

var (
	CLS, _ = NewAttributeNameFQN("https://virtru.com/attr/Classification")
	N2K, _ = NewAttributeNameFQN("https://virtru.com/attr/Need%20to%20Know")
	REL, _ = NewAttributeNameFQN("https://virtru.com/attr/Releasable%20To")

	clsA, _ = NewAttributeValueFQN("https://virtru.com/attr/Classification/value/Allowed")
	// clsC, _  = NewAttributeValueFQN("https://virtru.com/attr/Classification/value/Confidential")
	clsS, _  = NewAttributeValueFQN("https://virtru.com/attr/Classification/value/Secret")
	clsTS, _ = NewAttributeValueFQN("https://virtru.com/attr/Classification/value/Top%20Secret")

	n2kHCS, _ = NewAttributeValueFQN("https://virtru.com/attr/Need%20to%20Know/value/HCS")
	n2kInt, _ = NewAttributeValueFQN("https://virtru.com/attr/Need%20to%20Know/value/INT")
	n2kSI, _  = NewAttributeValueFQN("https://virtru.com/attr/Need%20to%20Know/value/SI")

	// rel25eye, _ = NewAttributeValueFQN("https://virtru.com/attr/Releasable%20To/value/FVEY")
	rel2aus, _ = NewAttributeValueFQN("https://virtru.com/attr/Releasable%20To/value/AUS")
	rel2can, _ = NewAttributeValueFQN("https://virtru.com/attr/Releasable%20To/value/CAN")
	rel2gbr, _ = NewAttributeValueFQN("https://virtru.com/attr/Releasable%20To/value/GBR")
	rel2nzl, _ = NewAttributeValueFQN("https://virtru.com/attr/Releasable%20To/value/NZL")
	rel2usa, _ = NewAttributeValueFQN("https://virtru.com/attr/Releasable%20To/value/USA")

	// attributes to test specificity of kas grants
	UNSPECKED, _ = NewAttributeNameFQN("https://other.com/attr/unspecified")
	SPECKED, _   = NewAttributeNameFQN("https://other.com/attr/specified")
	uns2uns, _   = NewAttributeValueFQN("https://other.com/attr/unspecified/value/unspecked")
	uns2spk, _   = NewAttributeValueFQN("https://other.com/attr/unspecified/value/specked")
	spk2uns, _   = NewAttributeValueFQN("https://other.com/attr/specified/value/unspecked")
	spk2spk, _   = NewAttributeValueFQN("https://other.com/attr/specified/value/specked")

	// with namsepace that has grants
	SPKUNSPECKED, _ = NewAttributeNameFQN("https://hasgrants.com/attr/unspecified")
	SPKSPECKED, _   = NewAttributeNameFQN("https://hasgrants.com/attr/specified")
	spk2uns2uns, _  = NewAttributeValueFQN("https://hasgrants.com/attr/unspecified/value/unspecked")
	spk2uns2spk, _  = NewAttributeValueFQN("https://hasgrants.com/attr/unspecified/value/specked")
	spk2spk2uns, _  = NewAttributeValueFQN("https://hasgrants.com/attr/specified/value/unspecked")
	spk2spk2spk, _  = NewAttributeValueFQN("https://hasgrants.com/attr/specified/value/specked")

	// Attributes for testing specific key mapping
	MP, _  = NewAttributeNameFQN("https://virtru.com/attr/mapped")
	mpa, _ = NewAttributeValueFQN("https://virtru.com/attr/mapped/value/a")
	mpb, _ = NewAttributeValueFQN("https://virtru.com/attr/mapped/value/b")
	mpc, _ = NewAttributeValueFQN("https://virtru.com/attr/mapped/value/c")
	mpu, _ = NewAttributeValueFQN("https://virtru.com/attr/mapped/value/unspecified")
)

func spongeCase(s string) string {
	re := regexp.MustCompile(`^(https?://[\w./]+/attr/)([^/]*)(/value/)?(\S*)?$`)
	m := re.FindStringSubmatch(s)
	if m == nil {
		panic(ErrInvalid)
	}

	var sb strings.Builder
	sb.WriteString(m[1])
	n := m[2]
	for i := 0; i < len(n); i++ {
		sub := n[i : i+1]
		if i&1 == 1 {
			sb.WriteString(strings.ToUpper(sub))
		} else {
			sb.WriteString(sub)
		}
	}
	if len(m) > 3 {
		sb.WriteString(m[3])
		v := m[4]
		for i := 0; i < len(v); i++ {
			sub := v[i : i+1]
			if i&1 == 1 {
				sb.WriteString(sub)
			} else {
				sb.WriteString(strings.ToUpper(sub))
			}
		}
	}
	return sb.String()
}

func messUpV(t *testing.T, a AttributeValueFQN) AttributeValueFQN {
	n, err := NewAttributeValueFQN(spongeCase(a.String()))
	require.NoError(t, err)
	return n
}

func mockAttributeFor(fqn AttributeNameFQN) *policy.Attribute {
	nsOne := policy.Namespace{
		Id:   "v",
		Name: "virtru.com",
		Fqn:  "https://virtru.com",
	}
	nsTwo := policy.Namespace{
		Id:   "o",
		Name: "other.com",
		Fqn:  "https://other.com",
	}
	// h := make([]*policy.KeyAccessServer, 1)
	// h[0] = mockGrant(lessSpecificKas, "r1")
	nsThree := policy.Namespace{
		Id:     "h",
		Name:   "hasgrants.com",
		Fqn:    "https://hasgrants.com",
		Grants: []*policy.KeyAccessServer{{Uri: lessSpecificKas}},
	}
	switch fqn.key {
	case CLS.key:
		return &policy.Attribute{
			Id:        "CLS",
			Namespace: &nsOne,
			Name:      "Classification",
			Rule:      policy.AttributeRuleTypeEnum_ATTRIBUTE_RULE_TYPE_ENUM_HIERARCHY,
			Fqn:       fqn.String(),
		}
	case MP.key:
		g := make([]*policy.KeyAccessServer, 1)
		g[0] = mockGrant(specifiedKas, "r1")
		g[0].PublicKey = createPublicKey("r1", fakePem, policy.KasPublicKeyAlgEnum_KAS_PUBLIC_KEY_ALG_ENUM_RSA_2048)
		return &policy.Attribute{
			Id:        "MP",
			Namespace: &nsOne,
			Name:      "Mapped",
			Rule:      policy.AttributeRuleTypeEnum_ATTRIBUTE_RULE_TYPE_ENUM_ANY_OF,
			Fqn:       fqn.String(),
			Grants:    g,
			KasKeys:   []*policy.SimpleKasKey{mockSimpleKasKey(specifiedKas, "r1")},
		}
	case N2K.key:
		return &policy.Attribute{
			Id:        "N2K",
			Namespace: &nsOne,
			Name:      "Need to Know",
			Rule:      policy.AttributeRuleTypeEnum_ATTRIBUTE_RULE_TYPE_ENUM_ALL_OF,
			Fqn:       fqn.String(),
		}
	case REL.key:
		return &policy.Attribute{
			Id:        "REL",
			Namespace: &nsOne,
			Name:      "Releasable To",
			Rule:      policy.AttributeRuleTypeEnum_ATTRIBUTE_RULE_TYPE_ENUM_ANY_OF,
			Fqn:       fqn.String(),
		}
	case SPECKED.key:
		g := make([]*policy.KeyAccessServer, 1)
		g[0] = mockGrant(specifiedKas, "r1")
		return &policy.Attribute{
			Id:        "SPK",
			Namespace: &nsTwo,
			Name:      "specified",
			Rule:      policy.AttributeRuleTypeEnum_ATTRIBUTE_RULE_TYPE_ENUM_ANY_OF,
			Fqn:       fqn.String(),
			Grants:    g,
		}
	case UNSPECKED.key:
		return &policy.Attribute{
			Id:        "UNS",
			Namespace: &nsTwo,
			Name:      "unspecified",
			Rule:      policy.AttributeRuleTypeEnum_ATTRIBUTE_RULE_TYPE_ENUM_ANY_OF,
			Fqn:       fqn.String(),
		}
	case SPKSPECKED.key:
		g := make([]*policy.KeyAccessServer, 1)
		g[0] = mockGrant(specifiedKas, "r1")
		return &policy.Attribute{
			Id:        "SPK",
			Namespace: &nsThree,
			Name:      "specified",
			Rule:      policy.AttributeRuleTypeEnum_ATTRIBUTE_RULE_TYPE_ENUM_ANY_OF,
			Fqn:       fqn.String(),
			Grants:    g,
		}
	case SPKUNSPECKED.key:
		return &policy.Attribute{
			Id:        "UNS",
			Namespace: &nsThree,
			Name:      "unspecified",
			Rule:      policy.AttributeRuleTypeEnum_ATTRIBUTE_RULE_TYPE_ENUM_ANY_OF,
			Fqn:       fqn.String(),
		}
	}
	return nil
}

func mockGrant(kas, kid string) *policy.KeyAccessServer {
	if kas == "" {
		panic("invalid kas URI")
	}
	if kid == "" {
		return mockGrant(kas, "r0")
	}

	return &policy.KeyAccessServer{
		Uri: kas,
		Id:  kas,
		KasKeys: []*policy.SimpleKasKey{
			{
				KasUri: kas,
				PublicKey: &policy.SimpleKasPublicKey{
					Algorithm: policy.Algorithm_ALGORITHM_RSA_2048,
					Kid:       kid,
					Pem:       fakePem,
				},
			},
		},
	}
}

func mockSimpleKasKey(kas, kid string) *policy.SimpleKasKey {
	if kas == "" {
		panic("invalid kas URI")
	}
	if kid == "" {
		panic("invalid kas kid")
	}
	var alg policy.Algorithm
	switch kid {
	case "r0", "r1":
		alg = policy.Algorithm_ALGORITHM_RSA_2048
	case "r2":
		alg = policy.Algorithm_ALGORITHM_RSA_4096
	case "e1":
		alg = policy.Algorithm_ALGORITHM_EC_P256
	default:
		panic("invalid kas kid: " + kid)
	}
	return &policy.SimpleKasKey{
		KasUri: kas,
		PublicKey: &policy.SimpleKasPublicKey{
			Algorithm: alg,
			Kid:       kid,
			Pem:       fakePem,
		},
	}
}

func createPublicKey(kid, pem string, algorithm policy.KasPublicKeyAlgEnum) *policy.PublicKey {
	return &policy.PublicKey{
		PublicKey: &policy.PublicKey_Cached{
			Cached: &policy.KasPublicKeySet{
				Keys: []*policy.KasPublicKey{
					{
						Kid: kid,
						Alg: algorithm,
						Pem: pem,
					},
				},
			},
		},
	}
}

func createPublicKey(kid, pem string, algorithm policy.KasPublicKeyAlgEnum) *policy.PublicKey {
	return &policy.PublicKey{
		PublicKey: &policy.PublicKey_Cached{
			Cached: &policy.KasPublicKeySet{
				Keys: []*policy.KasPublicKey{
					{
						Kid: kid,
						Alg: algorithm,
						Pem: pem,
					},
				},
			},
		},
	}
}

func mockValueFor(fqn AttributeValueFQN) *policy.Value {
	an := fqn.Prefix()
	a := mockAttributeFor(an)
	v := fqn.Value()
	p := policy.Value{
		Id:        a.GetId() + ":" + v,
		Attribute: a,
		Value:     v,
		Fqn:       fqn.String(),
	}

	switch an.key {
	case N2K.key:
		switch strings.ToUpper(fqn.Value()) {
		case "INT":
			p.Grants = make([]*policy.KeyAccessServer, 1)
			p.Grants[0] = mockGrant(kasUk, "r1")
		case "HCS":
			p.Grants = make([]*policy.KeyAccessServer, 1)
			p.Grants[0] = mockGrant(kasUsHCS, "r1")
		case "SI":
			p.Grants = make([]*policy.KeyAccessServer, 1)
			p.Grants[0] = mockGrant(kasUsSA, "r1")
		}

	case REL.key:
		switch strings.ToUpper(fqn.Value()) {
		case "FVEY":
			p.Grants = make([]*policy.KeyAccessServer, 5)
			p.Grants[0] = mockGrant(kasAu, "r1")
			p.Grants[1] = mockGrant(kasCa, "r1")
			p.Grants[2] = mockGrant(kasUk, "r1")
			p.Grants[3] = mockGrant(kasNz, "r1")
			p.Grants[4] = mockGrant(kasUs, "r1")
		case "AUS":
			p.Grants = make([]*policy.KeyAccessServer, 1)
			p.Grants[0] = mockGrant(kasAu, "r1")
		case "CAN":
			p.Grants = make([]*policy.KeyAccessServer, 1)
			p.Grants[0] = mockGrant(kasCa, "r1")
		case "GBR":
			p.Grants = make([]*policy.KeyAccessServer, 1)
			p.Grants[0] = mockGrant(kasUk, "r1")
		case "NZL":
			p.Grants = make([]*policy.KeyAccessServer, 1)
			p.Grants[0] = mockGrant(kasNz, "r1")
		case "USA":
			p.Grants = make([]*policy.KeyAccessServer, 1)
			p.Grants[0] = mockGrant(kasUs, "r1")
		}
	case CLS.key:
		// defaults only
	case MP.key:
		switch strings.ToLower(fqn.Value()) {
		case "a":
			p.KasKeys = make([]*policy.SimpleKasKey, 1)
			p.Grants = make([]*policy.KeyAccessServer, 1)
			p.KasKeys[0] = mockSimpleKasKey(evenMoreSpecificKas, "r2")
<<<<<<< HEAD
=======
			p.Grants[0] = mockGrant(evenMoreSpecificKas, "r2")
			p.Grants[0].PublicKey = createPublicKey("r2", fakePem, policy.KasPublicKeyAlgEnum_KAS_PUBLIC_KEY_ALG_ENUM_RSA_2048)
>>>>>>> 9ff38064

		case "b":
			p.KasKeys = make([]*policy.SimpleKasKey, 1)
			p.Grants = make([]*policy.KeyAccessServer, 1)
			p.KasKeys[0] = mockSimpleKasKey(evenMoreSpecificKas, "e1")
<<<<<<< HEAD

		case "c":
			p.KasKeys = make([]*policy.SimpleKasKey, 1)
			p.KasKeys[0] = mockSimpleKasKey(evenMoreSpecificKas, "r0")

=======
			p.Grants[0] = mockGrant(evenMoreSpecificKas, "e1")
			p.Grants[0].PublicKey = createPublicKey("e1", fakePem, policy.KasPublicKeyAlgEnum_KAS_PUBLIC_KEY_ALG_ENUM_RSA_2048)
>>>>>>> 9ff38064
		case "unspecified":
			// defaults only
		default:
			// defaults only
		}

	case SPECKED.key:
		fallthrough
	case UNSPECKED.key:
		if strings.ToLower(fqn.Value()) == "specked" {
			p.Grants = make([]*policy.KeyAccessServer, 1)
			p.Grants[0] = mockGrant(evenMoreSpecificKas, "r1")
		}
	case SPKSPECKED.key:
		fallthrough
	case SPKUNSPECKED.key:
		if strings.ToLower(fqn.Value()) == "specked" {
			p.Grants = make([]*policy.KeyAccessServer, 1)
			p.Grants[0] = mockGrant(evenMoreSpecificKas, "r1")
		}
	}
	return &p
}

func TestAttributeFromURL(t *testing.T) {
	for _, tc := range []struct {
		n, u       string
		auth, name string
	}{
		{"letter", "http://e/attr/a", "http://e", "a"},
		{"number", "http://e/attr/1", "http://e", "1"},
		{"emoji", "http://e/attr/%F0%9F%98%81", "http://e", "😁"},
		{"dash", "http://a-b.com/attr/b-c", "http://a-b.com", "b-c"},
	} {
		t.Run(tc.n, func(t *testing.T) {
			a, err := NewAttributeNameFQN(tc.u)
			require.NoError(t, err)
			assert.Equal(t, tc.auth, a.Authority())
			assert.Equal(t, tc.name, a.Name())
		})
	}
}

func TestAttributeFromMalformedURL(t *testing.T) {
	for _, tc := range []struct {
		n, u string
	}{
		{"no name", "http://e/attr"},
		{"invalid prefix 1", "hxxp://e/attr/a"},
		{"invalid prefix 2", "e/attr/a"},
		{"invalid prefix 3", "file://e/attr/a"},
		{"invalid prefix 4", "http:///attr/a"},
		{"bad encoding", "https://a/attr/%😁"},
		{"with value", "http://e/attr/a/value/b"},
	} {
		t.Run(tc.n, func(t *testing.T) {
			a, err := NewAttributeNameFQN(tc.u)
			require.ErrorIs(t, err, ErrInvalid)
			assert.Empty(t, a.String())
		})
	}
}

func TestAttributeValueFromURL(t *testing.T) {
	for _, tc := range []struct {
		n, u              string
		auth, name, value string
	}{
		{"number", "http://e/attr/a/value/1", "http://e", "a", "1"},
		{"space", "http://e/attr/a/value/%20", "http://e", "a", " "},
		{"emoji", "http://e/attr/a/value/%F0%9F%98%81", "http://e", "a", "😁"},
		{"numberdef", "http://e/attr/1/value/one", "http://e", "1", "one"},
		{"valuevalue", "http://e/attr/value/value/one", "http://e", "value", "one"},
		{"dash", "http://a-b.com/attr/b-c/value/c-d", "http://a-b.com", "b-c", "c-d"},
	} {
		t.Run(tc.n, func(t *testing.T) {
			a, err := NewAttributeValueFQN(tc.u)
			require.NoError(t, err)
			assert.Equal(t, tc.auth, a.Authority())
			assert.Equal(t, tc.name, a.Name())
			assert.Equal(t, tc.value, a.Value())
		})
	}
}

func TestAttributeValueFromMalformedURL(t *testing.T) {
	for _, tc := range []struct {
		n, u string
	}{
		{"no name", "http://e/attr/value/1"},
		{"no value", "http://e/attr/who/value"},
		{"invalid prefix 1", "hxxp://e/attr/a/value/1"},
		{"invalid prefix 2", "e/attr/a/a/value/1"},
		{"bad encoding", "https://a/attr/emoji/value/%😁"},
		{"empty name", "http://e/attr//value/0"},
		{"slash name", "http://e/attr///value/0"},
		{"slash in name", "http://0/attr/0/0/value/0"},
	} {
		t.Run(tc.n, func(t *testing.T) {
			a, err := NewAttributeValueFQN(tc.u)
			require.ErrorIs(t, err, ErrInvalid)
			assert.Empty(t, a.String())
		})
	}
}

func valuesToPolicy(p ...AttributeValueFQN) []*policy.Value {
	v := make([]*policy.Value, len(p))
	for i, ai := range p {
		v[i] = mockValueFor(ai)
	}
	return v
}

func policyToStringKeys(policy []AttributeValueFQN) []string {
	s := make([]string, len(policy))
	for i := 0; i < len(s); i++ {
		s[i] = policy[i].key
	}
	return s
}

func TestConfigurationServicePutGet(t *testing.T) {
	for _, tc := range []struct {
		n      string
		policy []AttributeValueFQN
		size   int
		kases  []string
	}{
		{"default", []AttributeValueFQN{clsA}, 1, []string{}},
		{"one-country", []AttributeValueFQN{rel2gbr}, 1, []string{kasUk}},
		{"two-country", []AttributeValueFQN{rel2gbr, rel2nzl}, 2, []string{kasUk, kasNz}},
		{"with-default", []AttributeValueFQN{clsA, rel2gbr}, 2, []string{kasUk}},
		{"need-to-know", []AttributeValueFQN{clsTS, rel2usa, n2kSI}, 3, []string{kasUs, kasUsSA}},
	} {
		t.Run(tc.n, func(t *testing.T) {
			v := valuesToPolicy(tc.policy...)
			grants, err := newGranterFromAttributes(newKasKeyCache(), v...)
			require.NoError(t, err)
			assert.Len(t, grants.grantTable, tc.size)
			assert.Subset(t, policyToStringKeys(tc.policy), slices.Collect(maps.Keys(grants.grantTable)))
			actualKases := make(map[string]bool)
			for _, g := range grants.grantTable {
				require.NotNil(t, g)
				for _, k := range g.kases {
					actualKases[k] = true
				}
			}
			assert.ElementsMatch(t, tc.kases, slices.Collect(maps.Keys(actualKases)))
		})
	}
}

func TestReasonerConstructAttributeBoolean(t *testing.T) {
	for _, tc := range []struct {
		n                   string
		policy              []AttributeValueFQN
		defaults            []string
		ats, keyed, reduced string
		plan                []keySplitStep
		tpl                 []kaoTpl
	}{
		{
			"one actual with default",
			[]AttributeValueFQN{clsS, rel2can},
			[]string{kasUs},
			"https://virtru.com/attr/Classification/value/Secret&https://virtru.com/attr/Releasable%20To/value/CAN",
			"[DEFAULT]&(https://kas.ca/)",
			"(https://kas.ca/)",
			[]keySplitStep{{kasCa, ""}},
			[]kaoTpl{
				{keySplitStep{kasCa, ""}, ""},
			},
		},
		{
			"one defaulted attr",
			[]AttributeValueFQN{clsS},
			[]string{kasUs},
			"https://virtru.com/attr/Classification/value/Secret",
			"[DEFAULT]",
			"",
			[]keySplitStep{{kasUs, ""}},
			[]kaoTpl{},
		},
		{
			"empty policy",
			[]AttributeValueFQN{},
			[]string{kasUs},
			"∅",
			"",
			"",
			[]keySplitStep{{kasUs, ""}},
			[]kaoTpl{},
		},
		{
			"old school splits",
			[]AttributeValueFQN{},
			[]string{kasAu, kasCa, kasUs},
			"∅",
			"",
			"",
			[]keySplitStep{{kasAu, "1"}, {kasCa, "2"}, {kasUs, "3"}},
			[]kaoTpl{},
		},
		{
			"simple with all three ops",
			[]AttributeValueFQN{clsS, rel2gbr, n2kInt},
			[]string{kasUs},
			"https://virtru.com/attr/Classification/value/Secret&https://virtru.com/attr/Releasable%20To/value/GBR&https://virtru.com/attr/Need%20to%20Know/value/INT",
			"[DEFAULT]&(https://kas.uk/)&(https://kas.uk/)",
			"(https://kas.uk/)",
			[]keySplitStep{{kasUk, ""}},
			[]kaoTpl{
				{keySplitStep{kasUk, ""}, ""},
			},
		},
		{
			"simple with namespace",
			[]AttributeValueFQN{clsS, spk2uns2uns},
			[]string{kasUs},
			"https://virtru.com/attr/Classification/value/Secret&https://hasgrants.com/attr/unspecified/value/unspecked",
			"[DEFAULT]&(https://namespace.kas.com/)",
			"(https://namespace.kas.com/)",
			[]keySplitStep{{lessSpecificKas, ""}},
			[]kaoTpl{
				{keySplitStep{lessSpecificKas, ""}, ""},
			},
		},
		{
			"compartments",
			[]AttributeValueFQN{clsS, rel2gbr, rel2usa, n2kHCS, n2kSI},
			[]string{kasUs},
			"https://virtru.com/attr/Classification/value/Secret&https://virtru.com/attr/Releasable%20To/value/{GBR,USA}&https://virtru.com/attr/Need%20to%20Know/value/{HCS,SI}",
			"[DEFAULT]&(https://kas.uk/⋁https://kas.us/)&(https://hcs.kas.us/⋀https://si.kas.us/)",
			"(https://kas.uk/⋁https://kas.us/)&(https://hcs.kas.us/)&(https://si.kas.us/)",
			[]keySplitStep{{kasUk, "1"}, {kasUs, "1"}, {kasUsHCS, "2"}, {kasUsSA, "3"}},
			[]kaoTpl{
				{keySplitStep{kasUk, "1"}, ""},
				{keySplitStep{kasUs, "1"}, ""},
				{keySplitStep{kasUsHCS, "2"}, ""},
				{keySplitStep{kasUsSA, "3"}, ""},
			},
		},
		{
			"compartments - case insensitive",
			[]AttributeValueFQN{messUpV(t, clsS), messUpV(t, rel2gbr), messUpV(t, rel2usa), messUpV(t, n2kHCS), messUpV(t, n2kSI)},
			[]string{kasUs},
			"https://virtru.com/attr/Classification/value/Secret&https://virtru.com/attr/Releasable%20To/value/{GBR,USA}&https://virtru.com/attr/Need%20to%20Know/value/{HCS,SI}",
			"[DEFAULT]&(https://kas.uk/⋁https://kas.us/)&(https://hcs.kas.us/⋀https://si.kas.us/)",
			"(https://kas.uk/⋁https://kas.us/)&(https://hcs.kas.us/)&(https://si.kas.us/)",
			[]keySplitStep{{kasUk, "1"}, {kasUs, "1"}, {kasUsHCS, "2"}, {kasUsSA, "3"}},
			[]kaoTpl{
				{keySplitStep{kasUk, "1"}, ""},
				{keySplitStep{kasUs, "1"}, ""},
				{keySplitStep{kasUsHCS, "2"}, ""},
				{keySplitStep{kasUsSA, "3"}, ""},
			},
		},
		{
			"mappings at attr value",
			[]AttributeValueFQN{mpa, mpb},
			[]string{emptyTerm},
			"https://virtru.com/attr/mapped/value/{a,b}",
			"(https://value.kas.com/⋁https://value.kas.com/)",
			"(https://value.kas.com/)",
			[]keySplitStep{{evenMoreSpecificKas, ""}},
			[]kaoTpl{
				{keySplitStep{evenMoreSpecificKas, "1"}, "e1"},
				{keySplitStep{evenMoreSpecificKas, "1"}, "r2"},
			},
		},
		{
			"mappings at attr definition",
			[]AttributeValueFQN{mpu},
			[]string{emptyTerm},
			"https://virtru.com/attr/mapped/value/unspecified",
			"(https://attr.kas.com/)",
			"(https://attr.kas.com/)",
			[]keySplitStep{{specifiedKas, ""}},
			[]kaoTpl{
				{keySplitStep{specifiedKas, ""}, "r1"},
			},
		},
		{
			"mappings all",
			[]AttributeValueFQN{mpa, mpb, mpu},
			[]string{emptyTerm},
			"https://virtru.com/attr/mapped/value/{a,b,unspecified}",
			"(https://value.kas.com/⋁https://value.kas.com/⋁https://attr.kas.com/)",
			"(https://attr.kas.com/⋁https://value.kas.com/)",
			[]keySplitStep{{specifiedKas, "1"}, {evenMoreSpecificKas, "1"}},
			[]kaoTpl{
				{keySplitStep{specifiedKas, "1"}, "r1"},
				{keySplitStep{evenMoreSpecificKas, "1"}, "e1"},
				{keySplitStep{evenMoreSpecificKas, "1"}, "r2"},
			},
		},
	} {
		t.Run(tc.n, func(t *testing.T) {
			reasoner, err := newGranterFromAttributes(newKasKeyCache(), valuesToPolicy(tc.policy...)...)
			require.NoError(t, err)

			actualAB := reasoner.constructAttributeBoolean()
			assert.Equal(t, strings.ToLower(tc.ats), strings.ToLower(actualAB.String()))

			actualKeyed, err := reasoner.insertKeysForAttribute(*actualAB)
			require.NoError(t, err)
			assert.Equal(t, tc.keyed, actualKeyed.String())

			r := actualKeyed.reduce()
			assert.Equal(t, tc.reduced, r.String())

			i := 0
			plan, err := reasoner.plan(tc.defaults, func() string {
				i++
				return strconv.Itoa(i)
			})
			require.NoError(t, err)
			assert.Equal(t, tc.plan, plan)

			j := 0
			tpl, err := reasoner.resolveTemplate(func() string {
				j++
				return strconv.Itoa(j)
			})
			require.NoError(t, err)
			assert.Equal(t, tc.tpl, tpl)
		})
	}
}

var listAttributeResp attributes.ListAttributesResponse

type mockAttributesClient struct {
	sdkconnect.AttributesServiceClient
}

func (*mockAttributesClient) ListAttributes(_ context.Context, _ *attributes.ListAttributesRequest) (*attributes.ListAttributesResponse, error) {
	return &listAttributeResp, nil
}

func (*mockAttributesClient) GetAttributeValuesByFqns(_ context.Context, req *attributes.GetAttributeValuesByFqnsRequest) (*attributes.GetAttributeValuesByFqnsResponse, error) {
	av := make(map[string]*attributes.GetAttributeValuesByFqnsResponse_AttributeAndValue)
	for _, v := range req.GetFqns() {
		vfqn, err := NewAttributeValueFQN(v)
		if err != nil {
			return nil, err
		}
		val := mockValueFor(vfqn)
		av[v] = &attributes.GetAttributeValuesByFqnsResponse_AttributeAndValue{
			Attribute: val.GetAttribute(),
			Value:     val,
		}
	}

	return &attributes.GetAttributeValuesByFqnsResponse{
		FqnAttributeValues: av,
	}, nil
}

// Tests titles are written in the form [{attr}.{value}] => [{resulting kas boolean exp}]
// where the left hand side is the list of attributes passed in and the right
// is the resulting split steps
// Ex: grant.nogrant means that the attribute has a grant associated with it and the value does not
func TestReasonerSpecificity(t *testing.T) {
	for _, tc := range []struct {
		desc     string
		n        string
		policy   []AttributeValueFQN
		defaults []string
		plan     []keySplitStep
	}{
		{
			"no grants on attr or value should result in split step with provided kas",
			"nogrant.nogrant => default",
			[]AttributeValueFQN{uns2uns},
			[]string{kasUs},
			[]keySplitStep{{kasUs, ""}},
		},
		{
			"no grant on attr, grant on value should result in split step with value kas",
			"nogrant.grant => valueSpecificKas",
			[]AttributeValueFQN{uns2spk},
			[]string{kasUs},
			[]keySplitStep{{evenMoreSpecificKas, ""}},
		},
		{
			"grant on attr, no grant on value should result in split step with attr kas",
			"grant.noGrant => attrSpecificKas",
			[]AttributeValueFQN{spk2uns},
			[]string{kasUs},
			[]keySplitStep{{specifiedKas, ""}},
		},
		{
			"grant on attr, grant on value should result in split step with value kas",
			"grant.grant => valueSpecificKas",
			[]AttributeValueFQN{spk2spk},
			[]string{kasUs},
			[]keySplitStep{{evenMoreSpecificKas, ""}},
		},
		{
			"two attributes, one with attr and val with grants, other with attr with grant and value without " +
				"should result in two split steps with same splitid, one with value kas and one with attr kas",
			"grant.grant, grant.nogrant => valueSpecificKas || attrSpecificKas",
			[]AttributeValueFQN{spk2spk, spk2uns},
			[]string{kasUs},
			[]keySplitStep{{evenMoreSpecificKas, "1"}, {specifiedKas, "1"}},
		},
		{
			"two attributes, one with attr and val with grants, other with attr with grant and value without " +
				"should result in two split steps with same splitid, one with value kas and one with attr kas",
			"grant.nogrant & grant.grant => valueSpecificKas || attrSpecificKas",
			[]AttributeValueFQN{spk2spk, spk2uns},
			[]string{kasUs},
			[]keySplitStep{{specifiedKas, "1"}, {evenMoreSpecificKas, "1"}},
		},
		{
			"two attributes, one with attr without and val with grant, other with attr and val without " +
				"should result in one split step with value kas",
			"nogrant.grant & nogrant.nogrant => valueSpecificKas",
			[]AttributeValueFQN{uns2spk, uns2uns},
			[]string{kasUs},
			[]keySplitStep{{evenMoreSpecificKas, ""}},
		},
		{
			"two attributes, one with attr without and val with grant, other with attr and val without " +
				"should result in one split step with value kas",
			"nogrant.nogrant & nogrant.grant => valueSpecificKas",
			[]AttributeValueFQN{uns2spk, uns2uns},
			[]string{kasUs},
			[]keySplitStep{{evenMoreSpecificKas, ""}},
		},
		{
			"two attributes, one with attr and value with grants, other with attr and val without " +
				"should result in one split step with value kas",
			"nogrant.nogrant & grant.grant => valueSpecificKas",
			[]AttributeValueFQN{uns2spk, uns2uns},
			[]string{kasUs},
			[]keySplitStep{{evenMoreSpecificKas, ""}},
		},
	} {
		t.Run(tc.n, func(t *testing.T) {
			reasoner, err := newGranterFromService(t.Context(), newKasKeyCache(), &mockAttributesClient{}, tc.policy...)
			require.NoError(t, err)
			i := 0
			plan, err := reasoner.plan(tc.defaults, func() string {
				i++
				return strconv.Itoa(i)
			})
			require.NoError(t, err)
			assert.ElementsMatch(t, tc.plan, plan)
		})
	}
}

// Tests titles are written in the form [{ns}.{attr}.{value}] => [{resulting kas boolean exp}]
// where the left hand side is the list of attributes passed in and the right
// is the resulting split steps
// When the resulting kas exp has || it means the kases should have the same split step
// When the resulting kas exp has && it means the kases should have different split steps
// Ex: grant.grant.nogrant means that both the ns and attribute have
// a grant associated with them and the value does not
func TestReasonerSpecificityWithNamespaces(t *testing.T) {
	for _, tc := range []struct {
		desc     string
		n        string
		policy   []AttributeValueFQN
		defaults []string
		plan     []keySplitStep
	}{
		{
			"no grants on value, attr, namesapce should result in provided kas",
			"nogrant.nogrant.nogrant => default",
			[]AttributeValueFQN{uns2uns},
			[]string{kasUs},
			[]keySplitStep{{kasUs, ""}},
		},
		{
			"grant on namesapce with no grant on attr or value should result in only namesapce specfific kas split step",
			"grant.nogrant.nogrant => nsSpecificKas",
			[]AttributeValueFQN{spk2uns2uns},
			[]string{kasUs},
			[]keySplitStep{{lessSpecificKas, ""}},
		},
		{
			"grant on namespace and value, no attr grant, should result in only value specific kas split step",
			"grant.nogrant.grant => valueSpecificKas",
			[]AttributeValueFQN{spk2uns2spk},
			[]string{kasUs},
			[]keySplitStep{{evenMoreSpecificKas, ""}},
		},
		{
			"grant on namespace and attribute, no value grant, should result in attr specific kas split step",
			"grant.grant.nogrant => attrSpecificKas",
			[]AttributeValueFQN{spk2spk2uns},
			[]string{kasUs},
			[]keySplitStep{{specifiedKas, ""}},
		},
		{
			"grant on ns, attr, and value should result in value specific kas split step",
			"grant.grant.grant => valueSpecificKas",
			[]AttributeValueFQN{spk2spk},
			[]string{kasUs},
			[]keySplitStep{{evenMoreSpecificKas, ""}},
		},
		{
			"two attributes, same ns and attr with grants, one with value grants and one without" +
				" should result in two split steps with the same splitid, one with attr kas " +
				"and one with value kas",
			"grant.grant.grant & grant.grant.nogrant => valueSpecificKas || attrSpecificKas",
			[]AttributeValueFQN{spk2spk2spk, spk2spk2uns},
			[]string{kasUs},
			[]keySplitStep{{evenMoreSpecificKas, "1"}, {specifiedKas, "1"}},
		},
		{
			"two attributes, same ns and attr with grants, one with value grants and one without" +
				" should result in two split steps with the same splitid, one with attr kas " +
				"and one with value kas",
			"grant.grant.nogrant & grant.grant.grant => valueSpecificKas || attrSpecificKas",
			[]AttributeValueFQN{spk2spk2uns, spk2spk2spk},
			[]string{kasUs},
			[]keySplitStep{{evenMoreSpecificKas, "1"}, {specifiedKas, "1"}},
		},
		{
			"two attributes, same ns, one with attr with grant one without and both no val grants" +
				" should result in two split steps with the diff splitids, one with attr kas " +
				"and one with ns kas",
			"grant.grant.nogrant & grant.nogrant.nogrant => attrSpecificKas && nsSpecificKas",
			[]AttributeValueFQN{spk2spk2uns, spk2uns2uns},
			[]string{kasUs},
			[]keySplitStep{{specifiedKas, "1"}, {lessSpecificKas, "2"}},
		},
		{
			"two attributes, same ns, one with attr with grant one without and both no val grants" +
				" should result in two split steps with the diff splitids, one with attr kas " +
				"and one with ns kas",
			"grant.nogrant.nogrant & grant.grant.nogrant => attrSpecificKas && nsSpecificKas",
			[]AttributeValueFQN{spk2uns2uns, spk2spk2uns},
			[]string{kasUs},
			[]keySplitStep{{lessSpecificKas, "1"}, {specifiedKas, "2"}},
		},
		{
			"two attributes, same ns with grant, same attr without grant, one with val grant one without" +
				" should result in two split steps with the same splitids, one with value kas " +
				"and one with ns kas",
			"grant.nogrant.grant & grant.nogrant.nogrant => valueSpecificKas || nsSpecificKas",
			[]AttributeValueFQN{spk2uns2spk, spk2uns2uns},
			[]string{kasUs},
			[]keySplitStep{{evenMoreSpecificKas, "1"}, {lessSpecificKas, "1"}},
		},
		{
			"two attributes, same ns with grant, same attr without grant, one with val grant one without" +
				" should result in two split steps with the same splitids, one with value kas " +
				"and one with ns kas",
			"grant.nogrant.nogrant & grant.nogrant.grant => valueSpecificKas || nsSpecificKas",
			[]AttributeValueFQN{spk2uns2uns, spk2uns2spk},
			[]string{kasUs},
			[]keySplitStep{{evenMoreSpecificKas, "1"}, {lessSpecificKas, "1"}},
		},
		{
			"two attributes, one with ns with grant and one without, both attrs and vals without grants," +
				" should result in one split step with the ns kas",
			"grant.nogrant.nogrant & nogrant.nogrant.nogrant => nsSpecificKas",
			[]AttributeValueFQN{spk2uns2uns, uns2uns},
			[]string{kasUs},
			[]keySplitStep{{lessSpecificKas, ""}},
		},
		{
			"two attributes, one with ns with grant and one without, both attrs and vals without grants," +
				" should result in one split step with the ns kas",
			"nogrant.nogrant.nogrant & grant.nogrant.nogrant => nsSpecificKas",
			[]AttributeValueFQN{uns2uns, spk2uns2uns},
			[]string{kasUs},
			[]keySplitStep{{lessSpecificKas, ""}},
		},
		{
			"two attributes, one with ns with grant and val with grant, one with ns, attr, and val without grant" +
				" should result in one split step with the value kas",
			"grant.nogrant.grant & nogrant.nogrant.nogrant => valueSpecificKas",
			[]AttributeValueFQN{spk2uns2spk, uns2uns},
			[]string{kasUs},
			[]keySplitStep{{evenMoreSpecificKas, ""}},
		},
		{
			"two attributes, one with ns with grant and val with grant, one with ns, attr, and val without grant" +
				" should result in one split step with the value kas",
			"grant.grant.grant & nogrant.nogrant.nogrant => valueSpecificKas",
			[]AttributeValueFQN{spk2spk2spk, uns2uns},
			[]string{kasUs},
			[]keySplitStep{{evenMoreSpecificKas, ""}},
		},
	} {
		t.Run((tc.n + "\n" + tc.desc), func(t *testing.T) {
			reasoner, err := newGranterFromService(t.Context(), newKasKeyCache(), &mockAttributesClient{}, tc.policy...)
			require.NoError(t, err)
			i := 0
			plan, err := reasoner.plan(tc.defaults, func() string {
				i++
				return strconv.Itoa(i)
			})
			require.NoError(t, err)
			assert.ElementsMatch(t, tc.plan, plan)
		})
	}
}<|MERGE_RESOLUTION|>--- conflicted
+++ resolved
@@ -30,11 +30,7 @@
 	specifiedKas        = "https://attr.kas.com/"
 	evenMoreSpecificKas = "https://value.kas.com/"
 	lessSpecificKas     = "https://namespace.kas.com/"
-<<<<<<< HEAD
 	fakePem             = mockRSAPublicKey1
-=======
-	fakePem             = "-----BEGIN PUBLIC KEY-----\nMIIBIjANBgkqhkiG9w0BAQEFAAOCAQ8AMIIBCgKCAQ...\n-----END PUBLIC KEY-----\n"
->>>>>>> 9ff38064
 )
 
 var (
@@ -362,26 +358,16 @@
 			p.KasKeys = make([]*policy.SimpleKasKey, 1)
 			p.Grants = make([]*policy.KeyAccessServer, 1)
 			p.KasKeys[0] = mockSimpleKasKey(evenMoreSpecificKas, "r2")
-<<<<<<< HEAD
-=======
-			p.Grants[0] = mockGrant(evenMoreSpecificKas, "r2")
-			p.Grants[0].PublicKey = createPublicKey("r2", fakePem, policy.KasPublicKeyAlgEnum_KAS_PUBLIC_KEY_ALG_ENUM_RSA_2048)
->>>>>>> 9ff38064
 
 		case "b":
 			p.KasKeys = make([]*policy.SimpleKasKey, 1)
 			p.Grants = make([]*policy.KeyAccessServer, 1)
 			p.KasKeys[0] = mockSimpleKasKey(evenMoreSpecificKas, "e1")
-<<<<<<< HEAD
 
 		case "c":
 			p.KasKeys = make([]*policy.SimpleKasKey, 1)
 			p.KasKeys[0] = mockSimpleKasKey(evenMoreSpecificKas, "r0")
 
-=======
-			p.Grants[0] = mockGrant(evenMoreSpecificKas, "e1")
-			p.Grants[0].PublicKey = createPublicKey("e1", fakePem, policy.KasPublicKeyAlgEnum_KAS_PUBLIC_KEY_ALG_ENUM_RSA_2048)
->>>>>>> 9ff38064
 		case "unspecified":
 			// defaults only
 		default:
