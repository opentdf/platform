package sdk

import (
	"bytes"
	"context"
	"crypto/sha256"
	"encoding/base64"
	"encoding/json"
	"io"
	"net/http"
	"testing"
	"time"

	"connectrpc.com/connect"
	"github.com/lestrrat-go/jwx/v2/jwa"
	"github.com/lestrrat-go/jwx/v2/jwk"
	"github.com/lestrrat-go/jwx/v2/jwt"
	"github.com/opentdf/platform/lib/ocrypto"
	kaspb "github.com/opentdf/platform/protocol/go/kas"
	"github.com/opentdf/platform/protocol/go/policy"
	"github.com/opentdf/platform/sdk/auth"
	"github.com/stretchr/testify/assert"
	"github.com/stretchr/testify/require"
	"github.com/stretchr/testify/suite"
	"google.golang.org/protobuf/encoding/protojson"
	"google.golang.org/protobuf/types/known/structpb"
)

type FakeAccessTokenSource struct {
	dpopKey        jwk.Key
	asymDecryption ocrypto.AsymDecryption
	asymEncryption ocrypto.AsymEncryption
	accessToken    string
}

func (fake FakeAccessTokenSource) AccessToken(context.Context, *http.Client) (auth.AccessToken, error) {
	return auth.AccessToken(fake.accessToken), nil
}

func (fake FakeAccessTokenSource) MakeToken(tokenMaker func(jwk.Key) ([]byte, error)) ([]byte, error) {
	return tokenMaker(fake.dpopKey)
}

func getTokenSource(t *testing.T) FakeAccessTokenSource {
	dpopKey, _ := ocrypto.NewRSAKeyPair(2048)
	dpopPEM, _ := dpopKey.PrivateKeyInPemFormat()
	decryption, _ := ocrypto.NewAsymDecryption(dpopPEM)
	dpopPEMPublic, _ := dpopKey.PublicKeyInPemFormat()
	encryption, _ := ocrypto.NewAsymEncryption(dpopPEMPublic)
	dpopJWK, err := jwk.ParseKey([]byte(dpopPEM), jwk.WithPEM(true))
	if err != nil {
		t.Fatalf("error creating JWK: %v", err)
	}
	err = dpopJWK.Set("alg", jwa.RS256.String())
	if err != nil {
		t.Fatalf("error setting DPoP key algorithm: %v", err)
	}

	return FakeAccessTokenSource{
		dpopKey:        dpopJWK,
		asymDecryption: decryption,
		asymEncryption: encryption,
		accessToken:    "thisistheaccesstoken",
	}
}

func TestCreatingRequest(t *testing.T) {
	var options []connect.ClientOption
	tokenSource := getTokenSource(t)
	kasKey, err := ocrypto.NewRSAKeyPair(tdf3KeySize)
	require.NoError(t, err, "error creating RSA Key")

	client := newKASClient(nil, options, tokenSource, &kasKey, []string{})
	require.NoError(t, err)

	keyAccess := []*kaspb.UnsignedRewrapRequest_WithPolicyRequest{
		{
			KeyAccessObjects: []*kaspb.UnsignedRewrapRequest_WithKeyAccessObject{
				{
					KeyAccessObject: &kaspb.KeyAccess{
						KeyType:    "type1",
						KasUrl:     "https://kas.example.org",
						Protocol:   "protocol one",
						WrappedKey: []byte("wrapped"),
						PolicyBinding: &kaspb.PolicyBinding{
							Hash:      "somehash",
							Algorithm: "HS256",
						},
						EncryptedMetadata: "encrypted",
					},
				},
			},
		},
	}
	kp, err := ocrypto.NewRSAKeyPair(1024)
	require.NoError(t, err, "failed to make pub key")
	pubkey, err := kp.PublicKeyInPemFormat()
	require.NoError(t, err, "failed to make pub key")

	req, err := client.getRewrapRequest(keyAccess, pubkey)
	require.NoError(t, err, "failed to create a rewrap request")
	if req.GetSignedRequestToken() == "" {
		t.Fatalf("didn't produce a signed request token")
	}

	pubKey, _ := tokenSource.dpopKey.PublicKey()

	tok, err := jwt.ParseString(req.GetSignedRequestToken(), jwt.WithKey(tokenSource.dpopKey.Algorithm(), pubKey))
	require.NoError(t, err, "couldn't parse signed token")

	rb, ok := tok.Get("requestBody")
	require.True(t, ok, "didn't contain a request body")
	requestBodyJSON, _ := rb.(string)
	var requestBody kaspb.UnsignedRewrapRequest

	require.NoError(t, protojson.Unmarshal([]byte(requestBodyJSON), &requestBody), "error unmarshaling request body")

	_, err = ocrypto.NewAsymEncryption(requestBody.GetClientPublicKey())
	require.NoError(t, err, "NewAsymEncryption failed, incorrect public key include")

	require.Len(t, requestBody.GetRequests(), 1)
	require.Len(t, requestBody.GetRequests()[0].GetKeyAccessObjects(), 1)
	kao := requestBody.GetRequests()[0].GetKeyAccessObjects()[0]
	policyBinding := kao.GetKeyAccessObject().GetPolicyBinding()

	assert.Equal(t, "https://kas.example.org", kao.GetKeyAccessObject().GetKasUrl(), "incorrect kasURL")
	assert.Equal(t, "protocol one", kao.GetKeyAccessObject().GetProtocol(), "incorrect protocol")
	assert.Equal(t, []byte("wrapped"), kao.GetKeyAccessObject().GetWrappedKey(), "incorrect wrapped key")
	assert.Equal(t, "HS256", policyBinding.GetAlgorithm(), "incorrect policy binding")
	assert.Equal(t, "somehash", policyBinding.GetHash(), "incorrect policy binding")
	assert.Equal(t, "encrypted", kao.GetKeyAccessObject().GetEncryptedMetadata(), "incorrect encrypted metadata")
}

func Test_StoreKASKeys(t *testing.T) {
	s, err := New("http://localhost:8080",
		WithPlatformConfiguration(PlatformConfiguration{
			"idp": map[string]interface{}{
				"issuer":                 "https://example.org",
				"authorization_endpoint": "https://example.org/auth",
				"token_endpoint":         "https://example.org/token",
			},
		}),
	)
	require.NoError(t, err)

	assert.Nil(t, s.kasKeyCache.get("https://localhost:8080", "ec:secp256r1", "e1"))
	assert.Nil(t, s.kasKeyCache.get("https://localhost:8080", "rsa:2048", "r1"))

	require.NoError(t, s.StoreKASKeys("https://localhost:8080", &policy.KasPublicKeySet{
		Keys: []*policy.KasPublicKey{
			{Pem: "sample", Kid: "e1", Alg: policy.KasPublicKeyAlgEnum_KAS_PUBLIC_KEY_ALG_ENUM_EC_SECP256R1},
			{Pem: "sample", Kid: "r1", Alg: policy.KasPublicKeyAlgEnum_KAS_PUBLIC_KEY_ALG_ENUM_RSA_2048},
		},
	}))
	assert.Nil(t, s.kasKeyCache.get("https://nowhere", "alg:unknown", ""))
	assert.Nil(t, s.kasKeyCache.get("https://localhost:8080", "alg:unknown", ""))
	ecKey := s.kasKeyCache.get("https://localhost:8080", "ec:secp256r1", "e1")
	rsaKey := s.kasKeyCache.get("https://localhost:8080", "rsa:2048", "r1")
	require.NotNil(t, ecKey)
	require.Equal(t, "e1", ecKey.KID)
	require.NotNil(t, rsaKey)
	require.Equal(t, "r1", rsaKey.KID)

	k1, err := s.getPublicKey(t.Context(), "https://localhost:8080", "ec:secp256r1", "e1")
	require.NoError(t, err)
	assert.Equal(t, &KASInfo{
		URL:       "https://localhost:8080",
		PublicKey: "sample",
		KID:       "e1",
		Algorithm: "ec:secp256r1",
		Default:   false,
	}, k1)

	s.kasKeyCache = nil
	k2, err := s.getPublicKey(t.Context(), "https://localhost:54321", "ec:secp256r1", "")
	assert.Nil(t, k2)
	require.ErrorContains(t, err, "error making request")
}

type TestUpgradeRewrapRequestV1Suite struct {
	suite.Suite
}

func (suite *TestUpgradeRewrapRequestV1Suite) TestUpgradeRewrapRequestV1_Happy() {
	response := &kaspb.RewrapResponse{
		EntityWrappedKey: []byte("wrappedKey"),
	}
	requests := []*kaspb.UnsignedRewrapRequest_WithPolicyRequest{
		{
			KeyAccessObjects: []*kaspb.UnsignedRewrapRequest_WithKeyAccessObject{
				{
					KeyAccessObjectId: "kaoID",
				},
			},
			Policy: &kaspb.UnsignedRewrapRequest_WithPolicy{
				Id: "policyID",
			},
		},
	}

	upgradeRewrapResponseV1(response, requests)

	suite.Require().Len(response.GetResponses(), 1)
	policyResult := response.GetResponses()[0]
	suite.Equal("policyID", policyResult.GetPolicyId())

	suite.Require().Len(policyResult.GetResults(), 1)
	kaoResult := policyResult.GetResults()[0]

	suite.Equal("kaoID", kaoResult.GetKeyAccessObjectId())
	suite.NotNil(kaoResult.GetKasWrappedKey())
	suite.Empty(kaoResult.GetError())
}

func (suite *TestUpgradeRewrapRequestV1Suite) TestUpgradeRewrapRequestV1_Empty() {
	response := &kaspb.RewrapResponse{}
	requests := []*kaspb.UnsignedRewrapRequest_WithPolicyRequest{}

	upgradeRewrapResponseV1(response, requests)

	suite.EqualExportedValues(&kaspb.RewrapResponse{}, response)
}

func TestUpgradeRewrapRequestV1(t *testing.T) {
	suite.Run(t, new(TestUpgradeRewrapRequestV1Suite))
}

func TestParseBaseUrl(t *testing.T) {
	tests := []struct {
		name        string
		input       string
		expected    string
		expectError bool
	}{
		{
			name:        "Valid URL with scheme and port",
			input:       "https://example.com:8080/path",
			expected:    "https://example.com:8080",
			expectError: false,
		},
		{
			name:        "Valid URL with scheme and no port",
			input:       "https://example.com/path",
			expected:    "https://example.com",
			expectError: false,
		},
		{
			name:        "Valid URL with default port",
			input:       "http://example.com",
			expected:    "http://example.com",
			expectError: false,
		},
		{
			name:        "Invalid URL with invalid characters",
			input:       "https://exa mple.com",
			expected:    "",
			expectError: true,
		},
	}

	for _, tt := range tests {
		t.Run(tt.name, func(t *testing.T) {
			result, err := parseBaseURL(tt.input)
			if tt.expectError {
				require.Error(t, err, "Expected an error for test case: %s", tt.name)
			} else {
				require.NoError(t, err, "Did not expect an error for test case: %s", tt.name)
				assert.Equal(t, tt.expected, result, "Unexpected result for test case: %s", tt.name)
			}
		})
	}
}

func TestKasKeyCache_NoKID(t *testing.T) {
	// Create a new KAS key cache
	cache := newKasKeyCache()
	require.NotNil(t, cache, "Failed to create KAS key cache")

	// Define test data
	const (
		testURL       = "https://kas.example.org"
		testAlgorithm = "ec:secp256r1"
		testPubKey    = "test-public-key"
	)

	// Test 1: Store a key with a specific KID
	keyInfoWithKID := KASInfo{
		URL:       testURL,
		Algorithm: testAlgorithm,
		KID:       "specific-kid",
		PublicKey: testPubKey,
	}
	cache.store(keyInfoWithKID)

	// Check if we can retrieve the key when querying with the specific KID
	retrievedKey := cache.get(testURL, testAlgorithm, "specific-kid")
	require.NotNil(t, retrievedKey, "Failed to retrieve key with specific KID")
	assert.Equal(t, testPubKey, retrievedKey.PublicKey, "Retrieved key has incorrect public key")
	assert.Equal(t, "specific-kid", retrievedKey.KID, "Retrieved key has incorrect KID")

	// Check that with empty KID we can find a match through iteration
	retrievedWithEmptyKID := cache.get(testURL, testAlgorithm, "")
	require.NotNil(t, retrievedWithEmptyKID, "Failed to retrieve key with empty KID (should find through iteration)")
	assert.Equal(t, testPubKey, retrievedWithEmptyKID.PublicKey, "Retrieved key has incorrect public key")
	assert.Equal(t, keyInfoWithKID.KID, retrievedWithEmptyKID.KID, "Retrieved key should have the original KID")

	// Test 2: Store a key with a different KID but same URL and algorithm
	keyInfoWithDifferentKID := KASInfo{
		URL:       testURL,
		Algorithm: testAlgorithm,
		KID:       "different-kid",
		PublicKey: "another-public-key",
	}
	// First try to get the key with same URL and algo as pre-existing key to ensure it doesn't iterate over the map.
	specificKIDKey := cache.get(testURL, testAlgorithm, keyInfoWithDifferentKID.KID)
	require.Nil(t, specificKIDKey, "Should not retrieve key with different KID using specific KID lookup")

	cache.store(keyInfoWithDifferentKID)

	// Both keys should be retrievable with their specific KIDs
	specificKIDKey = cache.get(testURL, testAlgorithm, "specific-kid")
	differentKIDKey := cache.get(testURL, testAlgorithm, "different-kid")

	require.NotNil(t, specificKIDKey, "Failed to retrieve original key with specific KID")
	require.NotNil(t, differentKIDKey, "Failed to retrieve key with different KID")

	assert.Equal(t, testPubKey, specificKIDKey.PublicKey, "Retrieved key with specific KID has incorrect public key")
	assert.Equal(t, keyInfoWithDifferentKID.PublicKey, differentKIDKey.PublicKey, "Retrieved key with different KID has incorrect public key")

	// Empty KID lookup should find a key through iteration
	// Note: The implementation may return any key that matches URL and algorithm
	emptyKIDLookup := cache.get(testURL, testAlgorithm, "")
	require.NotNil(t, emptyKIDLookup, "Failed to retrieve key with empty KID")
	// We don't assert which key is returned as that depends on map iteration order

	// Test 3: Store a key with empty KID
	keyInfoWithEmptyKID := KASInfo{
		URL:       testURL,
		Algorithm: testAlgorithm,
		KID:       "", // Empty KID
		PublicKey: "empty-kid-public-key",
	}
	cache.store(keyInfoWithEmptyKID)

	// Empty KID lookup should return this key
	emptyKIDKey := cache.get(testURL, testAlgorithm, "")
	require.NotNil(t, emptyKIDKey, "Failed to retrieve key with empty KID")
	assert.Equal(t, "empty-kid-public-key", emptyKIDKey.PublicKey, "Retrieved key has incorrect public key")
	assert.Empty(t, emptyKIDKey.KID, "Retrieved key should have empty KID")
}

func TestKasKeyCache_Expiration(t *testing.T) {
	// Create a new KAS key cache
	cache := newKasKeyCache()
	require.NotNil(t, cache, "Failed to create KAS key cache")

	// Store a key with a specific KID
	keyInfo := KASInfo{
		URL:       "https://kas.example.org",
		Algorithm: "ec:secp256r1",
		KID:       "test-kid",
		PublicKey: "test-public-key",
	}
	cache.store(keyInfo)

	// Verify the entry is in cache
	retrievedKeyWithKID := cache.get(keyInfo.URL, keyInfo.Algorithm, keyInfo.KID)
	require.NotNil(t, retrievedKeyWithKID, "Key with specific KID should be in cache")

	// Verify we can retrieve the key with empty KID through iteration
	retrievedKeyNoKID := cache.get(keyInfo.URL, keyInfo.Algorithm, "")
	require.NotNil(t, retrievedKeyNoKID, "Key with empty KID lookup should be found through iteration")
	assert.Equal(t, keyInfo.KID, retrievedKeyNoKID.KID, "Empty KID lookup should return the key with the specific KID")

	// Manually modify the time to simulate expiration (beyond 5 minutes)
	cacheKey := kasKeyRequest{keyInfo.URL, keyInfo.Algorithm, keyInfo.KID}

	// Update entry to be expired
	cachedValue := cache.c[cacheKey]
	cachedValue.Time = time.Now().Add(-6 * time.Minute)
	cache.c[cacheKey] = cachedValue

	// Try to retrieve the expired key with specific KID
	retrievedKeyWithKID = cache.get(keyInfo.URL, keyInfo.Algorithm, keyInfo.KID)
	assert.Nil(t, retrievedKeyWithKID, "Expired key with specific KID should not be returned")

	// Try to retrieve with empty KID (should also find nothing since the key is expired)
	retrievedKeyNoKID = cache.get(keyInfo.URL, keyInfo.Algorithm, "")
	assert.Nil(t, retrievedKeyNoKID, "Expired key should not be found with empty KID lookup")

	// Verify the entry was actually removed from the cache
	_, exists := cache.c[cacheKey]
	assert.False(t, exists, "Expired key should be removed from cache")
}

func Test_newConnectRewrapRequest(t *testing.T) {
	c := newKASClient(nil, nil, nil, nil, []string{"https://example.com/attr/attr1/value/val1"})
	req, err := c.newConnectRewrapRequest(&kaspb.RewrapRequest{})
	require.NoError(t, err)
	actualHeader := req.Header().Get(additionalRewrapContextHeader)
	require.NotEmpty(t, actualHeader)
	decoded, err := base64.StdEncoding.DecodeString(actualHeader)
	require.NoError(t, err)
	var rewrapContext additionalRewrapContext
	err = json.Unmarshal(decoded, &rewrapContext)
	require.NoError(t, err)
	require.Len(t, rewrapContext.Obligations.FulfillableFQNs, 1)
	require.Equal(t, "https://example.com/attr/attr1/value/val1", rewrapContext.Obligations.FulfillableFQNs[0])
}

func Test_retrieveObligationsFromMetadata(t *testing.T) {
	c := newKASClient(nil, nil, nil, nil, nil)
	metadata := createMetadataWithObligations([]string{
		"https://example.com/attr/attr1/value/val1",
		"https://example.com/attr/attr2/value/val2",
	})

	fqns := c.retrieveObligationsFromMetadata(metadata)
	require.Len(t, fqns, 2)
	require.Equal(t, "https://example.com/attr/attr1/value/val1", fqns[0])
	require.Equal(t, "https://example.com/attr/attr2/value/val2", fqns[1])
}

func Test_retrieveObligationsFromMetadata_NoObligations(t *testing.T) {
	c := newKASClient(nil, nil, nil, nil, nil)
	fqns := c.retrieveObligationsFromMetadata(createMetadataWithObligations(nil))
	require.Empty(t, fqns)
}

func Test_retrieveObligationsFromMetadata_NotListValue(t *testing.T) {
	c := newKASClient(nil, nil, nil, nil, nil)
	metadata := make(map[string]*structpb.Value)
	metadata[triggeredObligationsHeader] = &structpb.Value{
		Kind: &structpb.Value_BoolValue{
			BoolValue: true,
		},
	}
	fqns := c.retrieveObligationsFromMetadata(metadata)
	require.Empty(t, fqns)
}

func Test_retrieveObligationsFromMetadata_EmptyList(t *testing.T) {
	c := newKASClient(nil, nil, nil, nil, nil)
	metadata := make(map[string]*structpb.Value)
	metadata[triggeredObligationsHeader] = &structpb.Value{
		Kind: &structpb.Value_ListValue{
			ListValue: &structpb.ListValue{Values: []*structpb.Value{}},
		},
	}
	fqns := c.retrieveObligationsFromMetadata(metadata)
	require.Empty(t, fqns)
}

func Test_processRSAResponse(t *testing.T) {
	c := newKASClient(nil, nil, nil, nil, nil)

	// Create a mock AsymDecryption
	mockPrivateKey, err := ocrypto.NewRSAKeyPair(2048)
	require.NoError(t, err)
	privateKeyPEM, err := mockPrivateKey.PrivateKeyInPemFormat()
	require.NoError(t, err)
	mockDecryptor, err := ocrypto.NewAsymDecryption(privateKeyPEM)
	require.NoError(t, err)

	// Create a mock AsymEncryption to create the wrapped key
	publicKeyPEM, err := mockPrivateKey.PublicKeyInPemFormat()
	require.NoError(t, err)
	mockEncryptor, err := ocrypto.NewAsymEncryption(publicKeyPEM)
	require.NoError(t, err)

	symmetricKey := []byte("supersecretkey")
	wrappedKey, err := mockEncryptor.Encrypt(symmetricKey)
	require.NoError(t, err)

	response := &kaspb.RewrapResponse{
		Responses: []*kaspb.PolicyRewrapResult{
			{
				PolicyId: "policy1",
				Results: []*kaspb.KeyAccessRewrapResult{
					{
						KeyAccessObjectId: "kao1",
						Status:            "fail",
						Result: &kaspb.KeyAccessRewrapResult_Error{
							Error: "Access denied",
						},
						Metadata: createMetadataWithObligations([]string{
							"https://example.com/attr/attr1/value/val1",
						}),
					},
					{
						KeyAccessObjectId: "kao2",
						Status:            "fail",
						Result: &kaspb.KeyAccessRewrapResult_Error{
							Error: "Access denied",
						},
						Metadata: createMetadataWithObligations([]string{
							"https://example.com/attr/attr1/value/val2",
						}),
					},
				},
			},
			{
				PolicyId: "policy2",
				Results: []*kaspb.KeyAccessRewrapResult{
					{
						KeyAccessObjectId: "kao1",
						Status:            "permit",
						Result: &kaspb.KeyAccessRewrapResult_KasWrappedKey{
							KasWrappedKey: wrappedKey,
						},
						Metadata: createMetadataWithObligations([]string{
<<<<<<< HEAD
							"https://example.com/attr/attr1/value/val1",
=======
							"https://example.com/attr/attr1/value/val3",
>>>>>>> f444a468
						}),
					},
				},
			},
		},
	}

	policyResults, err := c.processRSAResponse(response, mockDecryptor)
	require.NoError(t, err)
	require.Len(t, policyResults, 2)

	result, ok := policyResults["policy1"]
	require.True(t, ok)
	require.Len(t, result, 2)
	require.Nil(t, result[0].SymmetricKey)
	require.Nil(t, result[1].SymmetricKey)
	require.Len(t, result[0].RequiredObligations, 1)
	require.Len(t, result[1].RequiredObligations, 1)
	require.Equal(t, "https://example.com/attr/attr1/value/val1", result[0].RequiredObligations[0])
	require.Equal(t, "https://example.com/attr/attr1/value/val2", result[1].RequiredObligations[0])

	result2, ok := policyResults["policy2"]
	require.True(t, ok)
	require.Len(t, result2, 1)
	require.Equal(t, symmetricKey, result2[0].SymmetricKey)
<<<<<<< HEAD
	require.Empty(t, result2[0].RequiredObligations)
=======
	require.Len(t, result2[0].RequiredObligations, 1)
	require.Equal(t, "https://example.com/attr/attr1/value/val3", result2[0].RequiredObligations[0])
>>>>>>> f444a468
}

func Test_processECResponse(t *testing.T) {
	c := newKASClient(nil, nil, nil, nil, nil)

	// 1. Set up keys for encryption
	kasPublicKey, err := ocrypto.NewECKeyPair(ocrypto.ECCModeSecp256r1)
	require.NoError(t, err)
	kasPublicKeyPEM, err := kasPublicKey.PublicKeyInPemFormat()
	require.NoError(t, err)

	clientPrivateKey, err := ocrypto.NewECKeyPair(ocrypto.ECCModeSecp256r1)
	require.NoError(t, err)
	clientPrivateKeyPEM, err := clientPrivateKey.PrivateKeyInPemFormat()
	require.NoError(t, err)

	// 2. Compute shared secret and derive session key (for encryption)
	ecdhKey, err := ocrypto.ComputeECDHKey([]byte(clientPrivateKeyPEM), []byte(kasPublicKeyPEM))
	require.NoError(t, err)

	digest := sha256.New()
	digest.Write([]byte("TDF"))
	salt := digest.Sum(nil)
	sessionKey, err := ocrypto.CalculateHKDF(salt, ecdhKey)
	require.NoError(t, err)

	// 3. Create AES-GCM cipher for encryption
	encryptor, err := ocrypto.NewAESGcm(sessionKey)
	require.NoError(t, err)

	symmetricKey2 := []byte("supersecretkey2")
	wrappedKey2, err := encryptor.Encrypt(symmetricKey2)
	require.NoError(t, err)

	// 5. Create mock response with multiple policies
	response := &kaspb.RewrapResponse{
		Responses: []*kaspb.PolicyRewrapResult{
			{
				PolicyId: "policy1",
				Results: []*kaspb.KeyAccessRewrapResult{
					{
						KeyAccessObjectId: "kao1",
						Status:            "fail",
						Result: &kaspb.KeyAccessRewrapResult_Error{
							Error: "Access denied",
						},
						Metadata: createMetadataWithObligations([]string{
							"https://example.com/attr/attr1/value/val1",
						}),
					},
					{
						KeyAccessObjectId: "kao2",
						Status:            "fail",
						Result: &kaspb.KeyAccessRewrapResult_Error{
							Error: "Access denied",
						},
						Metadata: createMetadataWithObligations([]string{
							"https://example.com/attr/attr1/value/val2",
						}),
					},
				},
			},
			{
				PolicyId: "policy2",
				Results: []*kaspb.KeyAccessRewrapResult{
					{
						KeyAccessObjectId: "kao1",
						Status:            "permit",
						Result: &kaspb.KeyAccessRewrapResult_KasWrappedKey{
							KasWrappedKey: wrappedKey2,
						},
						Metadata: createMetadataWithObligations([]string{
							"https://example.com/attr/attr2/value/val2",
						}),
					},
				},
			},
		},
	}

	// 6. Create AES-GCM cipher for decryption (using the same session key)
	decryptor, err := ocrypto.NewAESGcm(sessionKey)
	require.NoError(t, err)

	// 7. Process the response
	policyResults, err := c.processECResponse(response, decryptor)
	require.NoError(t, err)
	require.Len(t, policyResults, 2)

	// 8. Assertions for policy1
	result1, ok := policyResults["policy1"]
	require.True(t, ok)
	require.Len(t, result1, 2)
	require.Nil(t, result1[0].SymmetricKey)
	require.Nil(t, result1[1].SymmetricKey)
	require.Len(t, result1[0].RequiredObligations, 1)
	require.Equal(t, "https://example.com/attr/attr1/value/val1", result1[0].RequiredObligations[0])
	require.Len(t, result1[1].RequiredObligations, 1)
	require.Equal(t, "https://example.com/attr/attr1/value/val2", result1[1].RequiredObligations[0])

	// 9. Assertions for policy2
	result2, ok := policyResults["policy2"]
	require.True(t, ok)
	require.Len(t, result2, 1)
	require.Equal(t, symmetricKey2, result2[0].SymmetricKey)
<<<<<<< HEAD
	require.Empty(t, result2[0].RequiredObligations)
=======
	require.Len(t, result2[0].RequiredObligations, 1)
	require.Equal(t, "https://example.com/attr/attr2/value/val2", result2[0].RequiredObligations[0])
>>>>>>> f444a468
}

type mockService interface {
	Process(req *http.Request) (*http.Response, error)
}

type MockKas struct {
	t               *testing.T
	obligations     map[string][]string // policyID -> obligations
	policyDecisions map[string]string   // policyID -> "permit" or "fail"
}

func (f *MockKas) Process(req *http.Request) (*http.Response, error) {
	// 1. KAS generates its own ephemeral keypair for the ECDH exchange.
	kasKeypair, err := ocrypto.NewECKeyPair(ocrypto.ECCModeSecp256r1)
	require.NoError(f.t, err)
	kasPublicKeyPEM, err := kasKeypair.PublicKeyInPemFormat()
	require.NoError(f.t, err)
	kasPrivateKeyPEM, err := kasKeypair.PrivateKeyInPemFormat()
	require.NoError(f.t, err)

	// 2. Extract the client's public key from the incoming request.
	bodyBytes, err := io.ReadAll(req.Body)
	require.NoError(f.t, err)
	req.Body = io.NopCloser(bytes.NewReader(bodyBytes)) // Restore body

	var bodyJSON map[string]interface{}
	err = json.Unmarshal(bodyBytes, &bodyJSON)
	require.NoError(f.t, err)
	signedRequestToken, ok := bodyJSON["signedRequestToken"].(string)
	require.True(f.t, ok)

	// We need a public key to verify the token, but for this mock we can parse without verification.
	token, err := jwt.ParseString(signedRequestToken, jwt.WithVerify(false))
	require.NoError(f.t, err)

	requestBodyClaim, _ := token.Get("requestBody")
	requestBodyJSON, _ := requestBodyClaim.(string)
	var unsignedReq kaspb.UnsignedRewrapRequest
	err = protojson.Unmarshal([]byte(requestBodyJSON), &unsignedReq)
	require.NoError(f.t, err)
	clientPublicKeyPEM := unsignedReq.GetClientPublicKey()

	// 3. Compute the shared secret (ECDH) and derive the session key (HKDF).
	ecdhKey, err := ocrypto.ComputeECDHKey([]byte(kasPrivateKeyPEM), []byte(clientPublicKeyPEM))
	require.NoError(f.t, err)
	sessionKey, err := ocrypto.CalculateHKDF(versionSalt(), ecdhKey)
	require.NoError(f.t, err)

	// 4. Encrypt the symmetric key using the derived session key.
	encryptor, err := ocrypto.NewAESGcm(sessionKey)
	require.NoError(f.t, err)
	symmetricKey := []byte("supersecretkey1")
	wrappedKey, err := encryptor.Encrypt(symmetricKey)
	require.NoError(f.t, err)

	// 5. Construct the KAS rewrap response.
	rewrapResponse := &kaspb.RewrapResponse{
		SessionPublicKey: kasPublicKeyPEM,
	}
	for _, req := range unsignedReq.GetRequests() {
		policyID := req.GetPolicy().GetId()
<<<<<<< HEAD

		// Determine if this policy should be permitted or failed
		decision := "permit" // default to permit
		if f.policyDecisions != nil {
			if d, exists := f.policyDecisions[policyID]; exists {
				decision = d
			}
		}

		var kaoResult *kaspb.KeyAccessRewrapResult
		if decision == "permit" {
			// For permitted policies: no metadata/obligations
			kaoResult = &kaspb.KeyAccessRewrapResult{
				KeyAccessObjectId: req.GetKeyAccessObjects()[0].GetKeyAccessObjectId(),
				Status:            "permit",
				Result: &kaspb.KeyAccessRewrapResult_KasWrappedKey{
					KasWrappedKey: wrappedKey,
				},
			}
		} else {
			// For failed policies: include metadata with obligations
			var metadata map[string]*structpb.Value
			if fqns, exists := f.obligations[policyID]; exists {
				metadata = createMetadataWithObligations(fqns)
			}

=======

		// Determine if this policy should be permitted or failed
		decision := "permit" // default to permit
		if f.policyDecisions != nil {
			if d, exists := f.policyDecisions[policyID]; exists {
				decision = d
			}
		}

		var kaoResult *kaspb.KeyAccessRewrapResult
		var metadata map[string]*structpb.Value
		if fqns, exists := f.obligations[policyID]; exists {
			metadata = createMetadataWithObligations(fqns)
		}
		if decision == "permit" {
			// For permitted policies: no metadata/obligations
			kaoResult = &kaspb.KeyAccessRewrapResult{
				KeyAccessObjectId: req.GetKeyAccessObjects()[0].GetKeyAccessObjectId(),
				Status:            "permit",
				Result: &kaspb.KeyAccessRewrapResult_KasWrappedKey{
					KasWrappedKey: wrappedKey,
				},
				Metadata: metadata,
			}
		} else {
>>>>>>> f444a468
			kaoResult = &kaspb.KeyAccessRewrapResult{
				KeyAccessObjectId: req.GetKeyAccessObjects()[0].GetKeyAccessObjectId(),
				Status:            "fail",
				Result: &kaspb.KeyAccessRewrapResult_Error{
					Error: "denied by policy",
				},
				Metadata: metadata,
			}
		}

		rewrapResponse.Responses = append(rewrapResponse.Responses, &kaspb.PolicyRewrapResult{
			PolicyId: policyID,
			Results:  []*kaspb.KeyAccessRewrapResult{kaoResult},
		})
	}

	responseBody, err := protojson.Marshal(rewrapResponse)
	require.NoError(f.t, err)

	mockHTTPResponse := &http.Response{
		StatusCode: http.StatusOK,
		Body:       io.NopCloser(bytes.NewReader(responseBody)),
		Header:     make(http.Header),
	}
	mockHTTPResponse.Header.Set("Content-Type", "application/json")

	return mockHTTPResponse, nil
}

// mockRoundTripper is a mock implementation of http.RoundTripper for testing.
type mockRoundTripper struct {
	Response    *http.Response
	mockService mockService
	Err         error
}

// RoundTrip implements the http.RoundTripper interface.
func (m *mockRoundTripper) RoundTrip(req *http.Request) (*http.Response, error) {
	if m.Err != nil || m.Response != nil {
		return m.Response, m.Err
	}
	return m.mockService.Process(req)
}

func Test_nanoUnwrap(t *testing.T) {
	// 1. Set up the mock HTTP client
	mockClient := &http.Client{
		Transport: &mockRoundTripper{mockService: &MockKas{
			t: t,
			obligations: map[string][]string{
				"policy1": {"https://example.com/attr/attr1/value/val1"},
				"policy2": {"https://example.com/attr/attr2/value/val2"},
			},
			policyDecisions: map[string]string{
				"policy1": "permit", // policy1 should be permitted
				"policy2": "fail",   // policy2 should be failed
			},
		}},
	}

	// 2. Create the KAS client with the mocked HTTP client
	tokenSource := getTokenSource(t)
	c := newKASClient(mockClient, []connect.ClientOption{connect.WithProtoJSON()}, tokenSource, nil, nil)

	// 3. Define a dummy request.
	dummyKeyAccess := []*kaspb.UnsignedRewrapRequest_WithPolicyRequest{
		{
			Policy: &kaspb.UnsignedRewrapRequest_WithPolicy{
				Id: "policy1",
			},
			KeyAccessObjects: []*kaspb.UnsignedRewrapRequest_WithKeyAccessObject{
				{
					KeyAccessObject: &kaspb.KeyAccess{KasUrl: "https://kas.example.com"},
				},
			},
		},
		{
			Policy: &kaspb.UnsignedRewrapRequest_WithPolicy{
				Id: "policy2",
			},
			KeyAccessObjects: []*kaspb.UnsignedRewrapRequest_WithKeyAccessObject{
				{
					KeyAccessObject: &kaspb.KeyAccess{KasUrl: "https://kas.example.com"},
				},
			},
		},
	}

	// 4. Call nanoUnwrap
	policyResults, err := c.nanoUnwrap(t.Context(), dummyKeyAccess...)
	require.NoError(t, err)
	require.Len(t, policyResults, 2)

	// 5. Assertions
	// Policy1 should be permitted - has symmetric key, no error, no obligations
	result1, ok := policyResults["policy1"]
	require.True(t, ok)
	require.Len(t, result1, 1)
	require.Equal(t, []byte("supersecretkey1"), result1[0].SymmetricKey)
	require.NoError(t, result1[0].Error)
<<<<<<< HEAD
	require.Empty(t, result1[0].RequiredObligations, "Permitted policies should not have required obligations")
=======
	require.Len(t, result1[0].RequiredObligations, 1)
	require.Equal(t, "https://example.com/attr/attr1/value/val1", result1[0].RequiredObligations[0])
>>>>>>> f444a468

	// Policy2 should be failed - has error, no symmetric key, has obligations
	result2, ok := policyResults["policy2"]
	require.True(t, ok)
	require.Len(t, result2, 1)
	require.Nil(t, result2[0].SymmetricKey, "Failed policies should not have symmetric key")
	require.Error(t, result2[0].Error)
	require.Contains(t, result2[0].Error.Error(), "denied by policy")
	require.Len(t, result2[0].RequiredObligations, 1)
	require.Equal(t, "https://example.com/attr/attr2/value/val2", result2[0].RequiredObligations[0])
}

func Test_nanoUnwrap_EmptySPK_WithObligations(t *testing.T) {
	// 1. Construct the KAS rewrap response with empty SPK and obligations
	rewrapResponse := &kaspb.RewrapResponse{
		SessionPublicKey: "", // Empty Session Public Key
		Responses: []*kaspb.PolicyRewrapResult{
			{
				PolicyId: "policy1",
				Results: []*kaspb.KeyAccessRewrapResult{
					{
						KeyAccessObjectId: "kao1",
						Status:            "fail",
						Result: &kaspb.KeyAccessRewrapResult_Error{
							Error: "denied by policy",
						},
						Metadata: createMetadataWithObligations([]string{
							"https://example.com/attr/attr1/value/val1",
						}),
					},
				},
			},
		},
	}

	responseBody, err := protojson.Marshal(rewrapResponse)
	require.NoError(t, err)

	mockHTTPResponse := &http.Response{
		StatusCode: http.StatusOK,
		Body:       io.NopCloser(bytes.NewReader(responseBody)),
		Header:     make(http.Header),
	}
	mockHTTPResponse.Header.Set("Content-Type", "application/json")

	// 2. Set up the mock HTTP client to return the crafted response
	mockClient := &http.Client{
		Transport: &mockRoundTripper{Response: mockHTTPResponse},
	}

	// 3. Create the KAS client with the mocked HTTP client
	tokenSource := getTokenSource(t)
	c := newKASClient(mockClient, []connect.ClientOption{connect.WithProtoJSON()}, tokenSource, nil, nil)

	// 4. Define a dummy request that matches the response
	dummyKeyAccess := []*kaspb.UnsignedRewrapRequest_WithPolicyRequest{
		{
			Policy: &kaspb.UnsignedRewrapRequest_WithPolicy{
				Id: "policy1",
			},
			KeyAccessObjects: []*kaspb.UnsignedRewrapRequest_WithKeyAccessObject{
				{
					KeyAccessObjectId: "kao1",
					KeyAccessObject:   &kaspb.KeyAccess{KasUrl: "https://kas.example.com"},
				},
			},
		},
	}

	// 5. Call nanoUnwrap
	policyResults, err := c.nanoUnwrap(t.Context(), dummyKeyAccess...)
	require.NoError(t, err, "nanoUnwrap should not return a top-level error in this case")
	require.Len(t, policyResults, 1)

	// 6. Assertions
	result, ok := policyResults["policy1"]
	require.True(t, ok)
	require.Len(t, result, 1)

	// Assert that the KAO result contains an error
	require.Error(t, result[0].Error)
	require.Contains(t, result[0].Error.Error(), "denied by policy")
	require.Nil(t, result[0].SymmetricKey)

	// Assert that obligations are still present despite the KAO error
	require.Len(t, result[0].RequiredObligations, 1)
	require.Equal(t, "https://example.com/attr/attr1/value/val1", result[0].RequiredObligations[0])
}

func createMetadataWithObligations(obligations []string) map[string]*structpb.Value {
	metadata := make(map[string]*structpb.Value)
	if len(obligations) == 0 {
		return metadata
	}

	listValue := &structpb.ListValue{}
	for _, fqn := range obligations {
		listValue.Values = append(listValue.Values, structpb.NewStringValue(fqn))
	}

	metadata[triggeredObligationsHeader] = structpb.NewListValue(listValue)
	return metadata
}<|MERGE_RESOLUTION|>--- conflicted
+++ resolved
@@ -509,11 +509,7 @@
 							KasWrappedKey: wrappedKey,
 						},
 						Metadata: createMetadataWithObligations([]string{
-<<<<<<< HEAD
-							"https://example.com/attr/attr1/value/val1",
-=======
 							"https://example.com/attr/attr1/value/val3",
->>>>>>> f444a468
 						}),
 					},
 				},
@@ -539,12 +535,8 @@
 	require.True(t, ok)
 	require.Len(t, result2, 1)
 	require.Equal(t, symmetricKey, result2[0].SymmetricKey)
-<<<<<<< HEAD
-	require.Empty(t, result2[0].RequiredObligations)
-=======
 	require.Len(t, result2[0].RequiredObligations, 1)
 	require.Equal(t, "https://example.com/attr/attr1/value/val3", result2[0].RequiredObligations[0])
->>>>>>> f444a468
 }
 
 func Test_processECResponse(t *testing.T) {
@@ -650,12 +642,8 @@
 	require.True(t, ok)
 	require.Len(t, result2, 1)
 	require.Equal(t, symmetricKey2, result2[0].SymmetricKey)
-<<<<<<< HEAD
-	require.Empty(t, result2[0].RequiredObligations)
-=======
 	require.Len(t, result2[0].RequiredObligations, 1)
 	require.Equal(t, "https://example.com/attr/attr2/value/val2", result2[0].RequiredObligations[0])
->>>>>>> f444a468
 }
 
 type mockService interface {
@@ -718,34 +706,6 @@
 	}
 	for _, req := range unsignedReq.GetRequests() {
 		policyID := req.GetPolicy().GetId()
-<<<<<<< HEAD
-
-		// Determine if this policy should be permitted or failed
-		decision := "permit" // default to permit
-		if f.policyDecisions != nil {
-			if d, exists := f.policyDecisions[policyID]; exists {
-				decision = d
-			}
-		}
-
-		var kaoResult *kaspb.KeyAccessRewrapResult
-		if decision == "permit" {
-			// For permitted policies: no metadata/obligations
-			kaoResult = &kaspb.KeyAccessRewrapResult{
-				KeyAccessObjectId: req.GetKeyAccessObjects()[0].GetKeyAccessObjectId(),
-				Status:            "permit",
-				Result: &kaspb.KeyAccessRewrapResult_KasWrappedKey{
-					KasWrappedKey: wrappedKey,
-				},
-			}
-		} else {
-			// For failed policies: include metadata with obligations
-			var metadata map[string]*structpb.Value
-			if fqns, exists := f.obligations[policyID]; exists {
-				metadata = createMetadataWithObligations(fqns)
-			}
-
-=======
 
 		// Determine if this policy should be permitted or failed
 		decision := "permit" // default to permit
@@ -771,7 +731,6 @@
 				Metadata: metadata,
 			}
 		} else {
->>>>>>> f444a468
 			kaoResult = &kaspb.KeyAccessRewrapResult{
 				KeyAccessObjectId: req.GetKeyAccessObjects()[0].GetKeyAccessObjectId(),
 				Status:            "fail",
@@ -872,12 +831,8 @@
 	require.Len(t, result1, 1)
 	require.Equal(t, []byte("supersecretkey1"), result1[0].SymmetricKey)
 	require.NoError(t, result1[0].Error)
-<<<<<<< HEAD
-	require.Empty(t, result1[0].RequiredObligations, "Permitted policies should not have required obligations")
-=======
 	require.Len(t, result1[0].RequiredObligations, 1)
 	require.Equal(t, "https://example.com/attr/attr1/value/val1", result1[0].RequiredObligations[0])
->>>>>>> f444a468
 
 	// Policy2 should be failed - has error, no symmetric key, has obligations
 	result2, ok := policyResults["policy2"]
