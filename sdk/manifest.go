--- conflicted
+++ resolved
@@ -20,7 +20,7 @@
 }
 
 type KeyAccess struct {
-<<<<<<< HEAD
+ policy-binding-fix
 	KeyType           string      `json:"type"`
 	KasURL            string      `json:"url"`
 	Protocol          string      `json:"protocol"`
@@ -29,16 +29,6 @@
 	EncryptedMetadata string      `json:"encryptedMetadata,omitempty"`
 	KID               string      `json:"kid,omitempty"`
 	SplitID           string      `json:"sid,omitempty"`
-=======
-	KeyType           string        `json:"type"`
-	KasURL            string        `json:"url"`
-	Protocol          string        `json:"protocol"`
-	WrappedKey        string        `json:"wrappedKey"`
-	PolicyBinding     PolicyBinding `json:"policyBinding"`
-	EncryptedMetadata string        `json:"encryptedMetadata,omitempty"`
-	KID               string        `json:"kid,omitempty"`
-	SplitID           string        `json:"sid,omitempty"`
->>>>>>> 58e04df6
 }
 
 type PolicyBinding struct {
