--- conflicted
+++ resolved
@@ -927,15 +927,7 @@
 		return 0, fmt.Errorf("readSeeker.Seek failed: %w", err)
 	}
 
-<<<<<<< HEAD
-	encodedHeader := ocrypto.Base64Encode(headerBuf)
-
-	client := newKASClient(s.dialOptions, s.tokenSource, nil)
-
-	symmetricKey, err := client.unwrapNanoTDF(ctx, string(encodedHeader), kasURL)
-=======
 	symmetricKey, err := s.getNanoRewrapKey(ctx, headerBuf, kasURL)
->>>>>>> 04b60067
 	if err != nil {
 		return 0, err
 	}
