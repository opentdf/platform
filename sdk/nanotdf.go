--- conflicted
+++ resolved
@@ -847,26 +847,17 @@
 	if err != nil {
 		return 0, fmt.Errorf("ocrypto.NewAESGcm failed:%w", err)
 	}
-
-<<<<<<< HEAD
-	ivPadded := make([]byte, 0, ocrypto.GcmStandardNonceSize)
-	noncePadding := make([]byte, kIvPadding)
-	var iv []byte
-	ivPadded = append(ivPadded, noncePadding...)
+	var ivPadded []byte
 	if config.collectionCfg.useCollection {
-		iv = make([]byte, binary.MaxVarintLen32)
+		ivPadded = make([]byte, gcmIvSize)
+		iv := make([]byte, binary.MaxVarintLen32)
 		binary.LittleEndian.PutUint32(iv, iteration)
-		iv = iv[:kNanoTDFIvSize]
+		copy(ivPadded[kIvPadding:], iv[:kNanoTDFIvSize])
 	} else {
-		iv, err = ocrypto.RandomBytes(kNanoTDFIvSize)
-		if err != nil {
-			return 0, fmt.Errorf("ocrypto.RandomBytes failed:%w", err)
-		}
-=======
-	ivPadded, err := nonZeroRandomPaddedIV()
-	if err != nil {
-		return 0, err
->>>>>>> 292fca06
+		ivPadded, err = nonZeroRandomPaddedIV()
+		if err != nil {
+			return 0, err
+		}
 	}
 
 	tagSize, err := SizeOfAuthTagForCipher(config.sigCfg.cipher)
