package sdk

import (
	"bytes"
	"context"
	"crypto/ecdh"
	"crypto/rand"
	"crypto/x509"
	"encoding/gob"
	"encoding/json"
	"encoding/pem"
	"errors"
	"fmt"
	"io"
<<<<<<< HEAD
	"net/http"
=======
	"log/slog"
>>>>>>> bb1bca0b
	"os"
	"strings"
	"testing"

	"connectrpc.com/connect"
	"github.com/lestrrat-go/jwx/v2/jwt"
	"github.com/opentdf/platform/lib/ocrypto"
	authorizationv2 "github.com/opentdf/platform/protocol/go/authorization/v2"
	"github.com/opentdf/platform/protocol/go/kas"
	"github.com/opentdf/platform/protocol/go/policy"
	"github.com/opentdf/platform/protocol/go/wellknownconfiguration"
	"github.com/stretchr/testify/assert"
	"github.com/stretchr/testify/require"
	"github.com/stretchr/testify/suite"
	"google.golang.org/grpc"
	"google.golang.org/grpc/credentials/insecure"
	"google.golang.org/protobuf/encoding/protojson"
	"google.golang.org/protobuf/types/known/structpb"
)

const (
	nanoFakePem = "pem"
)

// mockTransport is a custom RoundTripper that intercepts HTTP requests
type mockTransport struct {
	publicKey  string
	kid        string
	kasKeyPair ocrypto.KeyPair // Store the KAS key pair for consistent crypto operations
}

// nanotdfEqual compares two nanoTdf structures for equality.
func nanoTDFEqual(a, b *NanoTDFHeader) bool {
	// Compare kasURL field
	if a.kasURL.protocol != b.kasURL.protocol || a.kasURL.getLength() != b.kasURL.getLength() || a.kasURL.body != b.kasURL.body {
		return false
	}

	// Compare binding field
	if a.bindCfg.useEcdsaBinding != b.bindCfg.useEcdsaBinding || a.bindCfg.eccMode != b.bindCfg.eccMode {
		return false
	}

	// Compare sigCfg field
	if a.sigCfg.hasSignature != b.sigCfg.hasSignature || a.sigCfg.signatureMode != b.sigCfg.signatureMode || a.sigCfg.cipher != b.sigCfg.cipher {
		return false
	}

	// Compare policy field
	// if a.PolicyBinding  != b.PolicyBinding) {
	// 	return false
	// }

	// Compare EphemeralPublicKey field
	if !bytes.Equal(a.EphemeralKey, b.EphemeralKey) {
		return false
	}

	// If all comparisons passed, the structures are equal
	return true
}

//// policyBodyEqual compares two PolicyBody instances for equality.
// func policyBodyEqual(a, b PolicyBody) bool { //nolint:unused future usage
//	// Compare based on the concrete type of PolicyBody
//	switch a.mode {
//	case policyTypeRemotePolicy:
//		return remotePolicyEqual(a.rp, b.rp)
//	case policyTypeEmbeddedPolicyPlainText:
//	case policyTypeEmbeddedPolicyEncrypted:
//	case policyTypeEmbeddedPolicyEncryptedPolicyKeyAccess:
//		return embeddedPolicyEqual(a.ep, b.ep)
//	}
//	return false
// }

//// remotePolicyEqual compares two remotePolicy instances for equality.
// func remotePolicyEqual(a, b remotePolicy) bool { // nolint:unused future usage
//	// Compare url field
//	if a.url.protocol != b.url.protocol || a.url.getLength() != b.url.getLength() || a.url.body != b.url.body {
//		return false
//	}
//	return true
// }
//
//// embeddedPolicyEqual compares two embeddedPolicy instances for equality.
// func embeddedPolicyEqual(a, b embeddedPolicy) bool { // nolint:unused future usage
//	// Compare lengthBody and body fields
//	return a.lengthBody == b.lengthBody && bytes.Equal(a.body, b.body)
// }
//
//// eccSignatureEqual compares two eccSignature instances for equality.
// func eccSignatureEqual(a, b *eccSignature) bool { // nolint:unused future usage
//	// Compare value field
//	return bytes.Equal(a.value, b.value)
// }

func init() {
	// Register the remotePolicy type with gob
	gob.Register(&remotePolicy{})
}

func NotTestReadNanoTDFHeader(t *testing.T) {
	// Prepare a sample nanoTdf structure
	goodHeader := NanoTDFHeader{
		kasURL: ResourceLocator{
			protocol: urlProtocolHTTPS,
			body:     "kas.virtru.com",
		},
		bindCfg: bindingConfig{
			useEcdsaBinding: true,
			eccMode:         ocrypto.ECCModeSecp256r1,
		},
		sigCfg: signatureConfig{
			hasSignature:  true,
			signatureMode: ocrypto.ECCModeSecp256r1,
			cipher:        cipherModeAes256gcm64Bit,
		},
		// PolicyBinding: policyInfo{
		//	body: PolicyBody{
		//		mode: policyTypeRemotePolicy,
		//		rp: remotePolicy{
		//			url: ResourceLocator{
		//				protocol: urlProtocolHTTPS,
		//				body:     "kas.virtru.com/policy",
		//			},
		//		},
		//	},
		//	binding: &eccSignature{
		//		value: []byte{181, 228, 19, 166, 2, 17, 229, 241},
		//	},
		// },
		EphemeralKey: []byte{
			123, 34, 52, 160, 205, 63, 54, 255, 123, 186, 109,
			143, 232, 223, 35, 246, 44, 157, 9, 53, 111, 133,
			130, 248, 169, 207, 21, 18, 108, 138, 157, 164, 108,
		},
	}

	const (
		kExpectedHeaderSize = 128
	)

	// Serialize the sample nanoTdf structure into a byte slice using gob
	file, err := os.Open("nanotdfspec.ntdf")
	if err != nil {
		t.Fatalf("Cannot open nanoTdf file: %v", err)
	}
	defer file.Close()

	resultHeader, headerSize, err := NewNanoTDFHeaderFromReader(io.ReadSeeker(file))
	if err != nil {
		t.Fatalf("Error while reading nanoTdf header: %v", err)
	}

	if headerSize != kExpectedHeaderSize {
		t.Fatalf("expecting length %d, got %d", kExpectedHeaderSize, headerSize)
	}

	// Compare the result with the original nanoTdf structure
	if !nanoTDFEqual(&resultHeader, &goodHeader) {
		t.Error("Result does not match the expected nanoTdf structure.")
	}
}

const (
//	sdkPrivateKey = `-----BEGIN PRIVATE KEY-----
// MIGHAgEAMBMGByqGSM49AgEGCCqGSM49AwEHBG0wawIBAQQg1HjFYV8D16BQszNW
// 6Hx/JxTE53oqk5/bWaIj4qV5tOyhRANCAAQW1Hsq0tzxN6ObuXqV+JoJN0f78Em/
// PpJXUV02Y6Ex3WlxK/Oaebj8ATsbfaPaxrhyCWB3nc3w/W6+lySlLPn5
// -----END PRIVATE KEY-----`

//	sdkPublicKey = `-----BEGIN PUBLIC KEY-----
// MFkwEwYHKoZIzj0CAQYIKoZIzj0DAQcDQgAEFtR7KtLc8Tejm7l6lfiaCTdH+/BJ
// vz6SV1FdNmOhMd1pcSvzmnm4/AE7G32j2sa4cglgd53N8P1uvpckpSz5+Q==
// -----END PUBLIC KEY-----`

//	kasPrivateKey = `-----BEGIN PRIVATE KEY-----
// MIGHAgEAMBMGByqGSM49AgEGCCqGSM49AwEHBG0wawIBAQQgu2Hmm80uUzQB1OfB
// PyMhWIyJhPA61v+j0arvcLjTwtqhRANCAASHCLUHY4szFiVV++C9+AFMkEL2gG+O
// byN4Hi7Ywl8GMPOAPcQdIeUkoTd9vub9PcuSj23I8/pLVzs23qhefoUf
// -----END PRIVATE KEY-----`

//	kasPublicKey = `-----BEGIN PUBLIC KEY-----
//
// MFkwEwYHKoZIzj0CAQYIKoZIzj0DAQcDQgAEhwi1B2OLMxYlVfvgvfgBTJBC9oBv
// jm8jeB4u2MJfBjDzgD3EHSHlJKE3fb7m/T3Lko9tyPP6S1c7Nt6oXn6FHw==
// -----END PUBLIC KEY-----`
)

// disabled for now, no remote policy support yet
func NotTestNanoTDFEncryptFile(t *testing.T) {
	const (
		kExpectedOutSize = 128
	)

	var s SDK
	infile, err := os.Open("nanotest1.txt")
	if err != nil {
		t.Fatal(err)
	}

	// try to delete the output file in case it exists already - ignore error if it doesn't exist
	_ = os.Remove("nanotest1.ntdf")

	outfile, err := os.Create("nanotest1.ntdf")
	if err != nil {
		t.Fatal(err)
	}

	// TODO - populate config properly
	kasURL := "https://kas.virtru.com/kas"
	var config NanoTDFConfig
	err = config.kasURL.setURL(kasURL)
	if err != nil {
		t.Fatal(err)
	}

	outSize, err := s.CreateNanoTDF(io.Writer(outfile), io.ReadSeeker(infile), config)
	if err != nil {
		t.Fatal(err)
	}
	if outSize != kExpectedOutSize {
		t.Fatalf("expecting length %d, got %d", kExpectedOutSize, outSize)
	}
}

// disabled for now
func NotTestCreateNanoTDF(t *testing.T) {
	var s SDK

	grpc.WithTransportCredentials(insecure.NewCredentials())

	infile, err := os.Open("nanotest1.txt")
	if err != nil {
		t.Fatal(err)
	}

	// try to delete the output file in case it exists already - ignore error if it doesn't exist
	_ = os.Remove("nanotest1.ntdf")

	outfile, err := os.Create("nanotest1.ntdf")
	if err != nil {
		t.Fatal(err)
	}

	// TODO - populate config properly
	kasURL := "https://kas.virtru.com/kas"
	var config NanoTDFConfig
	err = config.kasURL.setURL(kasURL)
	if err != nil {
		t.Fatal(err)
	}

	_, err = s.CreateNanoTDF(io.Writer(outfile), io.ReadSeeker(infile), config)
	if err != nil {
		t.Fatal(err)
	}
}

func TestNonZeroRandomPaddedIV(t *testing.T) {
	iv, err := nonZeroRandomPaddedIV()
	require.NoError(t, err)
	require.NotNil(t, iv)
	assert.Len(t, iv, ocrypto.GcmStandardNonceSize)

	// Ensure that the IV is not all zeros
	allZero := true
	for _, b := range iv {
		if b != 0 {
			allZero = false
			break
		}
	}
	assert.False(t, allZero, "IV should not be all zeros")
}

func TestCreateNanoTDF(t *testing.T) {
	tests := []struct {
		name          string
		writer        io.Writer
		reader        io.Reader
		config        NanoTDFConfig
		expectedError string
	}{
		{
			name:          "Nil writer",
			writer:        nil,
			reader:        bytes.NewReader([]byte("test data")),
			config:        NanoTDFConfig{},
			expectedError: "writer is nil",
		},
		{
			name:          "Nil reader",
			writer:        new(bytes.Buffer),
			reader:        nil,
			config:        NanoTDFConfig{},
			expectedError: "reader is nil",
		},
		{
			name:          "Empty NanoTDFConfig",
			writer:        new(bytes.Buffer),
			reader:        bytes.NewReader([]byte("test data")),
			config:        NanoTDFConfig{},
			expectedError: "config.kasUrl is empty",
		},
		{
			name:   "KAS Identifier NanoTDFConfig",
			writer: new(bytes.Buffer),
			reader: bytes.NewReader([]byte("test data")),
			config: NanoTDFConfig{
				kasURL: ResourceLocator{
					protocol:   1,
					body:       "kas.com",
					identifier: "e0",
				},
			},
			expectedError: "error making request",
		},
	}

	for _, tt := range tests {
		t.Run(tt.name, func(t *testing.T) {
			s, err := New("http://localhost:8080", WithPlatformConfiguration(PlatformConfiguration{}))
			require.NoError(t, err)
			_, err = s.CreateNanoTDF(tt.writer, tt.reader, tt.config)
			if tt.expectedError != "" {
				assert.ErrorContains(t, err, tt.expectedError)
				return
			}
			require.NoError(t, err)
		})
	}
}

func TestDataSet(t *testing.T) {
	const (
		kasURL = "https://test.virtru.com"
	)

	var s SDK
	conf, err := s.NewNanoTDFConfig()
	if err != nil {
		t.Fatal(err)
	}
	err = conf.SetKasURL(kasURL)
	if err != nil {
		t.Fatal(err)
	}

	err = conf.SetAttributes([]string{"https://examples.com/attr/attr1/value/value1"})
	if err != nil {
		t.Fatal(err)
	}

	key, err := ecdh.P256().GenerateKey(rand.Reader)
	if err != nil {
		t.Fatal(err)
	}
	conf.kasPublicKey = key.PublicKey()

	getHeaderAndSymKey := func(cfg *NanoTDFConfig) ([]byte, []byte) {
		out := &bytes.Buffer{}
		symKey, _, _, err := writeNanoTDFHeader(out, *cfg)
		if err != nil {
			t.Fatal()
		}

		return out.Bytes(), symKey
	}

	header1, _ := getHeaderAndSymKey(conf)
	header2, _ := getHeaderAndSymKey(conf)

	if bytes.Equal(header1, header2) {
		t.Fatal("headers should not match")
	}

	conf.EnableCollection()
	header1, symKey1 := getHeaderAndSymKey(conf)
	header2, symKey2 := getHeaderAndSymKey(conf)

	if !bytes.Equal(symKey1, symKey2) {
		t.Fatal("keys should match")
	}
	if !bytes.Equal(header1, header2) {
		t.Fatal("headers should match")
	}

	for i := 2; i <= kMaxIters; i++ {
		header, _ := getHeaderAndSymKey(conf)
		if !bytes.Equal(header, header1) {
			t.Fatal("max iteration reset occurred too early, headers differ")
		}
	}

	header, _ := getHeaderAndSymKey(conf)
	if bytes.Equal(header, header1) {
		t.Fatal("header did not reset")
	}
}

type NanoSuite struct {
	suite.Suite
	mockTransport *mockTransport
}

func TestNanoTDF(t *testing.T) {
	suite.Run(t, new(NanoSuite))
}

func (s *NanoSuite) SetupSuite() {
	// Create a single mock transport instance for the entire test suite
	s.mockTransport = newMockTransport()
}

// mockWellKnownServiceClient is a mock implementation of sdkconnect.WellKnownServiceClient
type mockWellKnownServiceClient struct {
	mockResponse func() (*wellknownconfiguration.GetWellKnownConfigurationResponse, error)
}

func (m *mockWellKnownServiceClient) GetWellKnownConfiguration(_ context.Context, _ *wellknownconfiguration.GetWellKnownConfigurationRequest) (*wellknownconfiguration.GetWellKnownConfigurationResponse, error) {
	if m.mockResponse != nil {
		return m.mockResponse()
	}
	return nil, errors.New("no mock response configured")
}

func (s *NanoSuite) Test_CreateNanoTDF_BaseKey() {
	// Mock KAS Info
	mockKASInfo := &KASInfo{
		URL:       "https://kas.example.com",
		PublicKey: mockECPublicKey1,
		KID:       "key-p256",
	}

	baseKey := createTestBaseKeyMap(&s.Suite, policy.Algorithm_ALGORITHM_EC_P256, mockKASInfo.KID, mockKASInfo.PublicKey, mockKASInfo.URL)
	wellKnown := createWellKnown(baseKey)
	mockClient := createMockWellKnownServiceClient(&s.Suite, wellKnown, nil)

	// Create SDK
	sdk := &SDK{
		config: config{
			logger: slog.Default(),
		},
		wellknownConfiguration: mockClient,
	}

	config, err := sdk.NewNanoTDFConfig()
	s.Require().NoError(err)

	err = config.SetKasURL("http://should-change.com")
	s.Require().NoError(err)

	// Mock writer and reader
	writer := new(bytes.Buffer)
	reader := bytes.NewReader([]byte("test data"))

	// Call CreateNanoTDF
	_, err = sdk.CreateNanoTDF(writer, reader, *config)
	s.Require().NoError(err)

	// Check that writer is not empty
	s.Require().NotEmpty(writer.Bytes())
}

func (s *NanoSuite) Test_GetKasInfoForNanoTDF_BaseKey() {
	tests := []struct {
		name           string
		algorithm      policy.Algorithm
		kasURI         string
		publicKeyPem   string
		kid            string
		wellKnownError error
		expectedInfo   *KASInfo
		expectedError  string
	}{
		{
			name:         "Base Key Enabled - EC P256 - Success",
			algorithm:    policy.Algorithm_ALGORITHM_EC_P256,
			kasURI:       "https://kas.example.com",
			publicKeyPem: nanoFakePem,
			kid:          "key-p256",
			expectedInfo: &KASInfo{
				URL:       "https://kas.example.com",
				PublicKey: nanoFakePem,
				KID:       "key-p256",
				Algorithm: "ec:secp256r1",
			},
		},
		{
			name:         "Base Key Enabled - EC P384 - Success",
			algorithm:    policy.Algorithm_ALGORITHM_EC_P384,
			kasURI:       "https://kas.example.com",
			publicKeyPem: nanoFakePem,
			kid:          "key-p384",
			expectedInfo: &KASInfo{
				URL:       "https://kas.example.com",
				PublicKey: nanoFakePem,
				KID:       "key-p384",
				Algorithm: "ec:secp384r1",
			},
		},
		{
			name:         "Base Key Enabled - EC P521 - Success",
			algorithm:    policy.Algorithm_ALGORITHM_EC_P521,
			kasURI:       "https://kas.example.com",
			publicKeyPem: nanoFakePem,
			kid:          "key-p521",
			expectedInfo: &KASInfo{
				URL:       "https://kas.example.com",
				PublicKey: nanoFakePem,
				KID:       "key-p521",
				Algorithm: "ec:secp521r1",
			},
		},
	}

	for _, tt := range tests {
		s.Run(tt.name, func() {
			// Create a mock wellknown configuration response
			baseKey := createTestBaseKeyMap(&s.Suite, tt.algorithm, tt.kid, tt.publicKeyPem, tt.kasURI)
			wellKnown := createWellKnown(baseKey)
			mockClient := createMockWellKnownServiceClient(&s.Suite, wellKnown, tt.wellKnownError)

			// Create SDK with mocked wellknown client
			sdk := &SDK{
				wellknownConfiguration: mockClient,
			}

			// Create a NanoTDFConfig
			config := NanoTDFConfig{
				bindCfg: bindingConfig{
					eccMode: ocrypto.ECCModeSecp384r1,
				},
			}
			kasURL := "https://should-not-change.com"
			err := config.SetKasURL(kasURL)
			s.Require().NoError(err)

			// Call the getKasInfoForNanoTDF function
			info, err := getKasInfoForNanoTDF(sdk, &config)

			// Check for expected errors
			if tt.expectedError != "" {
				s.Require().Error(err)
				s.Require().Nil(info)
				return
			}

			// Check success case
			s.Require().NoError(err)
			s.Require().NotNil(info)
			s.Require().Equal(tt.expectedInfo.URL, info.URL)
			s.Require().Equal(tt.expectedInfo.PublicKey, info.PublicKey)
			s.Require().Equal(tt.expectedInfo.KID, info.KID)
			s.Require().Equal(tt.expectedInfo.Algorithm, info.Algorithm)
			// Ensure the config was updated.
			actualURL, err := config.kasURL.GetURL()
			s.Require().NoError(err)
			s.Require().Equal(tt.kasURI, actualURL)
			expectedEcMode, err := ocrypto.ECKeyTypeToMode(ocrypto.KeyType(tt.expectedInfo.Algorithm))
			s.Require().NoError(err)
			s.Require().Equal(expectedEcMode, config.bindCfg.eccMode)
		})
	}
}

func (s *NanoSuite) Test_PopulateNanoBaseKeyWithMockWellKnown() {
	// Define test cases
	tests := []struct {
		name           string
		algorithm      policy.Algorithm
		kasURI         string
		publicKeyPem   string
		kid            string
		wellKnownError error
		expectedInfo   *KASInfo
		expectedError  string
	}{
		{
			name:         "EC P256 - Success",
			algorithm:    policy.Algorithm_ALGORITHM_EC_P256,
			kasURI:       "https://kas.example.com",
			publicKeyPem: nanoFakePem,
			kid:          "key-p256",
			expectedInfo: &KASInfo{
				URL:       "https://kas.example.com",
				PublicKey: nanoFakePem,
				KID:       "key-p256",
				Algorithm: "ec:secp256r1",
			},
		},
		{
			name:         "EC P384 - Success",
			algorithm:    policy.Algorithm_ALGORITHM_EC_P384,
			kasURI:       "https://kas.example.com",
			publicKeyPem: nanoFakePem,
			kid:          "key-p384",
			expectedInfo: &KASInfo{
				URL:       "https://kas.example.com",
				PublicKey: nanoFakePem,
				KID:       "key-p384",
				Algorithm: "ec:secp384r1",
			},
		},
		{
			name:         "EC P521 - Success",
			algorithm:    policy.Algorithm_ALGORITHM_EC_P521,
			kasURI:       "https://kas.example.com",
			publicKeyPem: nanoFakePem,
			kid:          "key-p521",
			expectedInfo: &KASInfo{
				URL:       "https://kas.example.com",
				PublicKey: nanoFakePem,
				KID:       "key-p521",
				Algorithm: "ec:secp521r1",
			},
		},
		{
			name:           "Error from WellKnown Config",
			algorithm:      policy.Algorithm_ALGORITHM_EC_P256,
			kasURI:         "https://kas.example.com",
			wellKnownError: errors.New("failed to get configuration"),
			expectedError:  "unable to retrieve config information",
		},
		{
			name:          "Unsupported algorithm RSA 2048",
			algorithm:     policy.Algorithm_ALGORITHM_RSA_2048,
			kasURI:        "https://localhost:8080",
			publicKeyPem:  nanoFakePem,
			kid:           "key-rsa",
			expectedError: "base key algorithm is not supported for nano",
		},
	}

	for _, tt := range tests {
		s.Run(tt.name, func() {
			// Create a mock wellknown configuration response
			baseKey := createTestBaseKeyMap(&s.Suite, tt.algorithm, tt.kid, tt.publicKeyPem, tt.kasURI)
			wellKnown := createWellKnown(baseKey)
			mockClient := createMockWellKnownServiceClient(&s.Suite, wellKnown, tt.wellKnownError)

			// Create SDK with mocked wellknown client
			sdk := &SDK{
				wellknownConfiguration: mockClient,
			}

			// Call the real populateNanoBaseKey function
			info, err := getNanoKasInfoFromBaseKey(sdk)

			// Check for expected errors
			if tt.expectedError != "" {
				s.Require().Error(err)
				s.Require().Contains(err.Error(), tt.expectedError)
				s.Require().Nil(info)
				return
			}

			// Check success case
			s.Require().NoError(err)
			s.Require().NotNil(info)
			s.Require().Equal(tt.expectedInfo.URL, info.URL)
			s.Require().Equal(tt.expectedInfo.PublicKey, info.PublicKey)
			s.Require().Equal(tt.expectedInfo.KID, info.KID)
			s.Require().Equal(tt.expectedInfo.Algorithm, info.Algorithm)
		})
	}
}

func createMockWellKnownServiceClient(s *suite.Suite, wellKnownConfig map[string]interface{}, wellKnownError error) *mockWellKnownServiceClient {
	return &mockWellKnownServiceClient{
		mockResponse: func() (*wellknownconfiguration.GetWellKnownConfigurationResponse, error) {
			if wellKnownError != nil {
				return nil, wellKnownError
			}

			cfg, err := structpb.NewStruct(wellKnownConfig)
			s.Require().NoError(err, "Failed to create struct from well-known configuration")

			return &wellknownconfiguration.GetWellKnownConfigurationResponse{
				Configuration: cfg,
			}, nil
		},
	}
}

// Test suite for NanoTDF Reader functionality
func (s *NanoSuite) Test_NanoTDFReader_LoadNanoTDF() {
	// Create a real NanoTDF for testing
	sdk, err := s.createTestSDK()
	sdk.fulfillableObligationFQNs = []string{"https://example.com/obl/value/obl1"}
	s.Require().NoError(err)
	nanoTDFData, err := s.createRealNanoTDF(sdk, NanoTDFPolicyModeDefault)
	s.Require().NoError(err)
	reader := bytes.NewReader(nanoTDFData)

	// Test successful load with ignore allowlist
	nanoReader, err := sdk.LoadNanoTDF(reader, WithNanoIgnoreAllowlist(true))
	s.Require().NoError(err)
	s.Require().NotNil(nanoReader)
	s.Require().Equal(reader, nanoReader.reader)
	s.Require().NotNil(nanoReader.config)
	s.Require().True(nanoReader.config.ignoreAllowList)
	s.Require().Len(nanoReader.config.fulfillableObligationFQNs, 1)
	s.Require().Equal("https://example.com/obl/value/obl1", nanoReader.config.fulfillableObligationFQNs[0])

	// Test with KAS allowlist
	allowedURLs := []string{"https://kas.example.com"}
	reader = bytes.NewReader(nanoTDFData) // Reset reader
	nanoReader2, err := sdk.LoadNanoTDF(reader, WithNanoKasAllowlist(allowedURLs))
	s.Require().NoError(err)
	s.Require().NotNil(nanoReader2.config.kasAllowlist)
	s.Require().True(nanoReader2.config.kasAllowlist.IsAllowed("https://kas.example.com"))

	// Test with fulfillable obligations
	obligations := []string{"obligation1", "obligation2"}
	reader = bytes.NewReader(nanoTDFData) // Reset reader
	nanoReader3, err := sdk.LoadNanoTDF(reader, WithNanoTDFFulfillableObligationFQNs(obligations), WithNanoIgnoreAllowlist(true))
	s.Require().NoError(err)
	s.Require().Equal(obligations, nanoReader3.config.fulfillableObligationFQNs)

	// Test with invalid reader (nil)
	_, err = sdk.LoadNanoTDF(nil)
	s.Require().Error(err)
}

func (s *NanoSuite) Test_NanoTDFReader_Init_WithPayloadKeySet() {
	// Create a real NanoTDF for testing
	sdk, err := s.createTestSDK()
	s.Require().NoError(err)
	nanoTDFData, err := s.createRealNanoTDF(sdk, NanoTDFPolicyModeDefault)
	s.Require().NoError(err)
	reader := bytes.NewReader(nanoTDFData)
	nanoReader, err := sdk.LoadNanoTDF(reader, WithNanoIgnoreAllowlist(true))
	s.Require().NoError(err)

	// Test that calling Init twice doesn't cause issues when payloadKey is set
	nanoReader.payloadKey = []byte("mock-key")
	err = nanoReader.Init(s.T().Context())
	s.Require().NoError(err) // Should return early since payloadKey is set
}

func (s *NanoSuite) Test_NanoTDFReader_Init_WithoutPayloadKeySet() {
	// Create a real NanoTDF for testing
	sdk, err := s.createTestSDK()
	s.Require().NoError(err)
	nanoTDFData, err := s.createRealNanoTDF(sdk, NanoTDFPolicyModeDefault)
	s.Require().NoError(err)
	reader := bytes.NewReader(nanoTDFData)

	nanoReader, err := sdk.LoadNanoTDF(reader, WithNanoIgnoreAllowlist(true))
	s.Require().NoError(err)

	err = nanoReader.Init(s.T().Context())
	s.Require().NoError(err)
	s.Require().NotNil(nanoReader.payloadKey)
}

func (s *NanoSuite) Test_NanoTDFReader_ObligationsSupport() {
	// Create a real NanoTDF for testing
	sdk, err := s.createTestSDK()
	s.Require().NoError(err)
	nanoTDFData, err := s.createRealNanoTDF(sdk, NanoTDFPolicyModeDefault)
	s.Require().NoError(err)
	reader := bytes.NewReader(nanoTDFData)
	nanoReader, err := sdk.LoadNanoTDF(reader, WithNanoIgnoreAllowlist(true))
	s.Require().NoError(err)
	s.Require().Nil(nanoReader.requiredObligations)

	// Mock some triggered obligations as would happen during rewrap
	mockObligations := Obligations{
		FQNs: []string{"obligation1", "obligation2"},
	}
	nanoReader.requiredObligations = &mockObligations

	// Verify obligations are stored
	s.Require().NotNil(nanoReader.requiredObligations)
	s.Require().Len(nanoReader.requiredObligations.FQNs, 2)
	s.Require().Contains(nanoReader.requiredObligations.FQNs, "obligation1")
	s.Require().Contains(nanoReader.requiredObligations.FQNs, "obligation2")
}

func (s *NanoSuite) Test_NanoTDFReader_DecryptNanoTDF() {
	// Create a real NanoTDF for testing
	sdk, err := s.createTestSDK()
	s.Require().NoError(err)
	nanoTDFData, err := s.createRealNanoTDF(sdk, NanoTDFPolicyModeDefault)
	s.Require().NoError(err)
	reader := bytes.NewReader(nanoTDFData)
	writer := &bytes.Buffer{}

	nanoReader, err := sdk.LoadNanoTDF(reader, WithNanoIgnoreAllowlist(true))
	s.Require().NoError(err)

	_, err = nanoReader.DecryptNanoTDF(s.T().Context(), writer)
	s.Require().NoError(err)
	s.Require().Equal([]byte("Virtru!!!!"), writer.Bytes())
}

func (s *NanoSuite) Test_NanoTDFReader_RealWorkflow() {
	// Test the complete workflow: Create -> Load -> Parse Header
	originalData := []byte("This is test data for NanoTDF encryption!")

	// Step 1: Create a real NanoTDF
	input := bytes.NewReader(originalData)
	output := &bytes.Buffer{}

	// Create SDK with consistent mock transport
	sdk, err := s.createTestSDK()
	s.Require().NoError(err)

	config, err := sdk.NewNanoTDFConfig()
	s.Require().NoError(err)

	err = config.SetKasURL("https://kas.example.com")
	s.Require().NoError(err)

	err = config.SetAttributes([]string{"https://example.com/attr/classification/value/secret"})
	s.Require().NoError(err)

	// The kasPublicKey will be fetched automatically from the mock HTTP client during CreateNanoTDF

	// Create the NanoTDF
	tdfSize, err := sdk.CreateNanoTDF(output, input, *config)
	s.Require().NoError(err)
	s.Require().Positive(tdfSize)

	// Step 2: Load the created NanoTDF
	tdfData := output.Bytes()
	reader := bytes.NewReader(tdfData)

	nanoReader, err := sdk.LoadNanoTDF(reader, WithNanoIgnoreAllowlist(true))
	s.Require().NoError(err)
	s.Require().NotNil(nanoReader)

	// Step 3: Validate the header (it should be loaded automatically)
	s.Require().NotNil(nanoReader.headerBuf)
	s.Require().NotEmpty(nanoReader.headerBuf)

	// Check KAS URL
	kasURL, err := nanoReader.header.kasURL.GetURL()
	s.Require().NoError(err)
	s.Require().Equal("https://kas.example.com", kasURL)

	// Check policy mode and other header fields
	s.Require().Equal(PolicyType(2), nanoReader.header.PolicyMode) // Embedded encrypted policy
	s.Require().NotNil(nanoReader.header.PolicyBody)
	s.Require().NotEmpty(nanoReader.header.PolicyBody)
	s.Require().NotNil(nanoReader.header.EphemeralKey)
	s.Require().Len(nanoReader.header.EphemeralKey, 33) // secp256r1 compressed key

	_, err = nanoReader.Obligations(s.T().Context()) // Fails bc we don't setup fake authz client here.
	s.Require().Error(err)
}

func (s *NanoSuite) Test_NanoTDF_Obligations() {
	sdk, err := s.createTestSDK()
	s.Require().NoError(err)
	encryptedPolicyTDF, err := s.createRealNanoTDF(sdk, NanoTDFPolicyModeDefault)
	s.Require().NoError(err)
	plaintextPolicyTDF, err := s.createRealNanoTDF(sdk, NanoTDFPolicyModePlainText)
	s.Require().NoError(err)

	// Table-driven test for nano TDF obligations support
	testCases := []struct {
		name                   string
		fulfillableObligations []string
		requiredObligations    []string
		policyMode             string // Description for test name
		expectError            error
		decision               authorizationv2.Decision
		populateObligations    []string
		numGetDecisionCalls    int
	}{
		{
			name:                "Encrypted Policy - Expect Error on Obligations()",
			expectError:         errDataAttributes,
			policyMode:          "encrypted",
			numGetDecisionCalls: 0,
		},
		{
			name:                   "Plaintext Policy - Nil obligations - Calls GetDecision once, no error",
			expectError:            nil,
			policyMode:             "plaintext",
			numGetDecisionCalls:    1,
			decision:               authorizationv2.Decision_DECISION_PERMIT,
			requiredObligations:    []string{"https://example.com/attr/attr1/value/value1"},
			fulfillableObligations: []string{"https://example.com/attr/attr1/value/value1"},
		},
		{
			name:                   "Plaintext Policy - Empty Obligations - Calls GetDecision once, no error",
			expectError:            nil,
			policyMode:             "plaintext",
			numGetDecisionCalls:    1,
			decision:               authorizationv2.Decision_DECISION_PERMIT,
			requiredObligations:    []string{"https://example.com/attr/attr1/value/value1"},
			fulfillableObligations: []string{"https://example.com/attr/attr1/value/value1"},
			populateObligations:    []string{},
		},
		{
			name:                   "Plaintext Policy - Nil Obligations - Calls GetDecision once, PreObligations Access Error",
			expectError:            ErrAccessDeniedPreObligations,
			policyMode:             "plaintext",
			numGetDecisionCalls:    1,
			decision:               authorizationv2.Decision_DECISION_DENY,
			requiredObligations:    []string{},
			fulfillableObligations: []string{"https://example.com/attr/attr1/value/value1"},
		},
		{
			name:                   "Plaintext Policy - Nil Obligations - Calls GetDecision twice, empty required obligations",
			expectError:            nil,
			policyMode:             "plaintext",
			numGetDecisionCalls:    2,
			decision:               authorizationv2.Decision_DECISION_PERMIT,
			requiredObligations:    []string{},
			fulfillableObligations: []string{"https://example.com/attr/attr1/value/value1"},
		},
		{
			name:                   "Plaintext Policy - Obligations populated by Rewrap ",
			expectError:            nil,
			policyMode:             "plaintext",
			numGetDecisionCalls:    0,
			decision:               authorizationv2.Decision_DECISION_PERMIT,
			requiredObligations:    []string{"https://example.com/attr/attr1/value/value1"},
			fulfillableObligations: []string{"https://example.com/attr/attr1/value/value1"},
			populateObligations:    []string{"https://example.com/attr/attr1/value/value1"},
		},
	}

	for _, tc := range testCases {
		s.Run(tc.name, func() {
			fakeAuthz := &FakeAuthz{
				requiredObligations: tc.requiredObligations,
				decision:            tc.decision,
				numCalls:            0,
			}
			var tdfData []byte
			if tc.policyMode == "encrypted" {
				tdfData = encryptedPolicyTDF
			} else {
				tdfData = plaintextPolicyTDF
			}
			reader := bytes.NewReader(tdfData)
			nanoReader, err := sdk.LoadNanoTDF(reader, WithNanoTDFFulfillableObligationFQNs(tc.fulfillableObligations), WithNanoIgnoreAllowlist(true))
			s.Require().NoError(err)
			nanoReader.authV2Client = fakeAuthz

			// Check that it has fulfillable obligations set
			if len(tc.fulfillableObligations) > 0 {
				s.Require().NotNil(nanoReader.config.fulfillableObligationFQNs)
				s.Require().Equal(tc.fulfillableObligations, nanoReader.config.fulfillableObligationFQNs)
			} else {
				s.Require().Empty(nanoReader.config.fulfillableObligationFQNs)
			}

			defer func() {
				// Verify the number of GetDecision calls
				s.Require().Equal(tc.numGetDecisionCalls, fakeAuthz.numCalls, "GetDecision call count mismatch")
			}()

			if tc.populateObligations != nil {
				nanoReader.requiredObligations = &Obligations{FQNs: tc.populateObligations}
			}

			// Initialize the reader (this will parse the header)
			obl, err := nanoReader.Obligations(s.T().Context())
			if tc.expectError != nil {
				s.Require().Error(err)
				s.Require().Empty(obl.FQNs)
				s.Require().ErrorIs(err, tc.expectError)
				return
			}
			s.Require().NoError(err)
			s.Require().Equal(tc.requiredObligations, obl.FQNs)

			// Call again to verify caching
			obl, err = nanoReader.Obligations(s.T().Context())
			s.Require().NoError(err)
			s.Require().Equal(tc.requiredObligations, obl.FQNs)
		})
	}
}

// Helper function to create real NanoTDF data for testing
func (s *NanoSuite) createRealNanoTDF(sdk *SDK, mode PolicyType) ([]byte, error) {
	// Read the test file content
	input := bytes.NewReader([]byte("Virtru!!!!"))
	output := &bytes.Buffer{}

	// Create a NanoTDF config
	config, err := sdk.NewNanoTDFConfig()
	if err != nil {
		return nil, err
	}

	// Set a test KAS URL
	err = config.SetKasURL("https://kas.example.com")
	if err != nil {
		return nil, err
	}

	// Set test attributes
	err = config.SetAttributes([]string{"https://example.com/attr/attr1/value/value1"})
	if err != nil {
		return nil, err
	}

	err = config.SetPolicyMode(mode)
	if err != nil {
		return nil, err
	}

	// The kasPublicKey will be fetched automatically from the mock HTTP client during CreateNanoTDF

	// Create the NanoTDF
	_, err = sdk.CreateNanoTDF(output, input, *config)
	if err != nil {
		return nil, err
	}

	return output.Bytes(), nil
}

func (s *NanoSuite) createMockHTTPClient() *http.Client {
	return &http.Client{
		Transport: s.mockTransport,
	}
}

// Helper function to create a properly configured SDK for testing
func (s *NanoSuite) createTestSDK() (*SDK, error) {
	sdk, err := New("http://localhost:8080", WithPlatformConfiguration(PlatformConfiguration{}))
	if err != nil {
		return nil, err
	}

	sdk.conn.Client = s.createMockHTTPClient()
	sdk.conn.Options = []connect.ClientOption{connect.WithProtoJSON()}
	sdk.tokenSource = getTokenSource(s.T())

	return sdk, nil
}

func newMockTransport() *mockTransport {
	// Generate a consistent KAS key pair for the mock
	kasKeyPair, err := ocrypto.NewECKeyPair(ocrypto.ECCModeSecp256r1)
	if err != nil {
		panic(fmt.Sprintf("Failed to generate KAS key pair: %v", err))
	}

	publicKeyPEM, err := kasKeyPair.PublicKeyInPemFormat()
	if err != nil {
		panic(fmt.Sprintf("Failed to get public key PEM: %v", err))
	}

	return &mockTransport{
		publicKey:  publicKeyPEM,
		kid:        "e1",
		kasKeyPair: kasKeyPair,
	}
}

func (m *mockTransport) RoundTrip(req *http.Request) (*http.Response, error) {
	// Check if this is a PublicKey request to KAS
	if strings.Contains(req.URL.Path, "/kas.AccessService/PublicKey") {
		// Create a mock PublicKeyResponse in the format expected by Connect RPC
		response := &kas.PublicKeyResponse{
			PublicKey: m.publicKey,
			Kid:       m.kid,
		}

		// Marshal the response to JSON using Connect protocol format
		responseJSON, err := json.Marshal(response)
		if err != nil {
			return nil, fmt.Errorf("failed to marshal mock response: %w", err)
		}

		// Create a mock HTTP response
		resp := &http.Response{
			Status:     http.StatusText(http.StatusOK),
			StatusCode: http.StatusOK,
			Header: http.Header{
				"Content-Type": []string{"application/json"},
			},
			Body:          io.NopCloser(bytes.NewReader(responseJSON)),
			ContentLength: int64(len(responseJSON)),
			Request:       req,
			Proto:         "HTTP/1.1",
			ProtoMajor:    1,
			ProtoMinor:    1,
		}

		return resp, nil
	}

	// Check if this is a Rewrap request to KAS
	if strings.Contains(req.URL.Path, "/kas.AccessService/Rewrap") {
		return m.handleRewrapRequest(req)
	}

	// For any other requests, return an error
	return nil, fmt.Errorf("unexpected request to %s", req.URL.String())
}

// handleRewrapRequest handles mock rewrap requests for testing
func (m *mockTransport) handleRewrapRequest(req *http.Request) (*http.Response, error) {
	// Read the request body
	bodyBytes, err := io.ReadAll(req.Body)
	if err != nil {
		return nil, fmt.Errorf("failed to read request body: %w", err)
	}

	// Parse the Connect RPC request
	var bodyJSON map[string]interface{}
	err = json.Unmarshal(bodyBytes, &bodyJSON)
	if err != nil {
		return nil, fmt.Errorf("failed to unmarshal request body: %w", err)
	}

	// Extract the signed request token
	signedRequestToken, ok := bodyJSON["signedRequestToken"].(string)
	if !ok {
		return nil, errors.New("missing signedRequestToken in request")
	}

	// Parse the JWT token without verification (for testing)
	token, err := jwt.ParseString(signedRequestToken, jwt.WithVerify(false))
	if err != nil {
		return nil, fmt.Errorf("failed to parse JWT token: %w", err)
	}

	// Extract the request body from the JWT
	requestBodyClaim, ok := token.Get("requestBody")
	if !ok {
		return nil, errors.New("missing requestBody in JWT")
	}

	requestBodyJSON, ok := requestBodyClaim.(string)
	if !ok {
		return nil, errors.New("requestBody is not a string")
	}

	// Parse the unsigned rewrap request
	var unsignedReq kas.UnsignedRewrapRequest
	err = protojson.Unmarshal([]byte(requestBodyJSON), &unsignedReq)
	if err != nil {
		return nil, fmt.Errorf("failed to unmarshal unsigned request: %w", err)
	}

	// Get the client's public key (for the rewrap session key)
	clientPublicKeyPEM := unsignedReq.GetClientPublicKey()

	// Extract the NanoTDF header from the KeyAccessObject to get the ephemeral public key
	if len(unsignedReq.GetRequests()) == 0 || len(unsignedReq.GetRequests()[0].GetKeyAccessObjects()) == 0 {
		return nil, errors.New("no key access objects in request")
	}

	headerBuf := unsignedReq.GetRequests()[0].GetKeyAccessObjects()[0].GetKeyAccessObject().GetHeader()
	if len(headerBuf) == 0 {
		return nil, errors.New("no header in key access object")
	}

	// Parse the NanoTDF header to extract the ephemeral public key
	headerReader := bytes.NewReader(headerBuf)
	nanoHeader, _, err := NewNanoTDFHeaderFromReader(headerReader)
	if err != nil {
		return nil, fmt.Errorf("failed to parse NanoTDF header: %w", err)
	}

	// Get the KAS private key for ECDH computation
	kasPrivateKeyForECDH, err := m.kasKeyPair.PrivateKeyInPemFormat()
	if err != nil {
		return nil, fmt.Errorf("failed to get KAS private key: %w", err)
	}

	// Convert ephemeral public key to PEM format for ECDH computation
	curve, err := nanoHeader.ECCurve()
	if err != nil {
		return nil, fmt.Errorf("failed to get ECC curve: %w", err)
	}

	ephemeralPublicKey, err := ocrypto.UncompressECPubKey(curve, nanoHeader.EphemeralKey)
	if err != nil {
		return nil, fmt.Errorf("failed to uncompress ephemeral public key: %w", err)
	}

	// Convert to PEM format using the same method as the real KAS service
	derBytes, err := x509.MarshalPKIXPublicKey(ephemeralPublicKey)
	if err != nil {
		return nil, fmt.Errorf("failed to marshal ECDSA public key: %w", err)
	}
	pemBlock := &pem.Block{
		Type:  "PUBLIC KEY",
		Bytes: derBytes,
	}
	ephemeralPublicKeyPEM := pem.EncodeToMemory(pemBlock)

	// Compute ECDH shared secret between KAS private key and ephemeral public key
	// This recreates the symmetric key that was used during NanoTDF creation
	ecdhSharedSecret, err := ocrypto.ComputeECDHKey([]byte(kasPrivateKeyForECDH), ephemeralPublicKeyPEM)
	if err != nil {
		return nil, fmt.Errorf("failed to compute ECDH shared secret: %w", err)
	}

	// Derive the symmetric key using the same process as createNanoTDFSymmetricKey
	originalSymmetricKey, err := ocrypto.CalculateHKDF(versionSalt(), ecdhSharedSecret)
	if err != nil {
		return nil, fmt.Errorf("failed to derive symmetric key: %w", err)
	}

	// Now generate a new ephemeral key pair for the rewrap session
	rewrapKasKeyPair, err := ocrypto.NewECKeyPair(ocrypto.ECCModeSecp256r1)
	if err != nil {
		return nil, fmt.Errorf("failed to generate rewrap KAS key pair: %w", err)
	}

	rewrapKasPublicKeyPEM, err := rewrapKasKeyPair.PublicKeyInPemFormat()
	if err != nil {
		return nil, fmt.Errorf("failed to get rewrap KAS public key PEM: %w", err)
	}

	rewrapKasPrivateKeyPEM, err := rewrapKasKeyPair.PrivateKeyInPemFormat()
	if err != nil {
		return nil, fmt.Errorf("failed to get rewrap KAS private key PEM: %w", err)
	}

	// Compute ECDH shared secret between client's rewrap public key and new KAS ephemeral private key
	rewrapEcdhKey, err := ocrypto.ComputeECDHKey([]byte(rewrapKasPrivateKeyPEM), []byte(clientPublicKeyPEM))
	if err != nil {
		return nil, fmt.Errorf("failed to compute rewrap ECDH key: %w", err)
	}

	// Derive session key using HKDF with version salt
	sessionKey, err := ocrypto.CalculateHKDF(versionSalt(), rewrapEcdhKey)
	if err != nil {
		return nil, fmt.Errorf("failed to calculate rewrap session key: %w", err)
	}

	// Create AES-GCM encryptor with session key
	encryptor, err := ocrypto.NewAESGcm(sessionKey)
	if err != nil {
		return nil, fmt.Errorf("failed to create AES-GCM encryptor: %w", err)
	}

	// Encrypt the original symmetric key with the rewrap session key
	wrappedKey, err := encryptor.Encrypt(originalSymmetricKey)
	if err != nil {
		return nil, fmt.Errorf("failed to encrypt symmetric key: %w", err)
	}

	// Build the rewrap response
	rewrapResponse := &kas.RewrapResponse{
		SessionPublicKey: rewrapKasPublicKeyPEM,
		Responses: []*kas.PolicyRewrapResult{
			{
				PolicyId: "policy",
				Results: []*kas.KeyAccessRewrapResult{
					{
						KeyAccessObjectId: "kao-0",
						Status:            "permit",
						Result: &kas.KeyAccessRewrapResult_KasWrappedKey{
							KasWrappedKey: wrappedKey,
						},
					},
				},
			},
		},
		Metadata: make(map[string]*structpb.Value),
	}

	// Marshal the response
	responseJSON, err := protojson.Marshal(rewrapResponse)
	if err != nil {
		return nil, fmt.Errorf("failed to marshal rewrap response: %w", err)
	}

	// Create HTTP response
	resp := &http.Response{
		Status:     http.StatusText(http.StatusOK),
		StatusCode: http.StatusOK,
		Header: http.Header{
			"Content-Type": []string{"application/json"},
		},
		Body:          io.NopCloser(bytes.NewReader(responseJSON)),
		ContentLength: int64(len(responseJSON)),
		Request:       req,
		Proto:         "HTTP/1.1",
		ProtoMajor:    1,
		ProtoMinor:    1,
	}

	return resp, nil
}<|MERGE_RESOLUTION|>--- conflicted
+++ resolved
@@ -12,11 +12,8 @@
 	"errors"
 	"fmt"
 	"io"
-<<<<<<< HEAD
+	"log/slog"
 	"net/http"
-=======
-	"log/slog"
->>>>>>> bb1bca0b
 	"os"
 	"strings"
 	"testing"
