package sdk

import (
	"bytes"
	"context"
	"crypto/ecdh"
	"crypto/rand"
	"encoding/gob"
	"errors"
	"io"
	"os"
	"testing"

	"github.com/opentdf/platform/lib/ocrypto"
	"github.com/opentdf/platform/protocol/go/policy"
	"github.com/opentdf/platform/protocol/go/wellknownconfiguration"
	"github.com/stretchr/testify/assert"
	"github.com/stretchr/testify/require"
	"github.com/stretchr/testify/suite"
	"google.golang.org/grpc"
	"google.golang.org/grpc/credentials/insecure"
	"google.golang.org/protobuf/types/known/structpb"
)

const (
	nanoFakePem = "pem"
)

// nanotdfEqual compares two nanoTdf structures for equality.
func nanoTDFEqual(a, b *NanoTDFHeader) bool {
	// Compare kasURL field
	if a.kasURL.protocol != b.kasURL.protocol || a.kasURL.getLength() != b.kasURL.getLength() || a.kasURL.body != b.kasURL.body {
		return false
	}

	// Compare binding field
	if a.bindCfg.useEcdsaBinding != b.bindCfg.useEcdsaBinding || a.bindCfg.eccMode != b.bindCfg.eccMode {
		return false
	}

	// Compare sigCfg field
	if a.sigCfg.hasSignature != b.sigCfg.hasSignature || a.sigCfg.signatureMode != b.sigCfg.signatureMode || a.sigCfg.cipher != b.sigCfg.cipher {
		return false
	}

	// Compare policy field
	// if a.PolicyBinding  != b.PolicyBinding) {
	// 	return false
	// }

	// Compare EphemeralPublicKey field
	if !bytes.Equal(a.EphemeralKey, b.EphemeralKey) {
		return false
	}

	// If all comparisons passed, the structures are equal
	return true
}

//// policyBodyEqual compares two PolicyBody instances for equality.
// func policyBodyEqual(a, b PolicyBody) bool { //nolint:unused future usage
//	// Compare based on the concrete type of PolicyBody
//	switch a.mode {
//	case policyTypeRemotePolicy:
//		return remotePolicyEqual(a.rp, b.rp)
//	case policyTypeEmbeddedPolicyPlainText:
//	case policyTypeEmbeddedPolicyEncrypted:
//	case policyTypeEmbeddedPolicyEncryptedPolicyKeyAccess:
//		return embeddedPolicyEqual(a.ep, b.ep)
//	}
//	return false
// }

//// remotePolicyEqual compares two remotePolicy instances for equality.
// func remotePolicyEqual(a, b remotePolicy) bool { // nolint:unused future usage
//	// Compare url field
//	if a.url.protocol != b.url.protocol || a.url.getLength() != b.url.getLength() || a.url.body != b.url.body {
//		return false
//	}
//	return true
// }
//
//// embeddedPolicyEqual compares two embeddedPolicy instances for equality.
// func embeddedPolicyEqual(a, b embeddedPolicy) bool { // nolint:unused future usage
//	// Compare lengthBody and body fields
//	return a.lengthBody == b.lengthBody && bytes.Equal(a.body, b.body)
// }
//
//// eccSignatureEqual compares two eccSignature instances for equality.
// func eccSignatureEqual(a, b *eccSignature) bool { // nolint:unused future usage
//	// Compare value field
//	return bytes.Equal(a.value, b.value)
// }

func init() {
	// Register the remotePolicy type with gob
	gob.Register(&remotePolicy{})
}

func NotTestReadNanoTDFHeader(t *testing.T) {
	// Prepare a sample nanoTdf structure
	goodHeader := NanoTDFHeader{
		kasURL: ResourceLocator{
			protocol: urlProtocolHTTPS,
			body:     "kas.virtru.com",
		},
		bindCfg: bindingConfig{
			useEcdsaBinding: true,
			eccMode:         ocrypto.ECCModeSecp256r1,
		},
		sigCfg: signatureConfig{
			hasSignature:  true,
			signatureMode: ocrypto.ECCModeSecp256r1,
			cipher:        cipherModeAes256gcm64Bit,
		},
		// PolicyBinding: policyInfo{
		//	body: PolicyBody{
		//		mode: policyTypeRemotePolicy,
		//		rp: remotePolicy{
		//			url: ResourceLocator{
		//				protocol: urlProtocolHTTPS,
		//				body:     "kas.virtru.com/policy",
		//			},
		//		},
		//	},
		//	binding: &eccSignature{
		//		value: []byte{181, 228, 19, 166, 2, 17, 229, 241},
		//	},
		// },
		EphemeralKey: []byte{
			123, 34, 52, 160, 205, 63, 54, 255, 123, 186, 109,
			143, 232, 223, 35, 246, 44, 157, 9, 53, 111, 133,
			130, 248, 169, 207, 21, 18, 108, 138, 157, 164, 108,
		},
	}

	const (
		kExpectedHeaderSize = 128
	)

	// Serialize the sample nanoTdf structure into a byte slice using gob
	file, err := os.Open("nanotdfspec.ntdf")
	if err != nil {
		t.Fatalf("Cannot open nanoTdf file: %v", err)
	}
	defer file.Close()

	resultHeader, headerSize, err := NewNanoTDFHeaderFromReader(io.ReadSeeker(file))
	if err != nil {
		t.Fatalf("Error while reading nanoTdf header: %v", err)
	}

	if headerSize != kExpectedHeaderSize {
		t.Fatalf("expecting length %d, got %d", kExpectedHeaderSize, headerSize)
	}

	// Compare the result with the original nanoTdf structure
	if !nanoTDFEqual(&resultHeader, &goodHeader) {
		t.Error("Result does not match the expected nanoTdf structure.")
	}
}

const (
//	sdkPrivateKey = `-----BEGIN PRIVATE KEY-----
// MIGHAgEAMBMGByqGSM49AgEGCCqGSM49AwEHBG0wawIBAQQg1HjFYV8D16BQszNW
// 6Hx/JxTE53oqk5/bWaIj4qV5tOyhRANCAAQW1Hsq0tzxN6ObuXqV+JoJN0f78Em/
// PpJXUV02Y6Ex3WlxK/Oaebj8ATsbfaPaxrhyCWB3nc3w/W6+lySlLPn5
// -----END PRIVATE KEY-----`

//	sdkPublicKey = `-----BEGIN PUBLIC KEY-----
// MFkwEwYHKoZIzj0CAQYIKoZIzj0DAQcDQgAEFtR7KtLc8Tejm7l6lfiaCTdH+/BJ
// vz6SV1FdNmOhMd1pcSvzmnm4/AE7G32j2sa4cglgd53N8P1uvpckpSz5+Q==
// -----END PUBLIC KEY-----`

//	kasPrivateKey = `-----BEGIN PRIVATE KEY-----
// MIGHAgEAMBMGByqGSM49AgEGCCqGSM49AwEHBG0wawIBAQQgu2Hmm80uUzQB1OfB
// PyMhWIyJhPA61v+j0arvcLjTwtqhRANCAASHCLUHY4szFiVV++C9+AFMkEL2gG+O
// byN4Hi7Ywl8GMPOAPcQdIeUkoTd9vub9PcuSj23I8/pLVzs23qhefoUf
// -----END PRIVATE KEY-----`

//	kasPublicKey = `-----BEGIN PUBLIC KEY-----
//
// MFkwEwYHKoZIzj0CAQYIKoZIzj0DAQcDQgAEhwi1B2OLMxYlVfvgvfgBTJBC9oBv
// jm8jeB4u2MJfBjDzgD3EHSHlJKE3fb7m/T3Lko9tyPP6S1c7Nt6oXn6FHw==
// -----END PUBLIC KEY-----`
)

// disabled for now, no remote policy support yet
func NotTestNanoTDFEncryptFile(t *testing.T) {
	const (
		kExpectedOutSize = 128
	)

	var s SDK
	infile, err := os.Open("nanotest1.txt")
	if err != nil {
		t.Fatal(err)
	}

	// try to delete the output file in case it exists already - ignore error if it doesn't exist
	_ = os.Remove("nanotest1.ntdf")

	outfile, err := os.Create("nanotest1.ntdf")
	if err != nil {
		t.Fatal(err)
	}

	// TODO - populate config properly
	kasURL := "https://kas.virtru.com/kas"
	var config NanoTDFConfig
	err = config.kasURL.setURL(kasURL)
	if err != nil {
		t.Fatal(err)
	}

	outSize, err := s.CreateNanoTDF(io.Writer(outfile), io.ReadSeeker(infile), config)
	if err != nil {
		t.Fatal(err)
	}
	if outSize != kExpectedOutSize {
		t.Fatalf("expecting length %d, got %d", kExpectedOutSize, outSize)
	}
}

// disabled for now
func NotTestCreateNanoTDF(t *testing.T) {
	var s SDK

	grpc.WithTransportCredentials(insecure.NewCredentials())

	infile, err := os.Open("nanotest1.txt")
	if err != nil {
		t.Fatal(err)
	}

	// try to delete the output file in case it exists already - ignore error if it doesn't exist
	_ = os.Remove("nanotest1.ntdf")

	outfile, err := os.Create("nanotest1.ntdf")
	if err != nil {
		t.Fatal(err)
	}

	// TODO - populate config properly
	kasURL := "https://kas.virtru.com/kas"
	var config NanoTDFConfig
	err = config.kasURL.setURL(kasURL)
	if err != nil {
		t.Fatal(err)
	}

	_, err = s.CreateNanoTDF(io.Writer(outfile), io.ReadSeeker(infile), config)
	if err != nil {
		t.Fatal(err)
	}
}

func TestNonZeroRandomPaddedIV(t *testing.T) {
	iv, err := nonZeroRandomPaddedIV()
	require.NoError(t, err)
	require.NotNil(t, iv)
	assert.Len(t, iv, ocrypto.GcmStandardNonceSize)

	// Ensure that the IV is not all zeros
	allZero := true
	for _, b := range iv {
		if b != 0 {
			allZero = false
			break
		}
	}
	assert.False(t, allZero, "IV should not be all zeros")
}

func TestCreateNanoTDF(t *testing.T) {
	tests := []struct {
		name          string
		writer        io.Writer
		reader        io.Reader
		config        NanoTDFConfig
		expectedError string
	}{
		{
			name:          "Nil writer",
			writer:        nil,
			reader:        bytes.NewReader([]byte("test data")),
			config:        NanoTDFConfig{},
			expectedError: "writer is nil",
		},
		{
			name:          "Nil reader",
			writer:        new(bytes.Buffer),
			reader:        nil,
			config:        NanoTDFConfig{},
			expectedError: "reader is nil",
		},
		{
			name:          "Empty NanoTDFConfig",
			writer:        new(bytes.Buffer),
			reader:        bytes.NewReader([]byte("test data")),
			config:        NanoTDFConfig{},
			expectedError: "config.kasUrl is empty",
		},
		{
			name:   "KAS Identifier NanoTDFConfig",
			writer: new(bytes.Buffer),
			reader: bytes.NewReader([]byte("test data")),
			config: NanoTDFConfig{
				kasURL: ResourceLocator{
					protocol:   1,
					body:       "kas.com",
					identifier: "e0",
				},
			},
			expectedError: "error making request",
		},
	}

	for _, tt := range tests {
		t.Run(tt.name, func(t *testing.T) {
			s, err := New("http://localhost:8080", WithPlatformConfiguration(PlatformConfiguration{}))
			require.NoError(t, err)
			_, err = s.CreateNanoTDF(tt.writer, tt.reader, tt.config)
			if tt.expectedError != "" {
				assert.ErrorContains(t, err, tt.expectedError)
				return
			}
			require.NoError(t, err)
		})
	}
}

func TestDataSet(t *testing.T) {
	const (
		kasURL = "https://test.virtru.com"
	)

	var s SDK
	conf, err := s.NewNanoTDFConfig()
	if err != nil {
		t.Fatal(err)
	}
	err = conf.SetKasURL(kasURL)
	if err != nil {
		t.Fatal(err)
	}

	err = conf.SetAttributes([]string{"https://examples.com/attr/attr1/value/value1"})
	if err != nil {
		t.Fatal(err)
	}

	key, err := ecdh.P256().GenerateKey(rand.Reader)
	if err != nil {
		t.Fatal(err)
	}
	conf.kasPublicKey = key.PublicKey()

	getHeaderAndSymKey := func(cfg *NanoTDFConfig) ([]byte, []byte) {
		out := &bytes.Buffer{}
		symKey, _, _, err := writeNanoTDFHeader(out, *cfg)
		if err != nil {
			t.Fatal()
		}

		return out.Bytes(), symKey
	}

	header1, _ := getHeaderAndSymKey(conf)
	header2, _ := getHeaderAndSymKey(conf)

	if bytes.Equal(header1, header2) {
		t.Fatal("headers should not match")
	}

	conf.EnableCollection()
	header1, symKey1 := getHeaderAndSymKey(conf)
	header2, symKey2 := getHeaderAndSymKey(conf)

	if !bytes.Equal(symKey1, symKey2) {
		t.Fatal("keys should match")
	}
	if !bytes.Equal(header1, header2) {
		t.Fatal("headers should match")
	}

	for i := 2; i <= kMaxIters; i++ {
		header, _ := getHeaderAndSymKey(conf)
		if !bytes.Equal(header, header1) {
			t.Fatal("max iteration reset occurred too early, headers differ")
		}
	}

	header, _ := getHeaderAndSymKey(conf)
	if bytes.Equal(header, header1) {
		t.Fatal("header did not reset")
	}
}

type NanoSuite struct {
	suite.Suite
}

func TestNanoTDF(t *testing.T) {
	suite.Run(t, new(NanoSuite))
}

// mockWellKnownServiceClient is a mock implementation of sdkconnect.WellKnownServiceClient
type mockWellKnownServiceClient struct {
	mockResponse func() (*wellknownconfiguration.GetWellKnownConfigurationResponse, error)
}

func (m *mockWellKnownServiceClient) GetWellKnownConfiguration(_ context.Context, _ *wellknownconfiguration.GetWellKnownConfigurationRequest) (*wellknownconfiguration.GetWellKnownConfigurationResponse, error) {
	if m.mockResponse != nil {
		return m.mockResponse()
	}
	return nil, errors.New("no mock response configured")
}

func (s *NanoSuite) Test_CreateNanoTDF_BaseKey() {
	// Mock KAS Info
	mockKASInfo := &KASInfo{
		URL:       "https://kas.example.com",
		PublicKey: mockECPublicKey1,
		KID:       "key-p256",
	}

	baseKey := createTestBaseKeyMap(&s.Suite, policy.Algorithm_ALGORITHM_EC_P256, mockKASInfo.KID, mockKASInfo.PublicKey, mockKASInfo.URL)
	wellKnown := createWellKnown(baseKey)
	mockClient := createMockWellKnownServiceClient(&s.Suite, wellKnown, nil)

	// Create SDK
	sdk := &SDK{
		wellknownConfiguration: mockClient,
	}

	config, err := sdk.NewNanoTDFConfig()
	s.Require().NoError(err)

<<<<<<< HEAD
	config.EnableBaseKey()
=======
>>>>>>> 9ff38064
	err = config.SetKasURL("http://should-change.com")
	s.Require().NoError(err)

	// Mock writer and reader
	writer := new(bytes.Buffer)
	reader := bytes.NewReader([]byte("test data"))

	// Call CreateNanoTDF
	_, err = sdk.CreateNanoTDF(writer, reader, *config)
	s.Require().NoError(err)

	// Check that writer is not empty
	s.Require().NotEmpty(writer.Bytes())
}

func (s *NanoSuite) Test_GetKasInfoForNanoTDF_BaseKey() {
	tests := []struct {
		name           string
<<<<<<< HEAD
		baseKeyEnabled bool
=======
>>>>>>> 9ff38064
		algorithm      policy.Algorithm
		kasURI         string
		publicKeyPem   string
		kid            string
		wellKnownError error
		expectedInfo   *KASInfo
		expectedError  string
	}{
		{
<<<<<<< HEAD
			name:           "Base Key Enabled - EC P256 - Success",
			baseKeyEnabled: true,
			algorithm:      policy.Algorithm_ALGORITHM_EC_P256,
			kasURI:         "https://kas.example.com",
			publicKeyPem:   nanoFakePem,
			kid:            "key-p256",
=======
			name:         "Base Key Enabled - EC P256 - Success",
			algorithm:    policy.Algorithm_ALGORITHM_EC_P256,
			kasURI:       "https://kas.example.com",
			publicKeyPem: nanoFakePem,
			kid:          "key-p256",
>>>>>>> 9ff38064
			expectedInfo: &KASInfo{
				URL:       "https://kas.example.com",
				PublicKey: nanoFakePem,
				KID:       "key-p256",
				Algorithm: "ec:secp256r1",
			},
		},
		{
<<<<<<< HEAD
			name:           "Base Key Enabled - EC P384 - Success",
			baseKeyEnabled: true,
			algorithm:      policy.Algorithm_ALGORITHM_EC_P384,
			kasURI:         "https://kas.example.com",
			publicKeyPem:   nanoFakePem,
			kid:            "key-p384",
=======
			name:         "Base Key Enabled - EC P384 - Success",
			algorithm:    policy.Algorithm_ALGORITHM_EC_P384,
			kasURI:       "https://kas.example.com",
			publicKeyPem: nanoFakePem,
			kid:          "key-p384",
>>>>>>> 9ff38064
			expectedInfo: &KASInfo{
				URL:       "https://kas.example.com",
				PublicKey: nanoFakePem,
				KID:       "key-p384",
				Algorithm: "ec:secp384r1",
			},
		},
		{
<<<<<<< HEAD
			name:           "Base Key Enabled - EC P521 - Success",
			baseKeyEnabled: true,
			algorithm:      policy.Algorithm_ALGORITHM_EC_P521,
			kasURI:         "https://kas.example.com",
			publicKeyPem:   nanoFakePem,
			kid:            "key-p521",
=======
			name:         "Base Key Enabled - EC P521 - Success",
			algorithm:    policy.Algorithm_ALGORITHM_EC_P521,
			kasURI:       "https://kas.example.com",
			publicKeyPem: nanoFakePem,
			kid:          "key-p521",
>>>>>>> 9ff38064
			expectedInfo: &KASInfo{
				URL:       "https://kas.example.com",
				PublicKey: nanoFakePem,
				KID:       "key-p521",
				Algorithm: "ec:secp521r1",
			},
		},
<<<<<<< HEAD
		{
			name:           "Base Key Enabled - Unsupported algorithm RSA 2048",
			baseKeyEnabled: true,
			algorithm:      policy.Algorithm_ALGORITHM_RSA_2048,
			kasURI:         "https://kas.example.com",
			publicKeyPem:   nanoFakePem,
			kid:            "key-rsa",
			expectedError:  "base key algorithm is not supported for nano",
		},
=======
>>>>>>> 9ff38064
	}

	for _, tt := range tests {
		s.Run(tt.name, func() {
			// Create a mock wellknown configuration response
			baseKey := createTestBaseKeyMap(&s.Suite, tt.algorithm, tt.kid, tt.publicKeyPem, tt.kasURI)
			wellKnown := createWellKnown(baseKey)
			mockClient := createMockWellKnownServiceClient(&s.Suite, wellKnown, tt.wellKnownError)

			// Create SDK with mocked wellknown client
			sdk := &SDK{
				wellknownConfiguration: mockClient,
			}

			// Create a NanoTDFConfig
			config := NanoTDFConfig{
<<<<<<< HEAD
				isBaseKeyEnabled: tt.baseKeyEnabled,
			}
			err := config.SetKasURL("http://should-change.com")
=======
				bindCfg: bindingConfig{
					eccMode: ocrypto.ECCModeSecp384r1,
				},
			}
			kasURL := "https://should-not-change.com"
			err := config.SetKasURL(kasURL)
>>>>>>> 9ff38064
			s.Require().NoError(err)

			// Call the getKasInfoForNanoTDF function
			info, err := getKasInfoForNanoTDF(sdk, &config)

			// Check for expected errors
			if tt.expectedError != "" {
				s.Require().Error(err)
<<<<<<< HEAD
				s.Require().Contains(err.Error(), tt.expectedError)
=======
>>>>>>> 9ff38064
				s.Require().Nil(info)
				return
			}

			// Check success case
			s.Require().NoError(err)
			s.Require().NotNil(info)
			s.Require().Equal(tt.expectedInfo.URL, info.URL)
			s.Require().Equal(tt.expectedInfo.PublicKey, info.PublicKey)
			s.Require().Equal(tt.expectedInfo.KID, info.KID)
			s.Require().Equal(tt.expectedInfo.Algorithm, info.Algorithm)
			// Ensure the config was updated.
			actualURL, err := config.kasURL.GetURL()
			s.Require().NoError(err)
			s.Require().Equal(tt.kasURI, actualURL)
			expectedEcMode, err := ocrypto.ECKeyTypeToMode(ocrypto.KeyType(tt.expectedInfo.Algorithm))
			s.Require().NoError(err)
			s.Require().Equal(expectedEcMode, config.bindCfg.eccMode)
		})
	}
}

func (s *NanoSuite) Test_PopulateNanoBaseKeyWithMockWellKnown() {
	// Define test cases
	tests := []struct {
		name           string
		algorithm      policy.Algorithm
		kasURI         string
		publicKeyPem   string
		kid            string
		wellKnownError error
		expectedInfo   *KASInfo
		expectedError  string
	}{
		{
			name:         "EC P256 - Success",
			algorithm:    policy.Algorithm_ALGORITHM_EC_P256,
			kasURI:       "https://kas.example.com",
			publicKeyPem: nanoFakePem,
			kid:          "key-p256",
			expectedInfo: &KASInfo{
				URL:       "https://kas.example.com",
				PublicKey: nanoFakePem,
				KID:       "key-p256",
				Algorithm: "ec:secp256r1",
			},
		},
		{
			name:         "EC P384 - Success",
			algorithm:    policy.Algorithm_ALGORITHM_EC_P384,
			kasURI:       "https://kas.example.com",
			publicKeyPem: nanoFakePem,
			kid:          "key-p384",
			expectedInfo: &KASInfo{
				URL:       "https://kas.example.com",
				PublicKey: nanoFakePem,
				KID:       "key-p384",
				Algorithm: "ec:secp384r1",
			},
		},
		{
			name:         "EC P521 - Success",
			algorithm:    policy.Algorithm_ALGORITHM_EC_P521,
			kasURI:       "https://kas.example.com",
			publicKeyPem: nanoFakePem,
			kid:          "key-p521",
			expectedInfo: &KASInfo{
				URL:       "https://kas.example.com",
				PublicKey: nanoFakePem,
				KID:       "key-p521",
				Algorithm: "ec:secp521r1",
			},
		},
		{
			name:           "Error from WellKnown Config",
			algorithm:      policy.Algorithm_ALGORITHM_EC_P256,
			kasURI:         "https://kas.example.com",
			wellKnownError: errors.New("failed to get configuration"),
			expectedError:  "unable to retrieve config information",
		},
		{
			name:          "Unsupported algorithm RSA 2048",
			algorithm:     policy.Algorithm_ALGORITHM_RSA_2048,
<<<<<<< HEAD
			kasURI:        "https://kas.example.com",
=======
			kasURI:        "https://localhost:8080",
>>>>>>> 9ff38064
			publicKeyPem:  nanoFakePem,
			kid:           "key-rsa",
			expectedError: "base key algorithm is not supported for nano",
		},
	}

	for _, tt := range tests {
		s.Run(tt.name, func() {
			// Create a mock wellknown configuration response
			baseKey := createTestBaseKeyMap(&s.Suite, tt.algorithm, tt.kid, tt.publicKeyPem, tt.kasURI)
			wellKnown := createWellKnown(baseKey)
			mockClient := createMockWellKnownServiceClient(&s.Suite, wellKnown, tt.wellKnownError)

			// Create SDK with mocked wellknown client
			sdk := &SDK{
				wellknownConfiguration: mockClient,
			}

			// Call the real populateNanoBaseKey function
			info, err := getNanoKasInfoFromBaseKey(sdk)

			// Check for expected errors
			if tt.expectedError != "" {
				s.Require().Error(err)
				s.Require().Contains(err.Error(), tt.expectedError)
				s.Require().Nil(info)
				return
			}

			// Check success case
			s.Require().NoError(err)
			s.Require().NotNil(info)
			s.Require().Equal(tt.expectedInfo.URL, info.URL)
			s.Require().Equal(tt.expectedInfo.PublicKey, info.PublicKey)
			s.Require().Equal(tt.expectedInfo.KID, info.KID)
			s.Require().Equal(tt.expectedInfo.Algorithm, info.Algorithm)
		})
	}
}

func createMockWellKnownServiceClient(s *suite.Suite, wellKnownConfig map[string]interface{}, wellKnownError error) *mockWellKnownServiceClient {
	return &mockWellKnownServiceClient{
		mockResponse: func() (*wellknownconfiguration.GetWellKnownConfigurationResponse, error) {
			if wellKnownError != nil {
				return nil, wellKnownError
			}

			cfg, err := structpb.NewStruct(wellKnownConfig)
			s.Require().NoError(err, "Failed to create struct from well-known configuration")

			return &wellknownconfiguration.GetWellKnownConfigurationResponse{
				Configuration: cfg,
			}, nil
		},
	}
}<|MERGE_RESOLUTION|>--- conflicted
+++ resolved
@@ -437,10 +437,6 @@
 	config, err := sdk.NewNanoTDFConfig()
 	s.Require().NoError(err)
 
-<<<<<<< HEAD
-	config.EnableBaseKey()
-=======
->>>>>>> 9ff38064
 	err = config.SetKasURL("http://should-change.com")
 	s.Require().NoError(err)
 
@@ -459,10 +455,6 @@
 func (s *NanoSuite) Test_GetKasInfoForNanoTDF_BaseKey() {
 	tests := []struct {
 		name           string
-<<<<<<< HEAD
-		baseKeyEnabled bool
-=======
->>>>>>> 9ff38064
 		algorithm      policy.Algorithm
 		kasURI         string
 		publicKeyPem   string
@@ -472,20 +464,11 @@
 		expectedError  string
 	}{
 		{
-<<<<<<< HEAD
-			name:           "Base Key Enabled - EC P256 - Success",
-			baseKeyEnabled: true,
-			algorithm:      policy.Algorithm_ALGORITHM_EC_P256,
-			kasURI:         "https://kas.example.com",
-			publicKeyPem:   nanoFakePem,
-			kid:            "key-p256",
-=======
 			name:         "Base Key Enabled - EC P256 - Success",
 			algorithm:    policy.Algorithm_ALGORITHM_EC_P256,
 			kasURI:       "https://kas.example.com",
 			publicKeyPem: nanoFakePem,
 			kid:          "key-p256",
->>>>>>> 9ff38064
 			expectedInfo: &KASInfo{
 				URL:       "https://kas.example.com",
 				PublicKey: nanoFakePem,
@@ -494,20 +477,11 @@
 			},
 		},
 		{
-<<<<<<< HEAD
-			name:           "Base Key Enabled - EC P384 - Success",
-			baseKeyEnabled: true,
-			algorithm:      policy.Algorithm_ALGORITHM_EC_P384,
-			kasURI:         "https://kas.example.com",
-			publicKeyPem:   nanoFakePem,
-			kid:            "key-p384",
-=======
 			name:         "Base Key Enabled - EC P384 - Success",
 			algorithm:    policy.Algorithm_ALGORITHM_EC_P384,
 			kasURI:       "https://kas.example.com",
 			publicKeyPem: nanoFakePem,
 			kid:          "key-p384",
->>>>>>> 9ff38064
 			expectedInfo: &KASInfo{
 				URL:       "https://kas.example.com",
 				PublicKey: nanoFakePem,
@@ -516,20 +490,11 @@
 			},
 		},
 		{
-<<<<<<< HEAD
-			name:           "Base Key Enabled - EC P521 - Success",
-			baseKeyEnabled: true,
-			algorithm:      policy.Algorithm_ALGORITHM_EC_P521,
-			kasURI:         "https://kas.example.com",
-			publicKeyPem:   nanoFakePem,
-			kid:            "key-p521",
-=======
 			name:         "Base Key Enabled - EC P521 - Success",
 			algorithm:    policy.Algorithm_ALGORITHM_EC_P521,
 			kasURI:       "https://kas.example.com",
 			publicKeyPem: nanoFakePem,
 			kid:          "key-p521",
->>>>>>> 9ff38064
 			expectedInfo: &KASInfo{
 				URL:       "https://kas.example.com",
 				PublicKey: nanoFakePem,
@@ -537,18 +502,6 @@
 				Algorithm: "ec:secp521r1",
 			},
 		},
-<<<<<<< HEAD
-		{
-			name:           "Base Key Enabled - Unsupported algorithm RSA 2048",
-			baseKeyEnabled: true,
-			algorithm:      policy.Algorithm_ALGORITHM_RSA_2048,
-			kasURI:         "https://kas.example.com",
-			publicKeyPem:   nanoFakePem,
-			kid:            "key-rsa",
-			expectedError:  "base key algorithm is not supported for nano",
-		},
-=======
->>>>>>> 9ff38064
 	}
 
 	for _, tt := range tests {
@@ -565,18 +518,12 @@
 
 			// Create a NanoTDFConfig
 			config := NanoTDFConfig{
-<<<<<<< HEAD
-				isBaseKeyEnabled: tt.baseKeyEnabled,
-			}
-			err := config.SetKasURL("http://should-change.com")
-=======
 				bindCfg: bindingConfig{
 					eccMode: ocrypto.ECCModeSecp384r1,
 				},
 			}
 			kasURL := "https://should-not-change.com"
 			err := config.SetKasURL(kasURL)
->>>>>>> 9ff38064
 			s.Require().NoError(err)
 
 			// Call the getKasInfoForNanoTDF function
@@ -585,10 +532,6 @@
 			// Check for expected errors
 			if tt.expectedError != "" {
 				s.Require().Error(err)
-<<<<<<< HEAD
-				s.Require().Contains(err.Error(), tt.expectedError)
-=======
->>>>>>> 9ff38064
 				s.Require().Nil(info)
 				return
 			}
@@ -672,11 +615,7 @@
 		{
 			name:          "Unsupported algorithm RSA 2048",
 			algorithm:     policy.Algorithm_ALGORITHM_RSA_2048,
-<<<<<<< HEAD
-			kasURI:        "https://kas.example.com",
-=======
 			kasURI:        "https://localhost:8080",
->>>>>>> 9ff38064
 			publicKeyPem:  nanoFakePem,
 			kid:           "key-rsa",
 			expectedError: "base key algorithm is not supported for nano",
