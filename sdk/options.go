package sdk

import (
	"crypto/rsa"
	"crypto/tls"

	"github.com/opentdf/platform/lib/ocrypto"
	"github.com/opentdf/platform/sdk/auth"
	"github.com/opentdf/platform/sdk/auth/oauth"
	"golang.org/x/oauth2"
	"google.golang.org/grpc"
	"google.golang.org/grpc/credentials"
	"google.golang.org/grpc/credentials/insecure"
)

type Option func(*config)

// Internal config struct for building SDK options.
type config struct {
	// Platform configuration structure is subject to change. Consume via accessor methods.
	PlatformConfiguration   PlatformConfiguration
	dialOption              grpc.DialOption
	tlsConfig               *tls.Config
	clientCredentials       *oauth.ClientCredentials
	tokenExchange           *oauth.TokenExchangeInfo
	tokenEndpoint           string
	scopes                  []string
	extraDialOptions        []grpc.DialOption
	certExchange            *oauth.CertExchangeInfo
	kasSessionKey           *ocrypto.RsaKeyPair
	dpopKey                 *ocrypto.RsaKeyPair
	ipc                     bool
	tdfFeatures             tdfFeatures
	nanoFeatures            nanoFeatures
	customAccessTokenSource auth.AccessTokenSource
	oauthAccessTokenSource  oauth2.TokenSource
	coreConn                *grpc.ClientConn
<<<<<<< HEAD
	entityResolutionConn    *grpc.ClientConn
=======
	collectionStore         *collectionStore
>>>>>>> ec46a3a4
}

// Options specific to TDF protocol features
type tdfFeatures struct {
	// For backward compatibility, don't store the KID in the KAO.
	noKID bool
}

// Options specific to NanoTDF protocol features
type nanoFeatures struct {
	// noKID For backward compatibility, don't store the KID in the KAS ResourceLocator.
	noKID bool
}

type PlatformConfiguration map[string]interface{}

func (c *config) build() []grpc.DialOption {
	return []grpc.DialOption{c.dialOption}
}

// WithInsecureSkipVerifyConn returns an Option that sets up HTTPS connection without verification.
func WithInsecureSkipVerifyConn() Option {
	return func(c *config) {
		tlsConfig := &tls.Config{
			MinVersion:         tls.VersionTLS12,
			InsecureSkipVerify: true, // #nosec G402
		}
		c.dialOption = grpc.WithTransportCredentials(credentials.NewTLS(tlsConfig))
		// used by http client
		c.tlsConfig = tlsConfig
	}
}

// WithStoreCollectionHeaders Experimental: returns an Option that sets up storing dataset keys for nTDFs
func WithStoreCollectionHeaders() Option {
	return func(c *config) {
		c.collectionStore = newCollectionStore(kDefaultExpirationTime, kDefaultCleaningInterval)
	}
}

// WithInsecurePlaintextConn returns an Option that sets up HTTP connection sent in the clear.
func WithInsecurePlaintextConn() Option {
	return func(c *config) {
		c.dialOption = grpc.WithTransportCredentials(insecure.NewCredentials())
		// used by http client
		// FIXME anything to do here
		c.tlsConfig = &tls.Config{}
	}
}

// WithClientCredentials returns an Option that sets up authentication with client credentials.
func WithClientCredentials(clientID, clientSecret string, scopes []string) Option {
	return func(c *config) {
		c.clientCredentials = &oauth.ClientCredentials{ClientID: clientID, ClientAuth: clientSecret}
		c.scopes = scopes
	}
}

func WithTLSCredentials(tls *tls.Config, audience []string) Option {
	return func(c *config) {
		c.certExchange = &oauth.CertExchangeInfo{TLSConfig: tls, Audience: audience}
	}
}

// WithTokenEndpoint When we implement service discovery using a .well-known endpoint this option may become deprecated
// Deprecated: SDK will discover the token endpoint from the platform configuration
func WithTokenEndpoint(tokenEndpoint string) Option {
	return func(c *config) {
		c.tokenEndpoint = tokenEndpoint
	}
}

func withCustomAccessTokenSource(a auth.AccessTokenSource) Option {
	return func(c *config) {
		c.customAccessTokenSource = a
	}
}

// WithOAuthAccessTokenSource directs the SDK to use a standard OAuth2 token source for authentication
func WithOAuthAccessTokenSource(t oauth2.TokenSource) Option {
	return func(c *config) {
		c.oauthAccessTokenSource = t
	}
}

// Deprecated: Use WithCustomCoreConnection instead
func WithCustomPolicyConnection(conn *grpc.ClientConn) Option {
	return func(c *config) {
		c.coreConn = conn
	}
}

// Deprecated: Use WithCustomCoreConnection instead
func WithCustomAuthorizationConnection(conn *grpc.ClientConn) Option {
	return func(c *config) {
		c.coreConn = conn
	}
}

func WithCustomEntityResolutionConnection(conn *grpc.ClientConn) Option {
	return func(c *config) {
		c.entityResolutionConn = conn
	}
}

// WithTokenExchange specifies that the SDK should obtain its
// access token by exchanging the given token for a new one
func WithTokenExchange(subjectToken string, audience []string) Option {
	return func(c *config) {
		c.tokenExchange = &oauth.TokenExchangeInfo{
			SubjectToken: subjectToken,
			Audience:     audience,
		}
	}
}

func WithExtraDialOptions(dialOptions ...grpc.DialOption) Option {
	return func(c *config) {
		c.extraDialOptions = dialOptions
	}
}

// The session key pair is used to encrypt responses from KAS for a given session
// and can be reused across an entire session.
// Please use with caution.
func WithSessionEncryptionRSA(key *rsa.PrivateKey) Option {
	return func(c *config) {
		okey := ocrypto.FromRSA(key)
		c.kasSessionKey = &okey
	}
}

// The DPoP key pair is used to implement sender constrained tokens from the identity provider,
// and should be associated with the lifetime of a session for a given identity.
// Please use with caution.
func WithSessionSignerRSA(key *rsa.PrivateKey) Option {
	return func(c *config) {
		okey := ocrypto.FromRSA(key)
		c.dpopKey = &okey
	}
}

func WithCustomWellknownConnection(conn *grpc.ClientConn) Option {
	return func(c *config) {
		c.coreConn = conn
	}
}

// WithPlatformConfiguration allows you to override the remote platform configuration
// Use this option with caution, as it may lead to unexpected behavior
func WithPlatformConfiguration(platformConfiguration PlatformConfiguration) Option {
	return func(c *config) {
		c.PlatformConfiguration = platformConfiguration
	}
}

// WithIPC returns an Option that indicates the SDK should use IPC for communication
// this will allow the platform endpoint to be an empty string
func WithIPC() Option {
	return func(c *config) {
		c.ipc = true
	}
}

// WithNoKIDInKAO disables storing the KID in the KAO. This allows generating
// TDF files that are compatible with legacy file formats (no KID).
func WithNoKIDInKAO() Option {
	return func(c *config) {
		c.tdfFeatures.noKID = true
	}
}

// WithCoreConnection returns an Option that sets up a connection to the core platform
func WithCustomCoreConnection(conn *grpc.ClientConn) Option {
	return func(c *config) {
		c.coreConn = conn
	}
}

// WithNoKIDInNano disables storing the KID in the KAS ResourceLocator.
// This allows generating NanoTDF files that are compatible with legacy file formats (no KID).
func WithNoKIDInNano() Option {
	return func(c *config) {
		c.nanoFeatures.noKID = true
	}
}<|MERGE_RESOLUTION|>--- conflicted
+++ resolved
@@ -35,11 +35,8 @@
 	customAccessTokenSource auth.AccessTokenSource
 	oauthAccessTokenSource  oauth2.TokenSource
 	coreConn                *grpc.ClientConn
-<<<<<<< HEAD
 	entityResolutionConn    *grpc.ClientConn
-=======
 	collectionStore         *collectionStore
->>>>>>> ec46a3a4
 }
 
 // Options specific to TDF protocol features
