--- conflicted
+++ resolved
@@ -15,7 +15,6 @@
 
 // Internal config struct for building SDK options.
 type config struct {
-<<<<<<< HEAD
 	dialOption            grpc.DialOption
 	tlsConfig             *tls.Config
 	clientCredentials     *oauth.ClientCredentials
@@ -29,23 +28,8 @@
 	certExchange          *oauth.CertExchangeInfo
 	wellknownConn         *grpc.ClientConn
 	platformConfiguration PlatformConfiguration
-	kasKey                *ocrypto.RsaKeyPair
+	kasSessionKey         *ocrypto.RsaKeyPair
 	dpopKey               *ocrypto.RsaKeyPair
-=======
-	dialOption           grpc.DialOption
-	tlsConfig            *tls.Config
-	clientCredentials    *oauth.ClientCredentials
-	tokenExchange        *oauth.TokenExchangeInfo
-	tokenEndpoint        string
-	scopes               []string
-	policyConn           *grpc.ClientConn
-	authorizationConn    *grpc.ClientConn
-	entityresolutionConn *grpc.ClientConn
-	extraDialOptions     []grpc.DialOption
-	certExchange         *oauth.CertExchangeInfo
-	kasSessionKey        *ocrypto.RsaKeyPair
-	dpopKey              *ocrypto.RsaKeyPair
->>>>>>> 529fb0ec
 }
 
 type PlatformConfiguration map[string]interface{}
@@ -139,7 +123,6 @@
 	}
 }
 
-<<<<<<< HEAD
 // WithPlatformConfiguration allows you to override the remote platform configuration
 // Use this option with caution, as it may lead to unexpected behavior
 func WithPlatformConfiguration(platformConfiguration PlatformConfiguration) Option {
@@ -148,13 +131,10 @@
 	}
 }
 
-func WithKASKey(key ocrypto.RsaKeyPair) Option {
-=======
 // The session key pair is used to encrypt responses from KAS for a given session
 // and can be reused across an entire session.
 // Please use with caution.
 func WithSessionEncryptionRSA(key *rsa.PrivateKey) Option {
->>>>>>> 529fb0ec
 	return func(c *config) {
 		okey := ocrypto.FromRSA(key)
 		c.kasSessionKey = &okey
