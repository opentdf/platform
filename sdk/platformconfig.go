package sdk

import "log/slog"

<<<<<<< HEAD


func (s SDK) getIdpConfig() map[string]interface{} {
	idpCfg, err := s.config.platformConfiguration["idp"].(map[string]interface{})
	if !err {
		slog.Warn("idp configuration not found in well-known configuration")
		idpCfg = map[string]interface{}{}
	}
	return idpCfg
}

func (s SDK) PlatformIssuer() (string, error) {
	idpCfg := s.getIdpConfig()
	value, ok := idpCfg["issuer"].(string)
	if !ok {
		slog.Warn("issuer not found in well-known idp configuration")
		return "", ErrPlatformIssuerNotFound
	}
	return value, nil
}

func (s SDK) PlatformAuthzEndpoint() (string, error) {
	idpCfg := s.getIdpConfig()
	value, ok := idpCfg["authorization_endpoint"].(string)
	if !ok {
		slog.Warn("authorization_endpoint not found in well-known idp configuration")
		return "", ErrPlatformAuthzEndpointNotFound
	}
	return value, nil
}

func (s SDK) PlatformTokenEndpoint() (string, error) {
	idpCfg := s.getIdpConfig()
	value, ok := idpCfg["token_endpoint"].(string)
	if !ok {
		slog.Warn("token_endpoint not found in well-known idp configuration")
		return "", ErrPlatformTokenEndpointNotFound
	}
	return value, nil
}

func (s SDK) PlatformPublicClientID() (string, error) {
	idpCfg := s.getIdpConfig()
	value, ok := idpCfg["public_client_id"].(string)
=======
func (s SDK) PlatformIssuer() string {
	// This check is needed if we want to fetch platform configuration over ipc
	if s.config.platformConfiguration == nil {
		cfg, err := getPlatformConfiguration(s.conn)
		if err != nil {
			slog.Warn("failed to get platform configuration", slog.Any("error", err))
		}
		s.config.platformConfiguration = cfg
	}
	value, ok := s.config.platformConfiguration["platform_issuer"].(string)
>>>>>>> 5b9e2cfe
	if !ok {
		slog.Warn("public_client_id not found in well-known idp configuration")
		return "", ErrPlatformTokenEndpointNotFound
	}
	return value, nil
}<|MERGE_RESOLUTION|>--- conflicted
+++ resolved
@@ -2,10 +2,15 @@
 
 import "log/slog"
 
-<<<<<<< HEAD
-
-
 func (s SDK) getIdpConfig() map[string]interface{} {
+	// This check is needed if we want to fetch platform configuration over ipc
+	if s.config.platformConfiguration == nil {
+		cfg, err := getPlatformConfiguration(s.conn)
+		if err != nil {
+			slog.Warn("failed to get platform configuration", slog.Any("error", err))
+		}
+		s.config.platformConfiguration = cfg
+	}
 	idpCfg, err := s.config.platformConfiguration["idp"].(map[string]interface{})
 	if !err {
 		slog.Warn("idp configuration not found in well-known configuration")
@@ -47,18 +52,6 @@
 func (s SDK) PlatformPublicClientID() (string, error) {
 	idpCfg := s.getIdpConfig()
 	value, ok := idpCfg["public_client_id"].(string)
-=======
-func (s SDK) PlatformIssuer() string {
-	// This check is needed if we want to fetch platform configuration over ipc
-	if s.config.platformConfiguration == nil {
-		cfg, err := getPlatformConfiguration(s.conn)
-		if err != nil {
-			slog.Warn("failed to get platform configuration", slog.Any("error", err))
-		}
-		s.config.platformConfiguration = cfg
-	}
-	value, ok := s.config.platformConfiguration["platform_issuer"].(string)
->>>>>>> 5b9e2cfe
 	if !ok {
 		slog.Warn("public_client_id not found in well-known idp configuration")
 		return "", ErrPlatformTokenEndpointNotFound
