--- conflicted
+++ resolved
@@ -151,11 +151,8 @@
 		conn:                    defaultConn,
 		dialOptions:             dialOptions,
 		tokenSource:             accessTokenSource,
-<<<<<<< HEAD
 		platformConfiguration:   cfg.platformConfiguration,
-=======
 		kasKey:                  *cfg.kasKey,
->>>>>>> 16af6368
 		Attributes:              attributes.NewAttributesServiceClient(policyConn),
 		Namespaces:              namespaces.NewNamespaceServiceClient(policyConn),
 		ResourceMapping:         resourcemapping.NewResourceMappingServiceClient(policyConn),
