--- conflicted
+++ resolved
@@ -15,13 +15,6 @@
 
 	"connectrpc.com/connect"
 	"github.com/opentdf/platform/lib/ocrypto"
-<<<<<<< HEAD
-=======
-	"github.com/opentdf/platform/protocol/go/authorization"
-	authorizationV2 "github.com/opentdf/platform/protocol/go/authorization/v2"
-	"github.com/opentdf/platform/protocol/go/entityresolution"
-	entityresolutionV2 "github.com/opentdf/platform/protocol/go/entityresolution/v2"
->>>>>>> 49484e0b
 	"github.com/opentdf/platform/protocol/go/policy"
 	"github.com/opentdf/platform/protocol/go/wellknownconfiguration"
 	"github.com/opentdf/platform/protocol/go/wellknownconfiguration/wellknownconfigurationconnect"
@@ -62,10 +55,10 @@
 	*collectionStore
 	conn                    *ConnectRPCConnection
 	tokenSource             auth.AccessTokenSource
-<<<<<<< HEAD
 	Actions                 sdkconnect.ActionServiceClient
 	Attributes              sdkconnect.AttributesServiceClient
 	Authorization           sdkconnect.AuthorizationServiceClient
+	AuthorizationV2         sdkconnect.AuthorizationServiceClient
 	EntityResoution         sdkconnect.EntityResolutionServiceClient
 	EntityResolutionV2      sdkconnect.EntityResolutionServiceClientV2
 	KeyAccessServerRegistry sdkconnect.KeyAccessServerRegistryServiceClient
@@ -76,22 +69,6 @@
 	Unsafe                  sdkconnect.UnsafeServiceClient
 	KeyManagement           sdkconnect.KeyManagementServiceClient
 	wellknownConfiguration  sdkconnect.WellKnownServiceClient
-=======
-	Actions                 actions.ActionServiceClient
-	Attributes              attributes.AttributesServiceClient
-	Authorization           authorization.AuthorizationServiceClient
-	AuthorizationV2         authorizationV2.AuthorizationServiceClient
-	EntityResoution         entityresolution.EntityResolutionServiceClient
-	EntityResolutionV2      entityresolutionV2.EntityResolutionServiceClient
-	KeyAccessServerRegistry kasregistry.KeyAccessServerRegistryServiceClient
-	Namespaces              namespaces.NamespaceServiceClient
-	RegisteredResources     registeredresources.RegisteredResourcesServiceClient
-	ResourceMapping         resourcemapping.ResourceMappingServiceClient
-	SubjectMapping          subjectmapping.SubjectMappingServiceClient
-	Unsafe                  unsafe.UnsafeServiceClient
-	KeyManagement           keymanagement.KeyManagementServiceClient
-	wellknownConfiguration  wellknownconfiguration.WellKnownServiceClient
->>>>>>> 49484e0b
 }
 
 func New(platformEndpoint string, opts ...Option) (*SDK, error) {
@@ -208,7 +185,6 @@
 		kasKeyCache:             newKasKeyCache(),
 		conn:                    &ConnectRPCConnection{Client: platformConn.Client, Endpoint: platformConn.Endpoint, Options: platformConn.Options},
 		tokenSource:             accessTokenSource,
-<<<<<<< HEAD
 		Actions:                 sdkconnect.NewActionServiceClientConnectWrapper(platformConn.Client, platformConn.Endpoint, platformConn.Options...),
 		Attributes:              sdkconnect.NewAttributesServiceClientConnectWrapper(platformConn.Client, platformConn.Endpoint, platformConn.Options...),
 		Namespaces:              sdkconnect.NewNamespaceServiceClientConnectWrapper(platformConn.Client, platformConn.Endpoint, platformConn.Options...),
@@ -218,26 +194,11 @@
 		Unsafe:                  sdkconnect.NewUnsafeServiceClientConnectWrapper(platformConn.Client, platformConn.Endpoint, platformConn.Options...),
 		KeyAccessServerRegistry: sdkconnect.NewKeyAccessServerRegistryServiceClientConnectWrapper(platformConn.Client, platformConn.Endpoint, platformConn.Options...),
 		Authorization:           sdkconnect.NewAuthorizationServiceClientConnectWrapper(platformConn.Client, platformConn.Endpoint, platformConn.Options...),
+		AuthorizationV2:         sdkconnect.NewAuthorizationServiceClientConnectWrapper(platformConn.Client, platformConn.Endpoint, platformConn.Options...),
 		EntityResoution:         sdkconnect.NewEntityResolutionServiceClientConnectWrapper(ersConn.Client, ersConn.Endpoint, ersConn.Options...),
 		EntityResolutionV2:      sdkconnect.NewEntityResolutionServiceClientV2ConnectWrapper(ersConn.Client, ersConn.Endpoint, ersConn.Options...),
 		KeyManagement:           sdkconnect.NewKeyManagementServiceClientConnectWrapper(platformConn.Client, platformConn.Endpoint, platformConn.Options...),
 		wellknownConfiguration:  sdkconnect.NewWellKnownServiceClientConnectWrapper(platformConn.Client, platformConn.Endpoint, platformConn.Options...),
-=======
-		Actions:                 actions.NewActionServiceClient(platformConn),
-		Attributes:              attributes.NewAttributesServiceClient(platformConn),
-		Authorization:           authorization.NewAuthorizationServiceClient(platformConn),
-		AuthorizationV2:         authorizationV2.NewAuthorizationServiceClient(platformConn),
-		EntityResoution:         entityresolution.NewEntityResolutionServiceClient(ersConn),
-		EntityResolutionV2:      entityresolutionV2.NewEntityResolutionServiceClient(ersConn),
-		KeyAccessServerRegistry: kasregistry.NewKeyAccessServerRegistryServiceClient(platformConn),
-		KeyManagement:           keymanagement.NewKeyManagementServiceClient(platformConn),
-		Namespaces:              namespaces.NewNamespaceServiceClient(platformConn),
-		RegisteredResources:     registeredresources.NewRegisteredResourcesServiceClient(platformConn),
-		ResourceMapping:         resourcemapping.NewResourceMappingServiceClient(platformConn),
-		SubjectMapping:          subjectmapping.NewSubjectMappingServiceClient(platformConn),
-		Unsafe:                  unsafe.NewUnsafeServiceClient(platformConn),
-		wellknownConfiguration:  wellknownconfiguration.NewWellKnownServiceClient(platformConn),
->>>>>>> 49484e0b
 	}, nil
 }
 
