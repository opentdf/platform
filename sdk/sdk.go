package sdk

import (
	"bytes"
	"context"
	"crypto/tls"
	_ "embed"
	"encoding/json"
	"errors"
	"fmt"
	"io"
	"net"
	"net/http"
	"net/url"
	"strings"

	"github.com/opentdf/platform/lib/ocrypto"
	"github.com/opentdf/platform/protocol/go/authorization"
	"github.com/opentdf/platform/protocol/go/entityresolution"
	"github.com/opentdf/platform/protocol/go/policy"
	"github.com/opentdf/platform/protocol/go/policy/actions"
	"github.com/opentdf/platform/protocol/go/policy/attributes"
	"github.com/opentdf/platform/protocol/go/policy/kasregistry"
	"github.com/opentdf/platform/protocol/go/policy/namespaces"
	"github.com/opentdf/platform/protocol/go/policy/registeredresources"
	"github.com/opentdf/platform/protocol/go/policy/resourcemapping"
	"github.com/opentdf/platform/protocol/go/policy/subjectmapping"
	"github.com/opentdf/platform/protocol/go/policy/unsafe"
	"github.com/opentdf/platform/protocol/go/wellknownconfiguration"
	"github.com/opentdf/platform/sdk/audit"
	"github.com/opentdf/platform/sdk/auth"
	"github.com/opentdf/platform/sdk/httputil"
	"github.com/opentdf/platform/sdk/internal/archive"
	"github.com/xeipuuv/gojsonschema"
	"google.golang.org/grpc"
	"google.golang.org/grpc/credentials"
	healthpb "google.golang.org/grpc/health/grpc_health_v1"
)

const (
	// Failure while connecting to a service.
	// Check your configuration and/or retry.
	ErrGrpcDialFailed                 = Error("failed to dial grpc endpoint")
	ErrShutdownFailed                 = Error("failed to shutdown sdk")
	ErrPlatformUnreachable            = Error("platform unreachable or not responding")
	ErrPlatformConfigFailed           = Error("failed to retrieve platform configuration")
	ErrPlatformEndpointMalformed      = Error("platform endpoint is malformed")
	ErrPlatformIssuerNotFound         = Error("issuer not found in well-known idp configuration")
	ErrPlatformAuthzEndpointNotFound  = Error("authorization_endpoint not found in well-known idp configuration")
	ErrPlatformTokenEndpointNotFound  = Error("token_endpoint not found in well-known idp configuration")
	ErrPlatformPublicClientIDNotFound = Error("public_client_id not found in well-known idp configuration")
	ErrAccessTokenInvalid             = Error("access token is invalid")
)

type Error string

func (c Error) Error() string {
	return string(c)
}

type SDK struct {
	config
	*kasKeyCache
	*collectionStore
	conn                    *grpc.ClientConn
	dialOptions             []grpc.DialOption
	tokenSource             auth.AccessTokenSource
	Actions                 actions.ActionServiceClient
	Attributes              attributes.AttributesServiceClient
<<<<<<< HEAD
	RegisteredResources     registeredresources.RegisteredResourcesServiceClient
=======
	Authorization           authorization.AuthorizationServiceClient
	EntityResoution         entityresolution.EntityResolutionServiceClient
	KeyAccessServerRegistry kasregistry.KeyAccessServerRegistryServiceClient
	Namespaces              namespaces.NamespaceServiceClient
>>>>>>> 24b6cb5f
	ResourceMapping         resourcemapping.ResourceMappingServiceClient
	SubjectMapping          subjectmapping.SubjectMappingServiceClient
	Unsafe                  unsafe.UnsafeServiceClient
	wellknownConfiguration  wellknownconfiguration.WellKnownServiceClient
}

func New(platformEndpoint string, opts ...Option) (*SDK, error) {
	var (
		platformConn *grpc.ClientConn // Connection to the platform
		ersConn      *grpc.ClientConn // Connection to ERS (possibly remote)
		err          error
	)

	// Set default options
	cfg := &config{
		dialOption: grpc.WithTransportCredentials(credentials.NewTLS(&tls.Config{
			MinVersion: tls.VersionTLS12,
		})),
	}

	// Apply options
	for _, opt := range opts {
		opt(cfg)
	}

	// If IPC is enabled, we need to have a core connection
	if cfg.ipc && cfg.coreConn == nil {
		return nil, errors.New("core connection is required for IPC mode")
	}

	// If KAS session key is not provided, generate a new one
	if cfg.kasSessionKey == nil {
		key, err := ocrypto.NewRSAKeyPair(tdf3KeySize)
		if err != nil {
			return nil, err
		}
		cfg.kasSessionKey = &key
	}

	// once we change KAS to use standard DPoP we can put this all in the `build()` method
	dialOptions := append([]grpc.DialOption{}, cfg.build()...)
	// Add extra grpc dial options if provided. This is useful during tests.
	if len(cfg.extraDialOptions) > 0 {
		dialOptions = append(dialOptions, cfg.extraDialOptions...)
	}

	// IF IPC is disabled we build a validated healthy connection to the platform
	if !cfg.ipc {
		platformEndpoint, err = SanitizePlatformEndpoint(platformEndpoint)
		if err != nil {
			return nil, fmt.Errorf("%w [%v]: %w", ErrPlatformEndpointMalformed, platformEndpoint, err)
		}

		if cfg.shouldValidatePlatformConnectivity {
			err = ValidateHealthyPlatformConnection(platformEndpoint, dialOptions)
			if err != nil {
				return nil, err
			}
		}
	}

	// If platformConfiguration is not provided, fetch it from the platform
	if cfg.PlatformConfiguration == nil && !cfg.ipc { //nolint:nestif // Most of checks are for errors
		var pcfg PlatformConfiguration
		var err error

		if cfg.coreConn != nil {
			pcfg, err = getPlatformConfiguration(cfg.coreConn) // Pick a connection until cfg.wellknownConn is removed
			if err != nil {
				return nil, errors.Join(ErrPlatformConfigFailed, err)
			}
		} else {
			pcfg, err = fetchPlatformConfiguration(platformEndpoint, dialOptions)
			if err != nil {
				return nil, errors.Join(ErrPlatformConfigFailed, err)
			}
		}
		cfg.PlatformConfiguration = pcfg
		if cfg.tokenEndpoint == "" {
			cfg.tokenEndpoint, err = getTokenEndpoint(*cfg)
			if err != nil {
				return nil, err
			}
		}
	}

	var uci []grpc.UnaryClientInterceptor

	// Add request ID interceptor
	uci = append(uci, audit.MetadataAddingClientInterceptor)

	accessTokenSource, err := buildIDPTokenSource(cfg)
	if err != nil {
		return nil, err
	}
	if accessTokenSource != nil {
		interceptor := auth.NewTokenAddingInterceptorWithClient(accessTokenSource, cfg.httpClient)
		uci = append(uci, interceptor.AddCredentials)
	}

	dialOptions = append(dialOptions, grpc.WithChainUnaryInterceptor(uci...))

	// If coreConn is provided, use it as the platform connection
	if cfg.coreConn != nil {
		platformConn = cfg.coreConn
	} else {
		platformConn, err = grpc.NewClient(platformEndpoint, dialOptions...)
		if err != nil {
			return nil, errors.Join(ErrGrpcDialFailed, err)
		}
	}

	if cfg.entityResolutionConn != nil {
		ersConn = cfg.entityResolutionConn
	} else {
		ersConn = platformConn
	}

	return &SDK{
		config:                  *cfg,
		collectionStore:         cfg.collectionStore,
		kasKeyCache:             newKasKeyCache(),
		conn:                    platformConn,
		dialOptions:             dialOptions,
		tokenSource:             accessTokenSource,
		Actions:                 actions.NewActionServiceClient(platformConn),
		Attributes:              attributes.NewAttributesServiceClient(platformConn),
		Namespaces:              namespaces.NewNamespaceServiceClient(platformConn),
		RegisteredResources:     registeredresources.NewRegisteredResourcesServiceClient(platformConn),
		ResourceMapping:         resourcemapping.NewResourceMappingServiceClient(platformConn),
		SubjectMapping:          subjectmapping.NewSubjectMappingServiceClient(platformConn),
		Unsafe:                  unsafe.NewUnsafeServiceClient(platformConn),
		KeyAccessServerRegistry: kasregistry.NewKeyAccessServerRegistryServiceClient(platformConn),
		Authorization:           authorization.NewAuthorizationServiceClient(platformConn),
		EntityResoution:         entityresolution.NewEntityResolutionServiceClient(ersConn),
		wellknownConfiguration:  wellknownconfiguration.NewWellKnownServiceClient(platformConn),
	}, nil
}

func SanitizePlatformEndpoint(e string) (string, error) {
	// check if there's a scheme, if not, add https
	u, err := url.ParseRequestURI(e)
	if err != nil {
		return "", errors.Join(fmt.Errorf("cannot parse platform endpoint [%s]", e), err)
	}
	if u.Host == "" {
		// if the schema is missing add https. when the schema is missing the host is parsed as the scheme
		newE := "https://" + e
		u, err = url.ParseRequestURI(newE)
		if err != nil {
			return "", errors.Join(fmt.Errorf("cannot parse platform endpoint [%s]", newE), err)
		}
		if u.Host == "" {
			return "", fmt.Errorf("invalid URL [%s], got empty hostname", newE)
		}
	}

	if strings.Contains(u.Hostname(), ":") {
		return "", fmt.Errorf("invalid hostname [%s]. IPv6 addresses are not supported", u.Hostname())
	}

	p := u.Port()
	if p == "" {
		if u.Scheme == "http" {
			p = "80"
		} else {
			p = "443"
		}
	}

	return net.JoinHostPort(u.Hostname(), p), nil
}

func buildIDPTokenSource(c *config) (auth.AccessTokenSource, error) {
	if c.customAccessTokenSource != nil {
		return c.customAccessTokenSource, nil
	}

	// There are uses for uncredentialed clients (i.e. consuming the well-known configuration).
	if c.clientCredentials == nil && c.oauthAccessTokenSource == nil {
		return nil, nil //nolint:nilnil // not having credentials is not an error
	}

	if c.certExchange != nil && c.tokenExchange != nil {
		return nil, errors.New("cannot do both token exchange and certificate exchange")
	}

	if c.dpopKey == nil {
		rsaKeyPair, err := ocrypto.NewRSAKeyPair(dpopKeySize)
		if err != nil {
			return nil, fmt.Errorf("could not generate RSA Key: %w", err)
		}
		c.dpopKey = &rsaKeyPair
	}

	var ts auth.AccessTokenSource
	var err error

	switch {
	case c.oauthAccessTokenSource != nil:
		ts, err = NewOAuthAccessTokenSource(c.oauthAccessTokenSource, c.scopes, c.dpopKey)
	case c.certExchange != nil:
		ts, err = NewCertExchangeTokenSource(*c.certExchange, *c.clientCredentials, c.tokenEndpoint, c.dpopKey)
	case c.tokenExchange != nil:
		ts, err = NewIDPTokenExchangeTokenSource(
			*c.tokenExchange,
			*c.clientCredentials,
			c.tokenEndpoint,
			c.scopes,
			c.dpopKey,
		)
	default:
		ts, err = NewIDPAccessTokenSource(
			*c.clientCredentials,
			c.tokenEndpoint,
			c.scopes,
			c.dpopKey,
		)
	}

	return ts, err
}

// Close closes the underlying grpc.ClientConn.
func (s SDK) Close() error {
	if s.collectionStore != nil {
		s.collectionStore.close()
	}

	if s.conn == nil {
		return nil
	}
	if err := s.conn.Close(); err != nil {
		return errors.Join(ErrShutdownFailed, err)
	}
	return nil
}

// Conn returns the underlying grpc.ClientConn.
func (s SDK) Conn() *grpc.ClientConn {
	return s.conn
}

type TdfType string

const (
	Invalid  TdfType = "Invalid"
	Nano     TdfType = "Nano"
	Standard TdfType = "Standard"
)

// String returns the string representation of the applies to state.
func (t TdfType) String() string {
	return string(t)
}

var (
	// ZIP file Signature
	zipSignature = []byte{0x50, 0x4B, 0x03, 0x04}
	// Nano TDF Signature
	nanoSignature = []byte{0x4C, 0x31, 0x4C}
)

// GetTdfType returns the type of TDF based on the reader.
// Reader is reset after the check.
func GetTdfType(reader io.ReadSeeker) TdfType {
	numBytes := 4
	buffer := make([]byte, numBytes)
	n, err := reader.Read(buffer)
	if err != nil {
		return Invalid
	}

	// Reset the reader to its original position
	_, err = reader.Seek(0, io.SeekStart)
	if err != nil {
		return Invalid
	}

	if n < numBytes {
		return Invalid
	}

	// Check if the first 4 bytes match the ZIP signature
	if bytes.Equal(buffer, zipSignature) {
		return Standard
	}

	// Check if the first 3 bytes match the Nano signature
	if bytes.Equal(buffer[:3], nanoSignature) {
		return Nano
	}

	return Invalid
}

// Indicates JSON Schema validation failed for the manifest or header of the TDF file.
// Some invalid manifests are still usable, so this file may still be usable.
var ErrInvalidPerSchema = errors.New("manifest was not valid")

//go:embed schema/manifest-lax.schema.json
var manifestLaxSchema []byte

//go:embed schema/manifest.schema.json
var manifestStrictSchema []byte

// Detects whether, or not the reader is a valid TDF. It first checks if it can "open" it
// Then attempts to extract a manifest, then finally it validates the manifest using the json schema
// If any of the checks fail, it will return false.
//
// Something to keep in mind is that if we make updates to the schema, such as making certain fields
// 'required', older TDF versions will fail despite being valid. So each time we release an update to
// the TDF spec, we'll need to include the respective schema in the schema directory, then update this code
// to validate against all previously known schema versions.
func IsValidTdf(reader io.ReadSeeker) (bool, error) {
	// create tdf reader
	tdfReader, err := archive.NewTDFReader(reader)
	if err != nil {
		return false, fmt.Errorf("archive.NewTDFReader failed: %w", err)
	}

	manifest, err := tdfReader.Manifest()
	if err != nil {
		return false, fmt.Errorf("tdfReader.Manifest failed: %w", err)
	}

	return isValidManifest(manifest, Lax)
}

func isValidManifest(manifest string, intensity SchemaValidationIntensity) (bool, error) {
	// Convert the embedded data to a string
	var manifestSchemaString string
	switch intensity {
	case Strict:
		manifestSchemaString = string(manifestStrictSchema)
	case Lax:
		manifestSchemaString = string(manifestLaxSchema)
	case Skip:
		return true, nil
	default:
		manifestSchemaString = string(manifestLaxSchema)
	}
	loader := gojsonschema.NewStringLoader(manifestSchemaString)
	manifestStringLoader := gojsonschema.NewStringLoader(manifest)
	result, err := gojsonschema.Validate(loader, manifestStringLoader)
	if err != nil {
		return false, errors.New("could not validate manifest.json")
	}

	if !result.Valid() {
		return false, fmt.Errorf("%w: %v", ErrInvalidPerSchema, result.Errors())
	}

	return true, nil
}

// IsValidNanoTdf detects whether, or not the reader is a valid Nano TDF.
// Reader is reset after the check.
func IsValidNanoTdf(reader io.ReadSeeker) (bool, error) {
	_, _, err := NewNanoTDFHeaderFromReader(reader)
	_, _ = reader.Seek(0, io.SeekStart) // Ignore the error as we're just checking if it's a valid nano TDF
	return err == nil, err
}

func fetchPlatformConfiguration(platformEndpoint string, dialOptions []grpc.DialOption) (PlatformConfiguration, error) {
	conn, err := grpc.NewClient(platformEndpoint, dialOptions...)
	if err != nil {
		return nil, errors.Join(ErrGrpcDialFailed, err)
	}
	defer conn.Close()

	return getPlatformConfiguration(conn)
}

// Test connectability to the platform and validate a healthy status
func ValidateHealthyPlatformConnection(platformEndpoint string, dialOptions []grpc.DialOption) error {
	conn, err := grpc.NewClient(platformEndpoint, dialOptions...)
	if err != nil {
		return errors.Join(ErrGrpcDialFailed, err)
	}
	defer conn.Close()

	req := healthpb.HealthCheckRequest{}
	healthService := healthpb.NewHealthClient(conn)
	resp, err := healthService.Check(context.Background(), &req)
	if err != nil || resp.GetStatus() != healthpb.HealthCheckResponse_SERVING {
		return errors.Join(ErrPlatformUnreachable, err)
	}
	return nil
}

func getPlatformConfiguration(conn *grpc.ClientConn) (PlatformConfiguration, error) {
	req := wellknownconfiguration.GetWellKnownConfigurationRequest{}
	wellKnownConfig := wellknownconfiguration.NewWellKnownServiceClient(conn)

	response, err := wellKnownConfig.GetWellKnownConfiguration(context.Background(), &req)
	if err != nil {
		return nil, errors.Join(errors.New("unable to retrieve config information, and none was provided"), err)
	}
	// Get token endpoint
	configuration := response.GetConfiguration()

	return configuration.AsMap(), nil
}

// TODO: This should be moved to a separate package. We do discovery in ../service/internal/auth/discovery.go
func getTokenEndpoint(c config) (string, error) {
	issuerURL, ok := c.PlatformConfiguration["platform_issuer"].(string)

	if !ok {
		return "", errors.New("platform_issuer is not set, or is not a string")
	}

	oidcConfigURL := issuerURL + "/.well-known/openid-configuration"

	req, err := http.NewRequestWithContext(context.Background(), http.MethodGet, oidcConfigURL, nil)
	if err != nil {
		return "", err
	}

	client := c.httpClient
	if client == nil {
		client = httputil.SafeHTTPClient()
	}
	resp, err := client.Do(req)
	if err != nil {
		return "", err
	}
	defer resp.Body.Close()

	body, err := io.ReadAll(resp.Body)
	if err != nil {
		return "", err
	}

	var config map[string]interface{}

	if err = json.Unmarshal(body, &config); err != nil {
		return "", err
	}
	tokenEndpoint, ok := config["token_endpoint"].(string)
	if !ok {
		return "", errors.New("token_endpoint not found in well-known configuration")
	}

	return tokenEndpoint, nil
}

// StoreKASKeys caches the given values as the public keys associated with the
// KAS at the given URL, replacing any existing keys that are cached for that URL
// with the same algorithm and URL.
// Only one key per url and algorithm is stored in the cache,
// so only store the most recent known key per url & algorithm pair.
func (s *SDK) StoreKASKeys(url string, keys *policy.KasPublicKeySet) error {
	for _, key := range keys.GetKeys() {
		s.kasKeyCache.store(KASInfo{
			URL:       url,
			PublicKey: key.GetPem(),
			KID:       key.GetKid(),
			Algorithm: algProto2String(key.GetAlg()),
		})
	}
	return nil
}<|MERGE_RESOLUTION|>--- conflicted
+++ resolved
@@ -67,14 +67,11 @@
 	tokenSource             auth.AccessTokenSource
 	Actions                 actions.ActionServiceClient
 	Attributes              attributes.AttributesServiceClient
-<<<<<<< HEAD
-	RegisteredResources     registeredresources.RegisteredResourcesServiceClient
-=======
 	Authorization           authorization.AuthorizationServiceClient
 	EntityResoution         entityresolution.EntityResolutionServiceClient
 	KeyAccessServerRegistry kasregistry.KeyAccessServerRegistryServiceClient
 	Namespaces              namespaces.NamespaceServiceClient
->>>>>>> 24b6cb5f
+	RegisteredResources     registeredresources.RegisteredResourcesServiceClient
 	ResourceMapping         resourcemapping.ResourceMappingServiceClient
 	SubjectMapping          subjectmapping.SubjectMappingServiceClient
 	Unsafe                  unsafe.UnsafeServiceClient
