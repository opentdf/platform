package sdk

import (
	"crypto/tls"
	"errors"
	"log/slog"

	"github.com/opentdf/platform/protocol/go/authorization"
	"github.com/opentdf/platform/protocol/go/kasregistry"
	"github.com/opentdf/platform/protocol/go/policy/attributes"
	"github.com/opentdf/platform/protocol/go/policy/namespaces"
	"github.com/opentdf/platform/protocol/go/policy/resourcemapping"
	"github.com/opentdf/platform/protocol/go/policy/subjectmapping"
	"github.com/opentdf/platform/sdk/auth"
	"google.golang.org/grpc"
	"google.golang.org/grpc/credentials"
)

const (
	ErrGrpcDialFailed = Error("failed to dial grpc endpoint")
	ErrShutdownFailed = Error("failed to shutdown sdk")
)

type Error string

func (c Error) Error() string {
	return string(c)
}

type SDK struct {
	conn                    *grpc.ClientConn
	unwrapper               Unwrapper
	Namespaces              namespaces.NamespaceServiceClient
	Attributes              attributes.AttributesServiceClient
	ResourceMapping         resourcemapping.ResourceMappingServiceClient
	SubjectMapping          subjectmapping.SubjectMappingServiceClient
	KeyAccessServerRegistry kasregistry.KeyAccessServerRegistryServiceClient
	Authorization           authorization.AuthorizationServiceClient
}

func New(platformEndpoint string, opts ...Option) (*SDK, error) {
	tlsConfig := tls.Config{
		MinVersion: tls.VersionTLS12,
	}

	// Set default options
	cfg := &config{
		tls: grpc.WithTransportCredentials(credentials.NewTLS(&tlsConfig)),
	}

	// Apply options
	for _, opt := range opts {
		opt(cfg)
	}

	// once we change KAS to use standard DPoP we can put this all in the `build()` method
	dialOptions := append([]grpc.DialOption{}, cfg.build()...)
	accessTokenSource, err := buildIDPTokenSource(cfg)
	if err != nil {
		return nil, err
	}
	if accessTokenSource != nil {
		interceptor := auth.NewTokenAddingInterceptor(accessTokenSource)
		dialOptions = append(dialOptions, grpc.WithUnaryInterceptor(interceptor.AddCredentials))
	}

	var unwrapper Unwrapper
	if cfg.authConfig == nil {
		unwrapper, err = newKASClient(dialOptions, accessTokenSource)
		if err != nil {
			return nil, err
		}
	} else {
		unwrapper = cfg.authConfig
	}

	var (
		defaultConn       *grpc.ClientConn
		policyConn        *grpc.ClientConn
		authorizationConn *grpc.ClientConn
	)

	if platformEndpoint != "" {
		var err error
		defaultConn, err = grpc.Dial(platformEndpoint, dialOptions...)
		if err != nil {
			return nil, errors.Join(ErrGrpcDialFailed, err)
		}
	}

	if cfg.policyConn != nil {
		policyConn = cfg.policyConn
	} else {
		policyConn = defaultConn
	}

	if cfg.authorizationConn != nil {
		authorizationConn = cfg.authorizationConn
	} else {
		authorizationConn = defaultConn
	}

	return &SDK{
		conn:                    defaultConn,
		unwrapper:               unwrapper,
		Attributes:              attributes.NewAttributesServiceClient(policyConn),
		Namespaces:              namespaces.NewNamespaceServiceClient(policyConn),
		ResourceMapping:         resourcemapping.NewResourceMappingServiceClient(policyConn),
		SubjectMapping:          subjectmapping.NewSubjectMappingServiceClient(policyConn),
		KeyAccessServerRegistry: kasregistry.NewKeyAccessServerRegistryServiceClient(policyConn),
		Authorization:           authorization.NewAuthorizationServiceClient(authorizationConn),
	}, nil
}

<<<<<<< HEAD
func buildIDPTokenSource(c *config) (auth.AccessTokenSource, error) {
	if (c.clientCredentials.ClientId == "") != (c.clientCredentials.ClientAuth == nil) {
=======
func buildIDPTokenSource(c *config) (*IDPAccessTokenSource, error) {
	if (c.clientCredentials.ClientID == "") != (c.clientCredentials.ClientAuth == nil) {
>>>>>>> a0e27479
		return nil,
			errors.New("if specifying client credentials must specify both client id and authentication secret")
	}
	if (c.clientCredentials.ClientID == "") != (c.tokenEndpoint == "") {
		return nil, errors.New("either both or neither of client credentials and token endpoint must be specified")
	}

	// at this point we have either both client credentials and a token endpoint or none of the above. if we don't have
	// any just return a KAS client that can only get public keys
	if c.clientCredentials.ClientID == "" {
		slog.Info("no client credentials provided. GRPC requests to KAS and services will not be authenticated.")
		return nil, nil //nolint:nilnil // not having credentials is not an error
	}

	var ts auth.AccessTokenSource
	var err error
	if c.subjectToken == "" {
		ts, err = NewIDPAccessTokenSource(
			c.clientCredentials,
			c.tokenEndpoint,
			c.scopes,
		)
	} else {
		ts, err = NewIDPTokenExchangeTokenSource(c.subjectToken, c.clientCredentials, c.tokenEndpoint, c.scopes)
	}

	return ts, err
}

// Close closes the underlying grpc.ClientConn.
func (s SDK) Close() error {
	if s.conn == nil {
		return nil
	}
	if err := s.conn.Close(); err != nil {
		return errors.Join(ErrShutdownFailed, err)
	}
	return nil
}

// Conn returns the underlying grpc.ClientConn.
func (s SDK) Conn() *grpc.ClientConn {
	return s.conn
}<|MERGE_RESOLUTION|>--- conflicted
+++ resolved
@@ -112,16 +112,7 @@
 	}, nil
 }
 
-<<<<<<< HEAD
 func buildIDPTokenSource(c *config) (auth.AccessTokenSource, error) {
-	if (c.clientCredentials.ClientId == "") != (c.clientCredentials.ClientAuth == nil) {
-=======
-func buildIDPTokenSource(c *config) (*IDPAccessTokenSource, error) {
-	if (c.clientCredentials.ClientID == "") != (c.clientCredentials.ClientAuth == nil) {
->>>>>>> a0e27479
-		return nil,
-			errors.New("if specifying client credentials must specify both client id and authentication secret")
-	}
 	if (c.clientCredentials.ClientID == "") != (c.tokenEndpoint == "") {
 		return nil, errors.New("either both or neither of client credentials and token endpoint must be specified")
 	}
