package sdk

import (
	"bytes"
	"context"
	"crypto/tls"
	_ "embed"
	"encoding/json"
	"errors"
	"fmt"
	"io"
	"net/http"
	"net/url"
	"strings"

	"connectrpc.com/connect"
	"github.com/opentdf/platform/lib/ocrypto"
<<<<<<< HEAD
=======
	"github.com/opentdf/platform/protocol/go/authorization"
	"github.com/opentdf/platform/protocol/go/entityresolution"
	entityresolutionV2 "github.com/opentdf/platform/protocol/go/entityresolution/v2"
>>>>>>> 1f7ffdb8
	"github.com/opentdf/platform/protocol/go/policy"
	"github.com/opentdf/platform/protocol/go/wellknownconfiguration"
	"github.com/opentdf/platform/protocol/go/wellknownconfiguration/wellknownconfigurationconnect"
	"github.com/opentdf/platform/sdk/audit"
	"github.com/opentdf/platform/sdk/auth"
	"github.com/opentdf/platform/sdk/httputil"
	"github.com/opentdf/platform/sdk/internal/archive"
	"github.com/opentdf/platform/sdk/sdkconnect"
	"github.com/xeipuuv/gojsonschema"
	healthpb "google.golang.org/grpc/health/grpc_health_v1"
)

const (
	// Failure while connecting to a service.
	// Check your configuration and/or retry.
	ErrGrpcDialFailed                 = Error("failed to dial grpc endpoint")
	ErrShutdownFailed                 = Error("failed to shutdown sdk")
	ErrPlatformUnreachable            = Error("platform unreachable or not responding")
	ErrPlatformConfigFailed           = Error("failed to retrieve platform configuration")
	ErrPlatformEndpointMalformed      = Error("platform endpoint is malformed")
	ErrPlatformIssuerNotFound         = Error("issuer not found in well-known idp configuration")
	ErrPlatformAuthzEndpointNotFound  = Error("authorization_endpoint not found in well-known idp configuration")
	ErrPlatformTokenEndpointNotFound  = Error("token_endpoint not found in well-known idp configuration")
	ErrPlatformPublicClientIDNotFound = Error("public_client_id not found in well-known idp configuration")
	ErrPlatformEndpointNotFound       = Error("platform_endpoint not found in well-known configuration")
	ErrAccessTokenInvalid             = Error("access token is invalid")
)

type Error string

func (c Error) Error() string {
	return string(c)
}

type SDK struct {
	config
	*kasKeyCache
	*collectionStore
	conn                    *ConnectRPCConnection
	tokenSource             auth.AccessTokenSource
<<<<<<< HEAD
	Actions                 sdkconnect.ActionServiceClient
	Attributes              sdkconnect.AttributesServiceClient
	Authorization           sdkconnect.AuthorizationServiceClient
	EntityResoution         sdkconnect.EntityResolutionServiceClient
	KeyAccessServerRegistry sdkconnect.KeyAccessServerRegistryServiceClient
	Namespaces              sdkconnect.NamespaceServiceClient
	RegisteredResources     sdkconnect.RegisteredResourcesServiceClient
	ResourceMapping         sdkconnect.ResourceMappingServiceClient
	SubjectMapping          sdkconnect.SubjectMappingServiceClient
	Unsafe                  sdkconnect.UnsafeServiceClient
	KeyManagement           sdkconnect.KeyManagementServiceClient
	wellknownConfiguration  sdkconnect.WellKnownServiceClient
=======
	Actions                 actions.ActionServiceClient
	Attributes              attributes.AttributesServiceClient
	Authorization           authorization.AuthorizationServiceClient
	EntityResoution         entityresolution.EntityResolutionServiceClient
	EntityResolutionV2      entityresolutionV2.EntityResolutionServiceClient
	KeyAccessServerRegistry kasregistry.KeyAccessServerRegistryServiceClient
	Namespaces              namespaces.NamespaceServiceClient
	RegisteredResources     registeredresources.RegisteredResourcesServiceClient
	ResourceMapping         resourcemapping.ResourceMappingServiceClient
	SubjectMapping          subjectmapping.SubjectMappingServiceClient
	Unsafe                  unsafe.UnsafeServiceClient
	KeyManagement           keymanagement.KeyManagementServiceClient
	wellknownConfiguration  wellknownconfiguration.WellKnownServiceClient
>>>>>>> 1f7ffdb8
}

func New(platformEndpoint string, opts ...Option) (*SDK, error) {
	var (
		platformConn *ConnectRPCConnection // Connection to the platform
		ersConn      *ConnectRPCConnection // Connection to ERS (possibly remote)
		err          error
	)

	// Set default options
	cfg := &config{
		httpClient: httputil.SafeHTTPClientWithTLSConfig(&tls.Config{
			MinVersion: tls.VersionTLS12,
		}),
	}

	// Apply options
	for _, opt := range opts {
		opt(cfg)
	}

	// If IPC is enabled, we need to have a core connection
	if cfg.ipc && cfg.coreConn == nil {
		return nil, errors.New("core connection is required for IPC mode")
	}

	// If KAS session key is not provided, generate a new one
	if cfg.kasSessionKey == nil {
		key, err := ocrypto.NewRSAKeyPair(tdf3KeySize)
		if err != nil {
			return nil, err
		}
		cfg.kasSessionKey = &key
	}

	// IF IPC is disabled we build a validated healthy connection to the platform
	if !cfg.ipc {
		if IsPlatformEndpointMalformed(platformEndpoint) {
			return nil, fmt.Errorf("%w [%v]", ErrPlatformEndpointMalformed, platformEndpoint)
		}

		if cfg.shouldValidatePlatformConnectivity {
			if cfg.coreConn != nil {
				err = ValidateHealthyPlatformConnection(cfg.coreConn.Endpoint, cfg.coreConn.Client)
				if err != nil {
					return nil, err
				}
			} else {
				err = ValidateHealthyPlatformConnection(platformEndpoint, cfg.httpClient)
				if err != nil {
					return nil, err
				}
			}
		}
	}

	// If platformConfiguration is not provided, fetch it from the platform
	if cfg.PlatformConfiguration == nil && !cfg.ipc { //nolint:nestif // Most of checks are for errors
		var pcfg PlatformConfiguration
		var err error

		if cfg.coreConn != nil {
			pcfg, err = getPlatformConfiguration(cfg.coreConn) // Pick a connection until cfg.wellknownConn is removed
			if err != nil {
				return nil, errors.Join(ErrPlatformConfigFailed, err)
			}
		} else {
			pcfg, err = getPlatformConfiguration(&ConnectRPCConnection{Endpoint: platformEndpoint, Client: cfg.httpClient})
			if err != nil {
				return nil, errors.Join(ErrPlatformConfigFailed, err)
			}
		}
		cfg.PlatformConfiguration = pcfg
		if cfg.tokenEndpoint == "" {
			cfg.tokenEndpoint, err = getTokenEndpoint(*cfg)
			if err != nil {
				return nil, err
			}
		}
	}
	if cfg.PlatformConfiguration != nil {
		cfg.PlatformConfiguration["platform_endpoint"] = platformEndpoint
	}

	var uci []connect.Interceptor

	// Add request ID interceptor
	uci = append(uci, audit.MetadataAddingConnectInterceptor())

	accessTokenSource, err := buildIDPTokenSource(cfg)
	if err != nil {
		return nil, err
	}
	if accessTokenSource != nil {
		interceptor := auth.NewTokenAddingInterceptorWithClient(accessTokenSource, cfg.httpClient)
		uci = append(uci, interceptor.AddCredentialsConnect())
	}

	// If coreConn is provided, use it as the platform connection
	if cfg.coreConn != nil {
		platformConn = cfg.coreConn
	} else {
		platformConn = &ConnectRPCConnection{Endpoint: platformEndpoint, Client: cfg.httpClient, Options: append(cfg.extraClientOptions, connect.WithInterceptors(uci...))}
	}

	if cfg.entityResolutionConn != nil {
		ersConn = cfg.entityResolutionConn
	} else {
		ersConn = platformConn
	}

	return &SDK{
		config:                  *cfg,
		collectionStore:         cfg.collectionStore,
		kasKeyCache:             newKasKeyCache(),
		conn:                    &ConnectRPCConnection{Client: platformConn.Client, Endpoint: platformConn.Endpoint, Options: platformConn.Options},
		tokenSource:             accessTokenSource,
<<<<<<< HEAD
		Actions:                 sdkconnect.NewActionServiceClientConnectWrapper(platformConn.Client, platformConn.Endpoint, platformConn.Options...),
		Attributes:              sdkconnect.NewAttributesServiceClientConnectWrapper(platformConn.Client, platformConn.Endpoint, platformConn.Options...),
		Namespaces:              sdkconnect.NewNamespaceServiceClientConnectWrapper(platformConn.Client, platformConn.Endpoint, platformConn.Options...),
		RegisteredResources:     sdkconnect.NewRegisteredResourcesServiceClientConnectWrapper(platformConn.Client, platformConn.Endpoint, platformConn.Options...),
		ResourceMapping:         sdkconnect.NewResourceMappingServiceClientConnectWrapper(platformConn.Client, platformConn.Endpoint, platformConn.Options...),
		SubjectMapping:          sdkconnect.NewSubjectMappingServiceClientConnectWrapper(platformConn.Client, platformConn.Endpoint, platformConn.Options...),
		Unsafe:                  sdkconnect.NewUnsafeServiceClientConnectWrapper(platformConn.Client, platformConn.Endpoint, platformConn.Options...),
		KeyAccessServerRegistry: sdkconnect.NewKeyAccessServerRegistryServiceClientConnectWrapper(platformConn.Client, platformConn.Endpoint, platformConn.Options...),
		Authorization:           sdkconnect.NewAuthorizationServiceClientConnectWrapper(platformConn.Client, platformConn.Endpoint, platformConn.Options...),
		EntityResoution:         sdkconnect.NewEntityResolutionServiceClientConnectWrapper(ersConn.Client, ersConn.Endpoint, ersConn.Options...),
		KeyManagement:           sdkconnect.NewKeyManagementServiceClientConnectWrapper(platformConn.Client, platformConn.Endpoint, platformConn.Options...),
		wellknownConfiguration:  sdkconnect.NewWellKnownServiceClientConnectWrapper(platformConn.Client, platformConn.Endpoint, platformConn.Options...),
=======
		Actions:                 actions.NewActionServiceClient(platformConn),
		Attributes:              attributes.NewAttributesServiceClient(platformConn),
		Namespaces:              namespaces.NewNamespaceServiceClient(platformConn),
		RegisteredResources:     registeredresources.NewRegisteredResourcesServiceClient(platformConn),
		ResourceMapping:         resourcemapping.NewResourceMappingServiceClient(platformConn),
		SubjectMapping:          subjectmapping.NewSubjectMappingServiceClient(platformConn),
		Unsafe:                  unsafe.NewUnsafeServiceClient(platformConn),
		KeyAccessServerRegistry: kasregistry.NewKeyAccessServerRegistryServiceClient(platformConn),
		Authorization:           authorization.NewAuthorizationServiceClient(platformConn),
		EntityResoution:         entityresolution.NewEntityResolutionServiceClient(ersConn),
		EntityResolutionV2:      entityresolutionV2.NewEntityResolutionServiceClient(ersConn),
		KeyManagement:           keymanagement.NewKeyManagementServiceClient(platformConn),
		wellknownConfiguration:  wellknownconfiguration.NewWellKnownServiceClient(platformConn),
>>>>>>> 1f7ffdb8
	}, nil
}

func IsPlatformEndpointMalformed(e string) bool {
	u, err := url.ParseRequestURI(e)
	if err != nil || u.Hostname() == "" || strings.Contains(u.Hostname(), ":") {
		return true
	}
	return false
}

func buildIDPTokenSource(c *config) (auth.AccessTokenSource, error) {
	if c.customAccessTokenSource != nil {
		return c.customAccessTokenSource, nil
	}

	// There are uses for uncredentialed clients (i.e. consuming the well-known configuration).
	if c.clientCredentials == nil && c.oauthAccessTokenSource == nil {
		return nil, nil //nolint:nilnil // not having credentials is not an error
	}

	if c.certExchange != nil && c.tokenExchange != nil {
		return nil, errors.New("cannot do both token exchange and certificate exchange")
	}

	if c.dpopKey == nil {
		rsaKeyPair, err := ocrypto.NewRSAKeyPair(dpopKeySize)
		if err != nil {
			return nil, fmt.Errorf("could not generate RSA Key: %w", err)
		}
		c.dpopKey = &rsaKeyPair
	}

	var ts auth.AccessTokenSource
	var err error

	switch {
	case c.oauthAccessTokenSource != nil:
		ts, err = NewOAuthAccessTokenSource(c.oauthAccessTokenSource, c.scopes, c.dpopKey)
	case c.certExchange != nil:
		ts, err = NewCertExchangeTokenSource(*c.certExchange, *c.clientCredentials, c.tokenEndpoint, c.dpopKey)
	case c.tokenExchange != nil:
		ts, err = NewIDPTokenExchangeTokenSource(
			*c.tokenExchange,
			*c.clientCredentials,
			c.tokenEndpoint,
			c.scopes,
			c.dpopKey,
		)
	default:
		ts, err = NewIDPAccessTokenSource(
			*c.clientCredentials,
			c.tokenEndpoint,
			c.scopes,
			c.dpopKey,
		)
	}

	return ts, err
}

// Conn returns the underlying http connection
func (s SDK) Conn() *ConnectRPCConnection {
	return s.conn
}

type TdfType string

const (
	Invalid  TdfType = "Invalid"
	Nano     TdfType = "Nano"
	Standard TdfType = "Standard"
)

// String returns the string representation of the applies to state.
func (t TdfType) String() string {
	return string(t)
}

var (
	// ZIP file Signature
	zipSignature = []byte{0x50, 0x4B, 0x03, 0x04}
	// Nano TDF Signature
	nanoSignature = []byte{0x4C, 0x31, 0x4C}
)

// GetTdfType returns the type of TDF based on the reader.
// Reader is reset after the check.
func GetTdfType(reader io.ReadSeeker) TdfType {
	numBytes := 4
	buffer := make([]byte, numBytes)
	n, err := reader.Read(buffer)
	if err != nil {
		return Invalid
	}

	// Reset the reader to its original position
	_, err = reader.Seek(0, io.SeekStart)
	if err != nil {
		return Invalid
	}

	if n < numBytes {
		return Invalid
	}

	// Check if the first 4 bytes match the ZIP signature
	if bytes.Equal(buffer, zipSignature) {
		return Standard
	}

	// Check if the first 3 bytes match the Nano signature
	if bytes.Equal(buffer[:3], nanoSignature) {
		return Nano
	}

	return Invalid
}

// Indicates JSON Schema validation failed for the manifest or header of the TDF file.
// Some invalid manifests are still usable, so this file may still be usable.
var ErrInvalidPerSchema = errors.New("manifest was not valid")

//go:embed schema/manifest-lax.schema.json
var manifestLaxSchema []byte

//go:embed schema/manifest.schema.json
var manifestStrictSchema []byte

// Detects whether, or not the reader is a valid TDF. It first checks if it can "open" it
// Then attempts to extract a manifest, then finally it validates the manifest using the json schema
// If any of the checks fail, it will return false.
//
// Something to keep in mind is that if we make updates to the schema, such as making certain fields
// 'required', older TDF versions will fail despite being valid. So each time we release an update to
// the TDF spec, we'll need to include the respective schema in the schema directory, then update this code
// to validate against all previously known schema versions.
func IsValidTdf(reader io.ReadSeeker) (bool, error) {
	// create tdf reader
	tdfReader, err := archive.NewTDFReader(reader)
	if err != nil {
		return false, fmt.Errorf("archive.NewTDFReader failed: %w", err)
	}

	manifest, err := tdfReader.Manifest()
	if err != nil {
		return false, fmt.Errorf("tdfReader.Manifest failed: %w", err)
	}

	return isValidManifest(manifest, Lax)
}

func isValidManifest(manifest string, intensity SchemaValidationIntensity) (bool, error) {
	// Convert the embedded data to a string
	var manifestSchemaString string
	switch intensity {
	case Strict:
		manifestSchemaString = string(manifestStrictSchema)
	case Lax:
		manifestSchemaString = string(manifestLaxSchema)
	case Skip:
		return true, nil
	default:
		manifestSchemaString = string(manifestLaxSchema)
	}
	loader := gojsonschema.NewStringLoader(manifestSchemaString)
	manifestStringLoader := gojsonschema.NewStringLoader(manifest)
	result, err := gojsonschema.Validate(loader, manifestStringLoader)
	if err != nil {
		return false, errors.New("could not validate manifest.json")
	}

	if !result.Valid() {
		return false, fmt.Errorf("%w: %v", ErrInvalidPerSchema, result.Errors())
	}

	return true, nil
}

// IsValidNanoTdf detects whether, or not the reader is a valid Nano TDF.
// Reader is reset after the check.
func IsValidNanoTdf(reader io.ReadSeeker) (bool, error) {
	_, _, err := NewNanoTDFHeaderFromReader(reader)
	_, _ = reader.Seek(0, io.SeekStart) // Ignore the error as we're just checking if it's a valid nano TDF
	return err == nil, err
}

// Test connectability to the platform and validate a healthy status
func ValidateHealthyPlatformConnection(platformEndpoint string, httpClient *http.Client) error {
	healthClient := connect.NewClient[healthpb.HealthCheckRequest, healthpb.HealthCheckResponse](
		httpClient,
		platformEndpoint+"/grpc.health.v1.Health/Check",
	)
	res, err := healthClient.CallUnary(
		context.Background(),
		connect.NewRequest(&healthpb.HealthCheckRequest{}),
	)
	if err != nil || res.Msg.GetStatus() != healthpb.HealthCheckResponse_SERVING {
		return errors.Join(ErrPlatformUnreachable, err)
	}

	return nil
}

func getPlatformConfiguration(conn *ConnectRPCConnection) (PlatformConfiguration, error) {
	req := wellknownconfiguration.GetWellKnownConfigurationRequest{}
	wellKnownConfig := wellknownconfigurationconnect.NewWellKnownServiceClient(conn.Client, conn.Endpoint)

	response, err := wellKnownConfig.GetWellKnownConfiguration(context.Background(), connect.NewRequest(&req))
	if err != nil {
		return nil, errors.Join(errors.New("unable to retrieve config information, and none was provided"), err)
	}
	// Get token endpoint
	configuration := response.Msg.GetConfiguration()

	return configuration.AsMap(), nil
}

// TODO: This should be moved to a separate package. We do discovery in ../service/internal/auth/discovery.go
func getTokenEndpoint(c config) (string, error) {
	issuerURL, ok := c.PlatformConfiguration["platform_issuer"].(string)

	if !ok {
		return "", errors.New("platform_issuer is not set, or is not a string")
	}

	oidcConfigURL := issuerURL + "/.well-known/openid-configuration"

	req, err := http.NewRequestWithContext(context.Background(), http.MethodGet, oidcConfigURL, nil)
	if err != nil {
		return "", err
	}

	client := c.httpClient
	if client == nil {
		client = httputil.SafeHTTPClient()
	}
	resp, err := client.Do(req)
	if err != nil {
		return "", err
	}
	defer resp.Body.Close()

	body, err := io.ReadAll(resp.Body)
	if err != nil {
		return "", err
	}

	var config map[string]interface{}

	if err = json.Unmarshal(body, &config); err != nil {
		return "", err
	}
	tokenEndpoint, ok := config["token_endpoint"].(string)
	if !ok {
		return "", errors.New("token_endpoint not found in well-known configuration")
	}

	return tokenEndpoint, nil
}

// StoreKASKeys caches the given values as the public keys associated with the
// KAS at the given URL, replacing any existing keys that are cached for that URL
// with the same algorithm and URL.
// Only one key per url and algorithm is stored in the cache,
// so only store the most recent known key per url & algorithm pair.
func (s *SDK) StoreKASKeys(url string, keys *policy.KasPublicKeySet) error {
	for _, key := range keys.GetKeys() {
		s.kasKeyCache.store(KASInfo{
			URL:       url,
			PublicKey: key.GetPem(),
			KID:       key.GetKid(),
			Algorithm: algProto2String(key.GetAlg()),
		})
	}
	return nil
}<|MERGE_RESOLUTION|>--- conflicted
+++ resolved
@@ -15,12 +15,6 @@
 
 	"connectrpc.com/connect"
 	"github.com/opentdf/platform/lib/ocrypto"
-<<<<<<< HEAD
-=======
-	"github.com/opentdf/platform/protocol/go/authorization"
-	"github.com/opentdf/platform/protocol/go/entityresolution"
-	entityresolutionV2 "github.com/opentdf/platform/protocol/go/entityresolution/v2"
->>>>>>> 1f7ffdb8
 	"github.com/opentdf/platform/protocol/go/policy"
 	"github.com/opentdf/platform/protocol/go/wellknownconfiguration"
 	"github.com/opentdf/platform/protocol/go/wellknownconfiguration/wellknownconfigurationconnect"
@@ -61,11 +55,11 @@
 	*collectionStore
 	conn                    *ConnectRPCConnection
 	tokenSource             auth.AccessTokenSource
-<<<<<<< HEAD
 	Actions                 sdkconnect.ActionServiceClient
 	Attributes              sdkconnect.AttributesServiceClient
 	Authorization           sdkconnect.AuthorizationServiceClient
 	EntityResoution         sdkconnect.EntityResolutionServiceClient
+	EntityResolutionV2      sdkconnect.EntityResolutionServiceClientV2
 	KeyAccessServerRegistry sdkconnect.KeyAccessServerRegistryServiceClient
 	Namespaces              sdkconnect.NamespaceServiceClient
 	RegisteredResources     sdkconnect.RegisteredResourcesServiceClient
@@ -74,21 +68,6 @@
 	Unsafe                  sdkconnect.UnsafeServiceClient
 	KeyManagement           sdkconnect.KeyManagementServiceClient
 	wellknownConfiguration  sdkconnect.WellKnownServiceClient
-=======
-	Actions                 actions.ActionServiceClient
-	Attributes              attributes.AttributesServiceClient
-	Authorization           authorization.AuthorizationServiceClient
-	EntityResoution         entityresolution.EntityResolutionServiceClient
-	EntityResolutionV2      entityresolutionV2.EntityResolutionServiceClient
-	KeyAccessServerRegistry kasregistry.KeyAccessServerRegistryServiceClient
-	Namespaces              namespaces.NamespaceServiceClient
-	RegisteredResources     registeredresources.RegisteredResourcesServiceClient
-	ResourceMapping         resourcemapping.ResourceMappingServiceClient
-	SubjectMapping          subjectmapping.SubjectMappingServiceClient
-	Unsafe                  unsafe.UnsafeServiceClient
-	KeyManagement           keymanagement.KeyManagementServiceClient
-	wellknownConfiguration  wellknownconfiguration.WellKnownServiceClient
->>>>>>> 1f7ffdb8
 }
 
 func New(platformEndpoint string, opts ...Option) (*SDK, error) {
@@ -206,7 +185,6 @@
 		kasKeyCache:             newKasKeyCache(),
 		conn:                    &ConnectRPCConnection{Client: platformConn.Client, Endpoint: platformConn.Endpoint, Options: platformConn.Options},
 		tokenSource:             accessTokenSource,
-<<<<<<< HEAD
 		Actions:                 sdkconnect.NewActionServiceClientConnectWrapper(platformConn.Client, platformConn.Endpoint, platformConn.Options...),
 		Attributes:              sdkconnect.NewAttributesServiceClientConnectWrapper(platformConn.Client, platformConn.Endpoint, platformConn.Options...),
 		Namespaces:              sdkconnect.NewNamespaceServiceClientConnectWrapper(platformConn.Client, platformConn.Endpoint, platformConn.Options...),
@@ -217,23 +195,9 @@
 		KeyAccessServerRegistry: sdkconnect.NewKeyAccessServerRegistryServiceClientConnectWrapper(platformConn.Client, platformConn.Endpoint, platformConn.Options...),
 		Authorization:           sdkconnect.NewAuthorizationServiceClientConnectWrapper(platformConn.Client, platformConn.Endpoint, platformConn.Options...),
 		EntityResoution:         sdkconnect.NewEntityResolutionServiceClientConnectWrapper(ersConn.Client, ersConn.Endpoint, ersConn.Options...),
+		EntityResolutionV2:      sdkconnect.NewEntityResolutionServiceClientV2ConnectWrapper(ersConn.Client, ersConn.Endpoint, ersConn.Options...),
 		KeyManagement:           sdkconnect.NewKeyManagementServiceClientConnectWrapper(platformConn.Client, platformConn.Endpoint, platformConn.Options...),
 		wellknownConfiguration:  sdkconnect.NewWellKnownServiceClientConnectWrapper(platformConn.Client, platformConn.Endpoint, platformConn.Options...),
-=======
-		Actions:                 actions.NewActionServiceClient(platformConn),
-		Attributes:              attributes.NewAttributesServiceClient(platformConn),
-		Namespaces:              namespaces.NewNamespaceServiceClient(platformConn),
-		RegisteredResources:     registeredresources.NewRegisteredResourcesServiceClient(platformConn),
-		ResourceMapping:         resourcemapping.NewResourceMappingServiceClient(platformConn),
-		SubjectMapping:          subjectmapping.NewSubjectMappingServiceClient(platformConn),
-		Unsafe:                  unsafe.NewUnsafeServiceClient(platformConn),
-		KeyAccessServerRegistry: kasregistry.NewKeyAccessServerRegistryServiceClient(platformConn),
-		Authorization:           authorization.NewAuthorizationServiceClient(platformConn),
-		EntityResoution:         entityresolution.NewEntityResolutionServiceClient(ersConn),
-		EntityResolutionV2:      entityresolutionV2.NewEntityResolutionServiceClient(ersConn),
-		KeyManagement:           keymanagement.NewKeyManagementServiceClient(platformConn),
-		wellknownConfiguration:  wellknownconfiguration.NewWellKnownServiceClient(platformConn),
->>>>>>> 1f7ffdb8
 	}, nil
 }
 
