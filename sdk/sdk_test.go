package sdk_test

import (
	"bytes"
	"encoding/base64"
	"reflect"
	"testing"

	"github.com/opentdf/platform/protocol/go/policy/attributes"
	"github.com/opentdf/platform/protocol/go/policy/kasregistry"
	"github.com/opentdf/platform/protocol/go/policy/resourcemapping"
	"github.com/opentdf/platform/protocol/go/policy/subjectmapping"
	"github.com/opentdf/platform/sdk"
	"github.com/stretchr/testify/assert"
	"github.com/stretchr/testify/require"
)

var (
	goodPlatformEndpoint = "localhost:8080"
	badPlatformEndpoint  = "localhost:9999"
)

func GetMethods(i interface{}) []string {
	r := reflect.TypeOf(i)
	m := make([]string, 0)
	for i := 0; i < r.NumMethod(); i++ {
		m = append(m, r.Method(i).Name)
	}
	return m
}

func TestNew_ShouldCreateSDK(t *testing.T) {
	s, err := sdk.New(goodPlatformEndpoint,
		sdk.WithPlatformConfiguration(sdk.PlatformConfiguration{
			"idp": map[string]interface{}{
				"issuer":                 "https://example.org",
				"authorization_endpoint": "https://example.org/auth",
				"token_endpoint":         "https://example.org/token",
			},
		}),
		sdk.WithClientCredentials("myid", "mysecret", nil),
		sdk.WithTokenEndpoint("https://example.org/token"),
	)
	require.NoError(t, err)
	require.NotNil(t, s)

	// Check platform issuer
	iss, err := s.PlatformConfiguration.Issuer()
	assert.Equal(t, "https://example.org", iss)
	require.NoError(t, err)

	// Check platform authz endpoint
	authzEndpoint, err := s.PlatformConfiguration.AuthzEndpoint()
	assert.Equal(t, "https://example.org/auth", authzEndpoint)
	require.NoError(t, err)

	// Check platform token endpoint
	tokenEndpoint, err := s.PlatformConfiguration.TokenEndpoint()
	assert.Equal(t, "https://example.org/token", tokenEndpoint)
	require.NoError(t, err)

	// check if the clients are available
	assert.NotNil(t, s.Attributes)
	assert.NotNil(t, s.ResourceMapping)
	assert.NotNil(t, s.SubjectMapping)
	assert.NotNil(t, s.KeyAccessServerRegistry)
}

func Test_PlatformConfiguration_BadCases(t *testing.T) {
	assertions := func(t *testing.T, s *sdk.SDK) {
		iss, err := s.PlatformConfiguration.Issuer()
		assert.Empty(t, iss)
		require.ErrorIs(t, err, sdk.ErrPlatformIssuerNotFound)

		authzEndpoint, err := s.PlatformConfiguration.AuthzEndpoint()
		assert.Empty(t, authzEndpoint)
		require.ErrorIs(t, err, sdk.ErrPlatformAuthzEndpointNotFound)

		tokenEndpoint, err := s.PlatformConfiguration.TokenEndpoint()
		assert.Empty(t, tokenEndpoint)
		require.ErrorIs(t, err, sdk.ErrPlatformTokenEndpointNotFound)
<<<<<<< HEAD
=======

		publicClientID, err := s.PlatformConfiguration.PublicClientID()
		assert.Empty(t, publicClientID)
		require.ErrorIs(t, err, sdk.ErrPlatformPublicClientIDNotFound)
>>>>>>> d08b9397
	}

	noIdpValsSDK, err := sdk.New(goodPlatformEndpoint,
		sdk.WithPlatformConfiguration(sdk.PlatformConfiguration{
			"idp": map[string]interface{}{},
		}),
	)
	require.NoError(t, err)
	assert.NotNil(t, noIdpValsSDK)

	assertions(t, noIdpValsSDK)

	noIdpCfgSDK, err := sdk.New(goodPlatformEndpoint,
		sdk.WithPlatformConfiguration(sdk.PlatformConfiguration{}),
	)
	require.NoError(t, err)
	assert.NotNil(t, noIdpCfgSDK)

	assertions(t, noIdpCfgSDK)
}

func Test_ShouldCreateNewSDK_NoCredentials(t *testing.T) {
	// When
	s, err := sdk.New(goodPlatformEndpoint,
		sdk.WithPlatformConfiguration(sdk.PlatformConfiguration{
			"platform_issuer": "https://example.org",
		}),
	)
	// Then
	require.NoError(t, err)
	assert.NotNil(t, s)
}

func TestNew_ShouldCloseConnections(t *testing.T) {
	s, err := sdk.New(goodPlatformEndpoint,
		sdk.WithPlatformConfiguration(sdk.PlatformConfiguration{
			"platform_issuer": "https://example.org",
		}),
		sdk.WithClientCredentials("myid", "mysecret", nil),
		sdk.WithTokenEndpoint("https://example.org/token"),
	)
	require.NoError(t, err)
	require.NoError(t, s.Close())
}

func TestNew_ShouldValidateGoodNanoTdf(t *testing.T) {
	goodNanoTdfStr := "TDFMABJsb2NhbGhvc3Q6ODA4MC9rYXOAAQIA2qvjMRfg7b27lT2kf9SwHRkDIg8ZXtfRoiIvdMUHq/gL5AUMfmv4Di8sKCyLkmUm/WITVj5hDeV/z4JmQ0JL7ZxqSmgZoK6TAHvkKhUly4zMEWMRXH8IktKhFKy1+fD+3qwDopqWAO5Nm2nYQqi75atEFckstulpNKg3N+Ul22OHr/ZuR127oPObBDYNRfktBdzoZbEQcPlr8q1B57q6y5SPZFjEzL9weK+uS5bUJWkF3nsHASo2bZw7IPhTZxoFVmCDjwvj6MbxNa7zG6aClHJ162zKxLLnD9TtIHuZ59R7LgiSieipXeExj+ky9OgIw5DfwyUuxsQLtKpMIAFPmLY9Hy2naUJxke0MT1EUBgastCq+YtFGslV9LJo/A8FtrRqludwtM0O+Z9FlAkZ1oNL7M7uOkLrh7eRrv+C1AAAX6FaBQoOtqnmyu6Jp+VzkxDddEeLRUyI="
	goodDecodedData, err := base64.StdEncoding.DecodeString(goodNanoTdfStr)
	in := bytes.NewReader(goodDecodedData)

	require.NoError(t, err)
	// Decode the base64 string
	isValid, err := sdk.IsValidNanoTdf(in)
	require.NoError(t, err)

	assert.True(t, isValid)

	// Try again to see if the reader has been reset
	isValid, err = sdk.IsValidNanoTdf(in)
	require.NoError(t, err)

	assert.True(t, isValid)
}

func TestNew_ShouldNotValidateBadNanoTdf(t *testing.T) {
	badNanoTdfStr := "TDFMABfg7b27lT2kf9SwHRkDIg8ZXtfRoiIvdMUHq/gL5AUMfmv4Di8sKCyLkmUm/WITVj5hDeV/z4JmQ0JL7ZxqSmgZoK6TAHvkKhUly4zMEWMRXH8IktKhFKy1+fD+3qwDopqWAO5Nm2nYQqi75atEFckstulpNKg3N+Ul22OHr/ZuR127oPObBDYNRfktBdzoZbEQcPlr8q1B57q6y5SPZFjEzL9weK+uS5bUJWkF3nsHASo2bZw7IPhTZxoFVmCDjwvj6MbxNa7zG6aClHJ162zKxLLnD9TtIHuZ59R7LgiSieipXeExj+ky9OgIw5DfwyUuxsQLtKpMIAFPmLY9Hy2naUJxke0MT1EUBgastCq+YtFGslV9LJo/A8FtrRqludwtM0O+Z9FlAkZ1oNL7M7uOkLrh7eRrv+C1AAAX6FaBQoOtqnmyu6Jp+VzkxDddEeLRUyI="
	badDecodedData, err := base64.StdEncoding.DecodeString(badNanoTdfStr)
	in := bytes.NewReader(badDecodedData)

	require.NoError(t, err)
	// Decode the base64 string
	isValid, _ := sdk.IsValidNanoTdf(in)
	// Error is ok here, as it acts as a sort of reason for the nanotdf not being valid
	assert.False(t, isValid)
}

func TestNew_ShouldValidateStandardTdf(t *testing.T) {
	goodStandardTdf := "UEsDBC0ACAAAAJ2TFTEAAAAAAAAAAAAAAAAJAAAAMC5wYXlsb2Fktu4m+vdwl0mtjhY3U5e7TG2o1s8ifK+RAhFNjRjGTLJ7V3w5UEsHCGiY7skkAAAAJAAAAFBLAwQtAAgAAACdkxUxAAAAAAAAAAAAAAAADwAAADAubWFuaWZlc3QuanNvbnsiZW5jcnlwdGlvbkluZm9ybWF0aW9uIjp7InR5cGUiOiJzcGxpdCIsInBvbGljeSI6ImV5SjFkV2xrSWpvaU1HTTFORGsyWlRZdE5EYzRaaTB4TVdWbUxXSXlOakV0WWpJMVl6UmhORE14TjJFM0lpd2lZbTlrZVNJNmV5SmtZWFJoUVhSMGNtbGlkWFJsY3lJNlczc2lZWFIwY21saWRYUmxJam9pYUhSMGNITTZMeTlsZUdGdGNHeGxMbU52YlM5aGRIUnlMMkYwZEhJeEwzWmhiSFZsTDNaaGJIVmxNU0lzSW1ScGMzQnNZWGxPWVcxbElqb2lJaXdpYVhORVpXWmhkV3gwSWpwbVlXeHpaU3dpY0hWaVMyVjVJam9pSWl3aWEyRnpWVkpNSWpvaUluMWRMQ0prYVhOelpXMGlPbHRkZlgwPSIsImtleUFjY2VzcyI6W3sidHlwZSI6IndyYXBwZWQiLCJ1cmwiOiJodHRwOi8vbG9jYWxob3N0OjgwODAiLCJwcm90b2NvbCI6ImthcyIsIndyYXBwZWRLZXkiOiJ0VVMvUE9TaVBtOGV6OGhyL2dMVGN6Y1lOT0trcUNEclZiQTBWdHZna29QbHB0M1BDZVpTdDNndnlQNVZKZXBNMmNqdVBhUWJJUGlyMjlWdVJ2T1RXZmQzRUh1KzgyVCtFNEVZbEpBM25VbDdGQTRMUGZhUEtXWk1zTExHUkJJVUxZT0VhMWJma1MvUm9Xb0EwK283WlFFVkNhYmdJN2JFRDJKV2Q2aG1yam1iUnM2d0lwOVFXNUs4Q3dJWjZVZjlGMXEwRDViTmlrbGxHaCtiaVJsV1NucEwxbHBPaFdva1gxdUJsU0VRSDNvM2JtVXFTNVVaUjRmYUxuTW5xOGR0bS8wYnJjTjUwaFNiK0xTTlZkd2daTEszTTRHTmxEeGdzcDkxY0VuYjZoZktLemdSY0VCS0tMQTF1b3BXNHdCRG9BamFuWWplQlZVT3ZBZEI5ek45T3c9PSIsInBvbGljeUJpbmRpbmciOnsiYWxnIjoiSFMyNTYiLCJoYXNoIjoiWmpBek1HWXlZekl4WlRCbU16Tm1NamhoTWpGalpqSTJaRE5oWlRrMk5ERTNaREJoWlRrM05ESTJNREExTnpVMU1UVTFNV0ZpTTJSak9EUTFabU0yWWc9PSJ9LCJraWQiOiJyMSJ9XSwibWV0aG9kIjp7ImFsZ29yaXRobSI6IkFFUy0yNTYtR0NNIiwiaXYiOiIiLCJpc1N0cmVhbWFibGUiOnRydWV9LCJpbnRlZ3JpdHlJbmZvcm1hdGlvbiI6eyJyb290U2lnbmF0dXJlIjp7ImFsZyI6IkhTMjU2Iiwic2lnIjoiWkdWaFltRmtNRGhsTURCbU1UVm1ZekJtTVdFME0ySmhOamhrTmpBMVpUazFNVGRtWmpoa1pETmtNekk0Tldaa01XUXhOVFZsWXpjME1EVXhPRE13Tmc9PSJ9LCJzZWdtZW50SGFzaEFsZyI6IkdNQUMiLCJzZWdtZW50U2l6ZURlZmF1bHQiOjIwOTcxNTIsImVuY3J5cHRlZFNlZ21lbnRTaXplRGVmYXVsdCI6MjA5NzE4MCwic2VnbWVudHMiOlt7Imhhc2giOiJNakkzWTJGbU9URXdNakV4TkdRNFpERTRZelkwWTJJeU4ySTFOemRqTXprPSIsInNlZ21lbnRTaXplIjo4LCJlbmNyeXB0ZWRTZWdtZW50U2l6ZSI6MzZ9XX19LCJwYXlsb2FkIjp7InR5cGUiOiJyZWZlcmVuY2UiLCJ1cmwiOiIwLnBheWxvYWQiLCJwcm90b2NvbCI6InppcCIsIm1pbWVUeXBlIjoiYXBwbGljYXRpb24vb2N0ZXQtc3RyZWFtIiwiaXNFbmNyeXB0ZWQiOnRydWV9fVBLBwgwpFOlrwUAAK8FAABQSwECLQAtAAgAAACdkxUxaJjuySQAAAAkAAAACQAAAAAAAAAAAAAAAAAAAAAAMC5wYXlsb2FkUEsBAi0ALQAIAAAAnZMVMTCkU6WvBQAArwUAAA8AAAAAAAAAAAAAAAAAWwAAADAubWFuaWZlc3QuanNvblBLBQYAAAAAAgACAHQAAABHBgAAAAA="
	goodDecodedData, err := base64.StdEncoding.DecodeString(goodStandardTdf)
	require.NoError(t, err)

	in := bytes.NewReader(goodDecodedData)
	isValid, err := sdk.IsValidTdf(in)
	require.NoError(t, err)

	assert.True(t, isValid)

	// Try again to see if the reader has been reset
	isValid, err = sdk.IsValidTdf(in)
	require.NoError(t, err)

	assert.True(t, isValid)
}

func TestNew_ShouldNotValidateBadStandardTdf(t *testing.T) {
	// This zip file is invalid, with a bad central directory header.
	badStandardTdf := "UEsDBC0ACAAAAJ2TFTEAAAAAAAAAAAAAAAAJAAAAMC5wYXlsb2Fktu4m+vdwl0mtjhY3U5e7TG2o1s8ifK+RAhFNjRjGTLJ7V3w5UEsHCGiY7skkAAAAJAAAAFBLAwQtAAgAAACdkxUxAAAAAAAAAAAAAAAADwAAADAubWFuaWZlc3QuanNvbnsiZW5jcnlwdGlvbkluZm9ybWF0aW9uIjp7InR5cGUiOiJzcGxpdCIsInBvbGljeSI6ImV5SjFkV2xrSWpvaU1HTTFORGsyWlRZdE5EYzRaaTB4TVdWbUxXSXlOakV0WWpJMVl6UmhORE14TjJFM0lpd2lZbTlrZVNJNmV5SmtZWFJoUVhSMGNtbGlkWFJsY3lJNlczc2lZWFIwY21saWRYUmxJam9pYUhSMGNITTZMeTlsZUdGdGNHeGxMbU52YlM5aGRIUnlMMkYwZEhJeEwzWmhiSFZsTDNaaGJIVmxNU0lzSW1ScGMzQnNZWGxPWVcxbElqb2lJaXdpYVhORVpXWmhkV3gwSWpwbVlXeHpaU3dpY0hWaVMyVjVJam9pSWl3aWEyRnpWVkpNSWpvaUluMWRMQ0prYVhOelpXMGlPbHRkZlgwPSIsImtleUFjY2VzcyI6W3sidXJsIjoiaHR0cDovL2xvY2FsaG9zdDo4MDgwIiwicHJvdG9jb2wiOiJrYXMiLCJ3cmFwcGVkS2V5IjoidFVTL1BPU2lQbThlejhoci9nTFRjemNZTk9La3FDRHJWYkEwVnR2Z2tvUGxwdDNQQ2VaU3QzZ3Z5UDVWSmVwTTJjanVQYVFiSVBpcjI5VnVSdk9UV2ZkM0VIdSs4MlQrRTRFWWxKQTNuVWw3RkE0TFBmYVBLV1pNc0xMR1JCSVVMWU9FYTFiZmtTL1JvV29BMCtvN1pRRVZDYWJnSTdiRUQySldkNmhtcmptYlJzNndJcDlRVzVLOEN3SVo2VWY5RjFxMEQ1Yk5pa2xsR2grYmlSbFdTbnBMMWxwT2hXb2tYMXVCbFNFUUgzbzNibVVxUzVVWlI0ZmFMbk1ucThkdG0vMGJyY041MGhTYitMU05WZHdnWkxLM000R05sRHhnc3A5MWNFbmI2aGZLS3pnUmNFQktLTEExdW9wVzR3QkRvQWphbllqZUJWVU92QWRCOXpOOU93PT0iLCJwb2xpY3lCaW5kaW5nIjp7ImFsZyI6IkhTMjU2IiwiaGFzaCI6IlpqQXpNR1l5WXpJeFpUQm1Nek5tTWpoaE1qRmpaakkyWkROaFpUazJOREUzWkRCaFpUazNOREkyTURBMU56VTFNVFUxTVdGaU0yUmpPRFExWm1NMllnPT0ifSwia2lkIjoicjEifV0sIm1ldGhvZCI6eyJhbGdvcml0aG0iOiJBRVMtMjU2LUdDTSIsIml2IjoiIiwiaXNTdHJlYW1hYmxlIjp0cnVlfSwiaW50ZWdyaXR5SW5mb3JtYXRpb24iOnsicm9vdFNpZ25hdHVyZSI6eyJhbGciOiJIUzI1NiIsInNpZyI6IlpHVmhZbUZrTURobE1EQm1NVFZtWXpCbU1XRTBNMkpoTmpoa05qQTFaVGsxTVRkbVpqaGtaRE5rTXpJNE5XWmtNV1F4TlRWbFl6YzBNRFV4T0RNd05nPT0ifSwic2VnbWVudEhhc2hBbGciOiJHTUFDIiwic2VnbWVudFNpemVEZWZhdWx0IjoyMDk3MTUyLCJlbmNyeXB0ZWRTZWdtZW50U2l6ZURlZmF1bHQiOjIwOTcxODAsInNlZ21lbnRzIjpbeyJoYXNoIjoiTWpJM1kyRm1PVEV3TWpFeE5HUTRaREU0WXpZMFkySXlOMkkxTnpkak16az0iLCJzZWdtZW50U2l6ZSI6OCwiZW5jcnlwdGVkU2VnbWVudFNpemUiOjM2fV19fSwicGF5bG9hZCI6eyJ0eXBlIjoicmVmZXJlbmNlIiwidXJsIjoiMC5wYXlsb2FkIiwicHJvdG9jb2wiOiJ6aXAiLCJtaW1lVHlwZSI6ImFwcGxpY2F0aW9uL29jdGV0LXN0cmVhbSIsImlzRW5jcnlwdGVkIjp0cnVlfX1QSwcIMKRTpa8FAACvBQAAUEsBAi0ALQAIAAAAnZMVMWiY7skkAAAAJAAAAAkAAAAAAAAAAAAAAAAAAAAAADAucGF5bG9hZFBLAQItAC0ACAAAAJ2TFTEwpFOlrwUAAK8FAAAPAAAAAAAAAAAAAAAAAFsAAAAwLm1hbmlmZXN0Lmpzb25QSwUGAAAAAAIAAgB0AAAARwYAAAAA"
	badDecodedData, err := base64.StdEncoding.DecodeString(badStandardTdf)
	in := bytes.NewReader(badDecodedData)

	require.NoError(t, err)
	// Decode the base64 string
	isValid, err := sdk.IsValidTdf(in)
	// Error is ok here, as it acts as a sort of reason for the nanotdf not being valid
	assert.False(t, isValid)
	require.Error(t, err)
}

func TestIsInvalid_MissingRequiredManifestPayloadField(t *testing.T) {
	// This is a valid ZTDF, but missing the manifest.payload.type entry.
	badStandardTdf := "UEsDBC0ACAAAAN2oTzIAAAAAAAAAAAAAAAAJAAAAMC5wYXlsb2FkD/U+BGl0DU+fwM4j8f6FgpXSaKlOvzGgSK/AnAzDUiID+S97s7fGqV7ajuc9uFBLBwgYUH8dLgAAAC4AAABQSwMELQAIAAAA3ahPMgAAAAAAAAAAAAAAAA8AAAAwLm1hbmlmZXN0Lmpzb257ImVuY3J5cHRpb25JbmZvcm1hdGlvbiI6eyJ0eXBlIjoic3BsaXQiLCJwb2xpY3kiOiJleUoxZFdsa0lqb2lPRFpqTW1ZNU16SXRaRE00TkMweE1XVm1MV0V3Tm1JdFpXRmtNR1F3TjJJeFpHUm1JaXdpWW05a2VTSTZleUprWVhSaFFYUjBjbWxpZFhSbGN5STZXM3NpWVhSMGNtbGlkWFJsSWpvaWFIUjBjSE02THk5bGVHRnRjR3hsTG1OdmJTOWhkSFJ5TDJGMGRISXhMM1poYkhWbEwzWmhiSFZsTVNJc0ltUnBjM0JzWVhsT1lXMWxJam9pSWl3aWFYTkVaV1poZFd4MElqcG1ZV3h6WlN3aWNIVmlTMlY1SWpvaUlpd2lhMkZ6VlZKTUlqb2lJbjFkTENKa2FYTnpaVzBpT2x0ZGZYMD0iLCJrZXlBY2Nlc3MiOlt7InR5cGUiOiJ3cmFwcGVkIiwidXJsIjoiaHR0cDovL2xvY2FsaG9zdDo4MDgwIiwicHJvdG9jb2wiOiJrYXMiLCJ3cmFwcGVkS2V5IjoiazR4ci9UZkpMbGpkOUM4VXR5Q3pQaG5JUkRBek9RUzA0bTZreDVlUmh1VEtmZkErNEIxajJIWjBTUDRwb2tRSGo2bDAycU1aalBkVEd4eDRnNm5wemN2QkdoeFhyQyt4Q3dCTHcrWjViTVI4VG1uOVpsOUhrUmJWUXNpb01QbWk2NURaY0RwOHZPTUxob0ZrblA4WlNsQ3ZuNHBXMWN2eEpGN3N5MGpvNDBlZDhhUVp6RnU1b0J4alpCbDhUcnpSZ1NGK3VwTGp1cEdKUHF0VVpmd0FQZ3JGTFdRMmFXQ0laQ2VkTDlCSXozTFhRS3lGU1VEUmZiTyszT3dPZHV6aWpNbVUrWnJPSGFkNXRqRklxS0swZHlRMkFDR3RoajNIUEJDUGc0UDJoZ0tGeEgzQWUrMTVFVnV5QWpGOVk4NDlDU2Q4NGJMS0NzTjZ4Mjl0L2dpVGJnPT0iLCJwb2xpY3lCaW5kaW5nIjp7ImFsZyI6IkhTMjU2IiwiaGFzaCI6Ik1UWTFZelExTjJRNU5qRTVPREprWXpjM056QTRaVFZpWlRWaE56QTNNMlpoWldNNU16azVaR1U1WmpVd1kySmhNakJsTVRBeE5HWmhaRGhrWlRFMk5RPT0ifSwia2lkIjoicjEifV0sIm1ldGhvZCI6eyJhbGdvcml0aG0iOiJBRVMtMjU2LUdDTSIsIml2IjoiIiwiaXNTdHJlYW1hYmxlIjp0cnVlfSwiaW50ZWdyaXR5SW5mb3JtYXRpb24iOnsicm9vdFNpZ25hdHVyZSI6eyJhbGciOiJIUzI1NiIsInNpZyI6Ik1ESTNaREUyTmpBek1qUXhOMkUxWlRRNU1qVTFPREF5WW1abE5UQmtaak5rTWpBeU1qa3pNbUkwTUdRd01EWTNNakkzTm1VeFptTmhPRGd4TlRVellnPT0ifSwic2VnbWVudEhhc2hBbGciOiJHTUFDIiwic2VnbWVudFNpemVEZWZhdWx0IjoyMDk3MTUyLCJlbmNyeXB0ZWRTZWdtZW50U2l6ZURlZmF1bHQiOjIwOTcxODAsInNlZ21lbnRzIjpbeyJoYXNoIjoiTlRJeU1qQXpaamt5WmpkaVlqTmlOMk0yWVRrMVpXUmhPR1ZsTnpOa1lqZz0iLCJzZWdtZW50U2l6ZSI6MTgsImVuY3J5cHRlZFNlZ21lbnRTaXplIjo0Nn1dfX0sInBheWxvYWQiOnsidXJsIjoiMC5wYXlsb2FkIiwicHJvdG9jb2wiOiJ6aXAiLCJtaW1lVHlwZSI6ImFwcGxpY2F0aW9uL29jdGV0LXN0cmVhbSIsImlzRW5jcnlwdGVkIjp0cnVlfX1QSwcI2lLjxJ0FAACdBQAAUEsBAi0ALQAIAAAA3ahPMhhQfx0uAAAALgAAAAkAAAAAAAAAAAAAAAAAAAAAADAucGF5bG9hZFBLAQItAC0ACAAAAN2oTzLaUuPEnQUAAJ0FAAAPAAAAAAAAAAAAAAAAAGUAAAAwLm1hbmlmZXN0Lmpzb25QSwUGAAAAAAIAAgB0AAAAPwYAAAAA"
	badDecodedData, err := base64.StdEncoding.DecodeString(badStandardTdf)
	in := bytes.NewReader(badDecodedData)

	require.NoError(t, err)
	// Decode the base64 string
	isValid, err := sdk.IsValidTdf(in)
	// Error is ok here, as it acts as a sort of reason for the nanotdf not being valid
	assert.False(t, isValid)
	require.ErrorIs(t, err, sdk.ErrInvalidPerSchema)
}

func TestNew_ShouldHaveSameMethods(t *testing.T) {
	s, err := sdk.New(goodPlatformEndpoint,
		sdk.WithPlatformConfiguration(sdk.PlatformConfiguration{
			"platform_issuer": "https://example.org",
		}),
		sdk.WithClientCredentials("myid", "mysecret", nil),
		sdk.WithTokenEndpoint("https://example.org/token"),
	)
	require.NoError(t, err)

	tests := []struct {
		name     string
		expected []string
		actual   []string
	}{
		{
			name:     "Attributes",
			expected: GetMethods(reflect.TypeOf(attributes.NewAttributesServiceClient(s.Conn()))),
			actual:   GetMethods(reflect.TypeOf(s.Attributes)),
		},
		{
			name:     "ResourceEncoding",
			expected: GetMethods(reflect.TypeOf(resourcemapping.NewResourceMappingServiceClient(s.Conn()))),
			actual:   GetMethods(reflect.TypeOf(s.ResourceMapping)),
		},
		{
			name:     "SubjectEncoding",
			expected: GetMethods(reflect.TypeOf(subjectmapping.NewSubjectMappingServiceClient(s.Conn()))),
			actual:   GetMethods(reflect.TypeOf(s.SubjectMapping)),
		},
		{
			name:     "KeyAccessGrants",
			expected: GetMethods(reflect.TypeOf(kasregistry.NewKeyAccessServerRegistryServiceClient(s.Conn()))),
			actual:   GetMethods(reflect.TypeOf(s.KeyAccessServerRegistry)),
		},
	}

	for _, tt := range tests {
		t.Run(tt.name, func(t *testing.T) {
			assert.Equal(t, tt.expected, tt.actual)
		})
	}
}

func Test_New_ShouldFailWithDisconnectedPlatform(t *testing.T) {
	s, err := sdk.New(badPlatformEndpoint,
		sdk.WithConnectionValidation(),
	)
	require.ErrorIs(t, err, sdk.ErrPlatformUnreachable)
	assert.Nil(t, s)

	// validates even with platform configuration provided
	s, err = sdk.New(badPlatformEndpoint,
		sdk.WithPlatformConfiguration(sdk.PlatformConfiguration{
			"platform_issuer": "https://example.org",
		}),
		sdk.WithConnectionValidation(),
	)
	require.ErrorIs(t, err, sdk.ErrPlatformUnreachable)
	assert.Nil(t, s)
}

func Test_ShouldSanitizePlatformEndpoint(t *testing.T) {
	tests := []struct {
		name     string
		endpoint string
		expected string
	}{
		{
			name:     "No scheme",
			endpoint: "localhost:8080",
			expected: "localhost:8080",
		},
		{
			name:     "HTTP scheme with port",
			endpoint: "http://localhost:8080",
			expected: "localhost:8080",
		},
		{
			name:     "HTTPS scheme with port",
			endpoint: "https://localhost:8080",
			expected: "localhost:8080",
		},
		{
			name:     "HTTP scheme no port",
			endpoint: "http://localhost",
			expected: "localhost:80",
		},
		{
			name:     "HTTPS scheme no port",
			endpoint: "https://localhost",
			expected: "localhost:443",
		},
		{
			name:     "HTTPS scheme port (IP)",
			endpoint: "https://192.168.1.1:8080",
			expected: "192.168.1.1:8080",
		},
		{
			name:     "HTTPS scheme no port (IP)",
			endpoint: "https://192.168.1.1",
			expected: "192.168.1.1:443",
		},
		{
			name:     "Malformed url",
			endpoint: "http://localhost:8080:8080",
			expected: "",
		},
		{
			name:     "Malformed url",
			endpoint: "http://localhost:8080:",
			expected: "",
		},
		{
			name:     "Malformed url",
			endpoint: "http//localhost:8080:",
			expected: "",
		},
		{
			name:     "Malformed url",
			endpoint: "//localhost",
			expected: "",
		},
		{
			name:     "Malformed url",
			endpoint: "://localhost",
			expected: "",
		},
		{
			name:     "Malformed url",
			endpoint: "http/localhost",
			expected: "",
		},
		{
			name:     "Malformed url",
			endpoint: "http:localhost",
			expected: "",
		},
	}

	for _, tt := range tests {
		t.Run(tt.name, func(t *testing.T) {
			actual, err := sdk.SanitizePlatformEndpoint(tt.endpoint)
			if tt.expected == "" {
				require.Error(t, err)
			} else {
				require.NoError(t, err)
				assert.Equal(t, tt.expected, actual)
			}
		})
	}
}

func Test_GetType_NanoTDF(t *testing.T) {
	nano := "TDFMABJsb2NhbGhvc3Q6ODA4MC9rYXOAAQIA2qvjMRfg7b27lT2kf9SwHRkDIg8ZXtfRoiIvdMUHq/gL5AUMfmv4Di8sKCyLkmUm/WITVj5hDeV/z4JmQ0JL7ZxqSmgZoK6TAHvkKhUly4zMEWMRXH8IktKhFKy1+fD+3qwDopqWAO5Nm2nYQqi75atEFckstulpNKg3N+Ul22OHr/ZuR127oPObBDYNRfktBdzoZbEQcPlr8q1B57q6y5SPZFjEzL9weK+uS5bUJWkF3nsHASo2bZw7IPhTZxoFVmCDjwvj6MbxNa7zG6aClHJ162zKxLLnD9TtIHuZ59R7LgiSieipXeExj+ky9OgIw5DfwyUuxsQLtKpMIAFPmLY9Hy2naUJxke0MT1EUBgastCq+YtFGslV9LJo/A8FtrRqludwtM0O+Z9FlAkZ1oNL7M7uOkLrh7eRrv+C1AAAX6FaBQoOtqnmyu6Jp+VzkxDddEeLRUyI="
	nanoDecoded, err := base64.StdEncoding.DecodeString(nano)
	require.NoError(t, err)

	in := bytes.NewReader(nanoDecoded)
	tdfType := sdk.GetTdfType(in)

	assert.Equal(t, sdk.Nano, tdfType)
}

func Test_GetType_TDF(t *testing.T) {
	tdf := "UEsDBC0ACAAAAJ2TFTEAAAAAAAAAAAAAAAAJAAAAMC5wYXlsb2Fktu4m+vdwl0mtjhY3U5e7TG2o1s8ifK+RAhFNjRjGTLJ7V3w5UEsHCGiY7skkAAAAJAAAAFBLAwQtAAgAAACdkxUxAAAAAAAAAAAAAAAADwAAADAubWFuaWZlc3QuanNvbnsiZW5jcnlwdGlvbkluZm9ybWF0aW9uIjp7InR5cGUiOiJzcGxpdCIsInBvbGljeSI6ImV5SjFkV2xrSWpvaU1HTTFORGsyWlRZdE5EYzRaaTB4TVdWbUxXSXlOakV0WWpJMVl6UmhORE14TjJFM0lpd2lZbTlrZVNJNmV5SmtZWFJoUVhSMGNtbGlkWFJsY3lJNlczc2lZWFIwY21saWRYUmxJam9pYUhSMGNITTZMeTlsZUdGdGNHeGxMbU52YlM5aGRIUnlMMkYwZEhJeEwzWmhiSFZsTDNaaGJIVmxNU0lzSW1ScGMzQnNZWGxPWVcxbElqb2lJaXdpYVhORVpXWmhkV3gwSWpwbVlXeHpaU3dpY0hWaVMyVjVJam9pSWl3aWEyRnpWVkpNSWpvaUluMWRMQ0prYVhOelpXMGlPbHRkZlgwPSIsImtleUFjY2VzcyI6W3sidHlwZSI6IndyYXBwZWQiLCJ1cmwiOiJodHRwOi8vbG9jYWxob3N0OjgwODAiLCJwcm90b2NvbCI6ImthcyIsIndyYXBwZWRLZXkiOiJ0VVMvUE9TaVBtOGV6OGhyL2dMVGN6Y1lOT0trcUNEclZiQTBWdHZna29QbHB0M1BDZVpTdDNndnlQNVZKZXBNMmNqdVBhUWJJUGlyMjlWdVJ2T1RXZmQzRUh1KzgyVCtFNEVZbEpBM25VbDdGQTRMUGZhUEtXWk1zTExHUkJJVUxZT0VhMWJma1MvUm9Xb0EwK283WlFFVkNhYmdJN2JFRDJKV2Q2aG1yam1iUnM2d0lwOVFXNUs4Q3dJWjZVZjlGMXEwRDViTmlrbGxHaCtiaVJsV1NucEwxbHBPaFdva1gxdUJsU0VRSDNvM2JtVXFTNVVaUjRmYUxuTW5xOGR0bS8wYnJjTjUwaFNiK0xTTlZkd2daTEszTTRHTmxEeGdzcDkxY0VuYjZoZktLemdSY0VCS0tMQTF1b3BXNHdCRG9BamFuWWplQlZVT3ZBZEI5ek45T3c9PSIsInBvbGljeUJpbmRpbmciOnsiYWxnIjoiSFMyNTYiLCJoYXNoIjoiWmpBek1HWXlZekl4WlRCbU16Tm1NamhoTWpGalpqSTJaRE5oWlRrMk5ERTNaREJoWlRrM05ESTJNREExTnpVMU1UVTFNV0ZpTTJSak9EUTFabU0yWWc9PSJ9LCJraWQiOiJyMSJ9XSwibWV0aG9kIjp7ImFsZ29yaXRobSI6IkFFUy0yNTYtR0NNIiwiaXYiOiIiLCJpc1N0cmVhbWFibGUiOnRydWV9LCJpbnRlZ3JpdHlJbmZvcm1hdGlvbiI6eyJyb290U2lnbmF0dXJlIjp7ImFsZyI6IkhTMjU2Iiwic2lnIjoiWkdWaFltRmtNRGhsTURCbU1UVm1ZekJtTVdFME0ySmhOamhrTmpBMVpUazFNVGRtWmpoa1pETmtNekk0Tldaa01XUXhOVFZsWXpjME1EVXhPRE13Tmc9PSJ9LCJzZWdtZW50SGFzaEFsZyI6IkdNQUMiLCJzZWdtZW50U2l6ZURlZmF1bHQiOjIwOTcxNTIsImVuY3J5cHRlZFNlZ21lbnRTaXplRGVmYXVsdCI6MjA5NzE4MCwic2VnbWVudHMiOlt7Imhhc2giOiJNakkzWTJGbU9URXdNakV4TkdRNFpERTRZelkwWTJJeU4ySTFOemRqTXprPSIsInNlZ21lbnRTaXplIjo4LCJlbmNyeXB0ZWRTZWdtZW50U2l6ZSI6MzZ9XX19LCJwYXlsb2FkIjp7InR5cGUiOiJyZWZlcmVuY2UiLCJ1cmwiOiIwLnBheWxvYWQiLCJwcm90b2NvbCI6InppcCIsIm1pbWVUeXBlIjoiYXBwbGljYXRpb24vb2N0ZXQtc3RyZWFtIiwiaXNFbmNyeXB0ZWQiOnRydWV9fVBLBwgwpFOlrwUAAK8FAABQSwECLQAtAAgAAACdkxUxaJjuySQAAAAkAAAACQAAAAAAAAAAAAAAAAAAAAAAMC5wYXlsb2FkUEsBAi0ALQAIAAAAnZMVMTCkU6WvBQAArwUAAA8AAAAAAAAAAAAAAAAAWwAAADAubWFuaWZlc3QuanNvblBLBQYAAAAAAgACAHQAAABHBgAAAAA="
	tdfDecoded, err := base64.StdEncoding.DecodeString(tdf)
	require.NoError(t, err)

	in := bytes.NewReader(tdfDecoded)
	tdfType := sdk.GetTdfType(in)

	assert.Equal(t, sdk.Standard, tdfType)
}

func Test_GetType_InvalidTDF(t *testing.T) {
	tdf := ""
	in := bytes.NewReader([]byte(tdf))

	tdfType := sdk.GetTdfType(in)

	assert.Equal(t, sdk.Invalid, tdfType)
}

func Test_GetType_Invalid2Bytes(t *testing.T) {
	tdf := "UE"
	in := bytes.NewReader([]byte(tdf))

	tdfType := sdk.GetTdfType(in)

	assert.Equal(t, sdk.Invalid, tdfType)
}<|MERGE_RESOLUTION|>--- conflicted
+++ resolved
@@ -79,13 +79,6 @@
 		tokenEndpoint, err := s.PlatformConfiguration.TokenEndpoint()
 		assert.Empty(t, tokenEndpoint)
 		require.ErrorIs(t, err, sdk.ErrPlatformTokenEndpointNotFound)
-<<<<<<< HEAD
-=======
-
-		publicClientID, err := s.PlatformConfiguration.PublicClientID()
-		assert.Empty(t, publicClientID)
-		require.ErrorIs(t, err, sdk.ErrPlatformPublicClientIDNotFound)
->>>>>>> d08b9397
 	}
 
 	noIdpValsSDK, err := sdk.New(goodPlatformEndpoint,
