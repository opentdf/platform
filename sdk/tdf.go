--- conflicted
+++ resolved
@@ -31,40 +31,6 @@
 )
 
 const (
-<<<<<<< HEAD
-	keyAccessSchemaVersion  = "1.0"
-	maxFileSizeSupported    = 68719476736 // 64gb
-	defaultMimeType         = "application/octet-stream"
-	tdfAsZip                = "zip"
-	gcmIvSize               = 12
-	aesBlockSize            = 16
-	hmacIntegrityAlgorithm  = "HS256"
-	gmacIntegrityAlgorithm  = "GMAC"
-	tdfZipReference         = "reference"
-	kKeySize                = 32
-	kWrapped                = "wrapped"
-	kECWrapped              = "ec-wrapped"
-	kKasProtocol            = "kas"
-	kSplitKeyType           = "split"
-	kGCMCipherAlgorithm     = "AES-256-GCM"
-	kGMACPayloadLength      = 16
-	kAssertionSignature     = "assertionSig"
-	kAssertionHash          = "assertionHash"
-	kClientPublicKey        = "clientPublicKey"
-	kSignedRequestToken     = "signedRequestToken"
-	kKasURL                 = "url"
-	kRewrapV2               = "/v2/rewrap"
-	kAuthorizationKey       = "Authorization"
-	kContentTypeKey         = "Content-Type"
-	kAcceptKey              = "Accept"
-	kContentTypeJSONValue   = "application/json"
-	kEntityWrappedKey       = "entityWrappedKey"
-	kPolicy                 = "policy"
-	kHmacIntegrityAlgorithm = "HS256"
-	kGmacIntegrityAlgorithm = "GMAC"
-	hexSemverThreshold      = "4.3.0"
-	manifestFileName        = "0.manifest.json"
-=======
 	keyAccessSchemaVersion = "1.0"
 	maxFileSizeSupported   = 68719476736 // 64gb
 	defaultMimeType        = "application/octet-stream"
@@ -84,7 +50,6 @@
 	kAssertionSignature    = "assertionSig"
 	kAssertionHash         = "assertionHash"
 	hexSemverThreshold     = "4.3.0"
->>>>>>> 1c5cf5f7
 )
 
 // Loads and reads ZTDF files
