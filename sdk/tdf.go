package sdk

import (
	"bytes"
	"context"
	"crypto/sha256"
	"encoding/hex"
	"encoding/json"
	"errors"
	"fmt"
	"io"
	"log/slog"
	"net/http"
	"strconv"
	"strings"

	"connectrpc.com/connect"
	"github.com/Masterminds/semver/v3"
	authorizationv2 "github.com/opentdf/platform/protocol/go/authorization/v2"
	"github.com/opentdf/platform/protocol/go/kas"
	"github.com/opentdf/platform/protocol/go/policy"
	"github.com/opentdf/platform/protocol/go/policy/kasregistry"

	"github.com/google/uuid"
	"github.com/opentdf/platform/lib/ocrypto"
	"github.com/opentdf/platform/sdk/auth"
	"github.com/opentdf/platform/sdk/internal/archive"
	"github.com/opentdf/platform/sdk/sdkconnect"
	"google.golang.org/grpc/codes"
	"google.golang.org/protobuf/types/known/wrapperspb"
)

const (
	keyAccessSchemaVersion = "1.0"
	maxFileSizeSupported   = 68719476736 // 64gb
	defaultMimeType        = "application/octet-stream"
	tdfAsZip               = "zip"
	gcmIvSize              = 12
	aesBlockSize           = 16
	hmacIntegrityAlgorithm = "HS256"
	gmacIntegrityAlgorithm = "GMAC"
	tdfZipReference        = "reference"
	kKeySize               = 32
	kWrapped               = "wrapped"
	kECWrapped             = "ec-wrapped"
	kKasProtocol           = "kas"
	kSplitKeyType          = "split"
	kGCMCipherAlgorithm    = "AES-256-GCM"
	kGMACPayloadLength     = 16
	kAssertionSignature    = "assertionSig"
	kAssertionHash         = "assertionHash"
	hexSemverThreshold     = "4.3.0"
	readActionName         = "read"
)

// Loads and reads ZTDF files
type Reader struct {
	tokenSource         auth.AccessTokenSource
	httpClient          *http.Client
	connectOptions      []connect.ClientOption
	manifest            Manifest
	unencryptedMetadata []byte
	tdfReader           archive.TDFReader
	cursor              int64
	aesGcm              ocrypto.AesGcm
	payloadSize         int64
	payloadKey          []byte
	kasSessionKey       ocrypto.KeyPair
	config              TDFReaderConfig
	requiredObligations *Obligations
	authV2Client        sdkconnect.AuthorizationServiceClientV2
}

type Obligations struct {
	FQNs []string
}

type TDFObject struct {
	manifest   Manifest
	size       int64
	aesGcm     ocrypto.AesGcm
	payloadKey [kKeySize]byte
}

type tdf3DecryptHandler struct {
	writer io.Writer
	reader *Reader
}

type ecKeyWrappedKeyInfo struct {
	publicKey  string
	wrappedKey string
}

var (
	ErrAccessDeniedPreObligations = errors.New("access denied: before obligation evaluation")
	errGetDecisions               = errors.New("getDecisions call failed")
	errDataAttributes             = errors.New("retrieving data attributes failed")
)

func (r *tdf3DecryptHandler) Decrypt(ctx context.Context, results []kaoResult) (int, error) {
	err := r.reader.buildKey(ctx, results)
	if err != nil {
		return 0, err
	}
	data, err := io.ReadAll(r.reader)
	if err != nil {
		return 0, err
	}

	n, err := r.writer.Write(data)
	return n, err
}

func (r *tdf3DecryptHandler) CreateRewrapRequest(ctx context.Context) (map[string]*kas.UnsignedRewrapRequest_WithPolicyRequest, error) {
	return createRewrapRequest(ctx, r.reader)
}

func (s SDK) createTDF3DecryptHandler(writer io.Writer, reader io.ReadSeeker, opts ...TDFReaderOption) (*tdf3DecryptHandler, error) {
	tdfReader, err := s.LoadTDF(reader, opts...)
	if err != nil {
		return nil, err
	}

	return &tdf3DecryptHandler{
		reader: tdfReader,
		writer: writer,
	}, nil
}

func (t TDFObject) Size() int64 {
	return t.size
}

func (s SDK) CreateTDF(writer io.Writer, reader io.ReadSeeker, opts ...TDFOption) (*TDFObject, error) {
	return s.CreateTDFContext(context.Background(), writer, reader, opts...)
}

func (s SDK) defaultKases(c *TDFConfig) []string {
	allk := make([]string, 0, len(c.kasInfoList))
	defk := make([]string, 0)
	for _, k := range c.kasInfoList {
		if k.Default {
			defk = append(defk, k.URL)
		} else if len(defk) == 0 {
			allk = append(allk, k.URL)
		}
	}
	if len(defk) == 0 {
		return allk
	}
	return defk
}

func uuidSplitIDGenerator() string {
	return uuid.New().String()
}

// CreateTDFContext reads plain text from the given reader and saves it to the writer, subject to the given options
func (s SDK) CreateTDFContext(ctx context.Context, writer io.Writer, reader io.ReadSeeker, opts ...TDFOption) (*TDFObject, error) { //nolint:funlen, gocognit, lll // Better readability keeping it as is
	inputSize, err := reader.Seek(0, io.SeekEnd)
	if err != nil {
		return nil, fmt.Errorf("readSeeker.Seek failed: %w", err)
	}

	if inputSize > maxFileSizeSupported {
		return nil, errFileTooLarge
	}

	_, err = reader.Seek(0, io.SeekStart)
	if err != nil {
		return nil, fmt.Errorf("readSeeker.Seek failed: %w", err)
	}

	tdfConfig, err := newTDFConfig(opts...)
	if err != nil {
		return nil, fmt.Errorf("NewTDFConfig failed: %w", err)
	}

	err = tdfConfig.initKAOTemplate(ctx, s)
	if err != nil {
		return nil, err
	}

	tdfObject := &TDFObject{}
	err = s.prepareManifest(ctx, tdfObject, *tdfConfig)
	if err != nil {
		return nil, fmt.Errorf("fail to create a new split key: %w", err)
	}

	segmentSize := tdfConfig.defaultSegmentSize
	if segmentSize > maxSegmentSize {
		return nil, fmt.Errorf("segment size too large: %d", segmentSize)
	} else if segmentSize < minSegmentSize {
		return nil, fmt.Errorf("segment size too small: %d", segmentSize)
	}
	totalSegments := inputSize / segmentSize
	if inputSize%segmentSize != 0 {
		totalSegments++
	}

	// empty payload we still want to create a payload
	if totalSegments == 0 {
		totalSegments = 1
	}

	encryptedSegmentSize := segmentSize + gcmIvSize + aesBlockSize
	payloadSize := inputSize + (totalSegments * (gcmIvSize + aesBlockSize))
	tdfWriter := archive.NewTDFWriter(writer)

	err = tdfWriter.SetPayloadSize(payloadSize)
	if err != nil {
		return nil, fmt.Errorf("archive.SetPayloadSize failed: %w", err)
	}

	var readPos int64
	var aggregateHash string
	readBuf := bytes.NewBuffer(make([]byte, 0, tdfConfig.defaultSegmentSize))
	for totalSegments != 0 { // adjust read size
		readSize := segmentSize
		if (inputSize - readPos) < segmentSize {
			readSize = inputSize - readPos
		}

		n, err := reader.Read(readBuf.Bytes()[:readSize])
		if err != nil {
			return nil, fmt.Errorf("io.ReadSeeker.Read failed: %w", err)
		}

		if int64(n) != readSize {
			return nil, errors.New("io.ReadSeeker.Read size mismatch")
		}

		cipherData, err := tdfObject.aesGcm.Encrypt(readBuf.Bytes()[:readSize])
		if err != nil {
			return nil, fmt.Errorf("io.ReadSeeker.Read failed: %w", err)
		}

		err = tdfWriter.AppendPayload(cipherData)
		if err != nil {
			return nil, fmt.Errorf("io.writer.Write failed: %w", err)
		}

		segmentSig, err := calculateSignature(cipherData, tdfObject.payloadKey[:],
			tdfConfig.segmentIntegrityAlgorithm, tdfConfig.useHex)
		if err != nil {
			return nil, fmt.Errorf("splitKey.GetSignaturefailed: %w", err)
		}

		aggregateHash += segmentSig
		segmentInfo := Segment{
			Hash:          string(ocrypto.Base64Encode([]byte(segmentSig))),
			Size:          readSize,
			EncryptedSize: int64(len(cipherData)),
		}

		tdfObject.manifest.EncryptionInformation.IntegrityInformation.Segments = append(tdfObject.manifest.EncryptionInformation.IntegrityInformation.Segments, segmentInfo)

		totalSegments--
		readPos += readSize
	}

	rootSignature, err := calculateSignature([]byte(aggregateHash), tdfObject.payloadKey[:],
		tdfConfig.integrityAlgorithm, tdfConfig.useHex)
	if err != nil {
		return nil, fmt.Errorf("splitKey.GetSignaturefailed: %w", err)
	}

	sig := string(ocrypto.Base64Encode([]byte(rootSignature)))
	tdfObject.manifest.EncryptionInformation.IntegrityInformation.RootSignature.Signature = sig

	integrityAlgStr := gmacIntegrityAlgorithm
	if tdfConfig.integrityAlgorithm == HS256 {
		integrityAlgStr = hmacIntegrityAlgorithm
	}
	tdfObject.manifest.EncryptionInformation.IntegrityInformation.RootSignature.Algorithm = integrityAlgStr

	tdfObject.manifest.EncryptionInformation.IntegrityInformation.DefaultSegmentSize = segmentSize
	tdfObject.manifest.EncryptionInformation.IntegrityInformation.DefaultEncryptedSegSize = encryptedSegmentSize

	segIntegrityAlgStr := gmacIntegrityAlgorithm
	if tdfConfig.segmentIntegrityAlgorithm == HS256 {
		segIntegrityAlgStr = hmacIntegrityAlgorithm
	}

	tdfObject.manifest.EncryptionInformation.IntegrityInformation.SegmentHashAlgorithm = segIntegrityAlgStr
	tdfObject.manifest.EncryptionInformation.Method.IsStreamable = true

	// add payload info
	mimeType := tdfConfig.mimeType
	if mimeType == "" {
		mimeType = defaultMimeType
	}
	tdfObject.manifest.Payload.MimeType = mimeType
	tdfObject.manifest.Payload.Protocol = tdfAsZip
	tdfObject.manifest.Payload.Type = tdfZipReference
	tdfObject.manifest.Payload.URL = archive.TDFPayloadFileName
	tdfObject.manifest.Payload.IsEncrypted = true

	var signedAssertion []Assertion
	if tdfConfig.addDefaultAssertion {
		systemMeta, err := GetSystemMetadataAssertionConfig()
		if err != nil {
			return nil, err
		}
		tdfConfig.assertions = append(tdfConfig.assertions, systemMeta)
	}

	for _, assertion := range tdfConfig.assertions {
		// Store a temporary assertion
		tmpAssertion := Assertion{}

		tmpAssertion.ID = assertion.ID
		tmpAssertion.Type = assertion.Type
		tmpAssertion.Scope = assertion.Scope
		tmpAssertion.Statement = assertion.Statement
		tmpAssertion.AppliesToState = assertion.AppliesToState

		hashOfAssertionAsHex, err := tmpAssertion.GetHash()
		if err != nil {
			return nil, err
		}

		hashOfAssertion := make([]byte, hex.DecodedLen(len(hashOfAssertionAsHex)))
		_, err = hex.Decode(hashOfAssertion, hashOfAssertionAsHex)
		if err != nil {
			return nil, fmt.Errorf("error decoding hex string: %w", err)
		}

		var completeHashBuilder strings.Builder
		completeHashBuilder.WriteString(aggregateHash)
		if tdfConfig.useHex {
			completeHashBuilder.Write(hashOfAssertionAsHex)
		} else {
			completeHashBuilder.Write(hashOfAssertion)
		}

		encoded := ocrypto.Base64Encode([]byte(completeHashBuilder.String()))

		assertionSigningKey := AssertionKey{}

		// Set default to HS256 and payload key
		assertionSigningKey.Alg = AssertionKeyAlgHS256
		assertionSigningKey.Key = tdfObject.payloadKey[:]

		if !assertion.SigningKey.IsEmpty() {
			assertionSigningKey = assertion.SigningKey
		}

		if err := tmpAssertion.Sign(string(hashOfAssertionAsHex), string(encoded), assertionSigningKey); err != nil {
			return nil, fmt.Errorf("failed to sign assertion: %w", err)
		}

		signedAssertion = append(signedAssertion, tmpAssertion)
	}

	tdfObject.manifest.Assertions = signedAssertion

	manifestAsStr, err := json.Marshal(tdfObject.manifest)
	if err != nil {
		return nil, fmt.Errorf("json.Marshal failed:%w", err)
	}

	err = tdfWriter.AppendManifest(string(manifestAsStr))
	if err != nil {
		return nil, fmt.Errorf("TDFWriter.AppendManifest failed:%w", err)
	}

	tdfObject.size, err = tdfWriter.Finish()
	if err != nil {
		return nil, fmt.Errorf("TDFWriter.Finish failed:%w", err)
	}

	return tdfObject, nil
}

// initKAOTemplate initializes the KAO template, from either the split plan, kaoTemplate, or autoconfigure based on tags.
func (tdfConfig *TDFConfig) initKAOTemplate(ctx context.Context, s SDK) error {
	// At most one of the following should be true:
	// - autoconfigure is true
	// - splitPlan is set
	// - kaoTemplate is set
	if len(tdfConfig.splitPlan) > 0 && len(tdfConfig.kaoTemplate) > 0 {
		return errors.New("cannot set both splitPlan and kaoTemplate")
	}
	if tdfConfig.autoconfigure && (len(tdfConfig.splitPlan) > 0 || len(tdfConfig.kaoTemplate) > 0) {
		return errors.New("cannot set autoconfigure and splitPlan or kaoTemplate")
	}

	// * Get base key before autoconfigure to condition off of.
	if tdfConfig.autoconfigure {
		g, err := s.newGranter(ctx, tdfConfig)
		if err != nil {
			return err
		}

		switch g.typ {
		case mappedFound:
			tdfConfig.kaoTemplate, err = g.resolveTemplate(ctx, string(tdfConfig.preferredKeyWrapAlg), uuidSplitIDGenerator)
		case grantsFound:
			tdfConfig.kaoTemplate = nil
			tdfConfig.splitPlan, err = g.plan(make([]string, 0), uuidSplitIDGenerator)
		case noKeysFound:
			var baseKey *policy.SimpleKasKey
			baseKey, err = getBaseKeyFromWellKnown(ctx, s)
			if err == nil {
				err = populateKasInfoFromBaseKey(baseKey, tdfConfig)
			} else {
				s.Logger().Debug("cannot getting base key, falling back to default kas", slog.Any("error", err))
				dk := s.defaultKases(tdfConfig)
				tdfConfig.kaoTemplate = nil
				tdfConfig.splitPlan, err = g.plan(dk, uuidSplitIDGenerator)
			}
		}
		if err != nil {
			return fmt.Errorf("failed generate plan: %w", err)
		}
	}

	switch {
	case len(tdfConfig.kaoTemplate) > 0:
		// use the kao template to create the key access objects
		// This is the preferred behavior; the following options upgrade deprecated behaviors
	case len(tdfConfig.splitPlan) > 0:
		// Seed anything passed in manually
		latestKASInfo := make(map[string]KASInfo)
		for _, kasInfo := range tdfConfig.kasInfoList {
			if kasInfo.PublicKey != "" {
				latestKASInfo[kasInfo.URL] = kasInfo
			}
		}
		// upgrade split plan to kao template
		tdfConfig.kaoTemplate = make([]kaoTpl, len(tdfConfig.splitPlan))
		for i, splitInfo := range tdfConfig.splitPlan {
			kasInfo, ok := latestKASInfo[splitInfo.KAS]
			if !ok {
				k, err := s.getPublicKey(ctx, splitInfo.KAS, string(tdfConfig.preferredKeyWrapAlg), "")
				if err != nil {
					return fmt.Errorf("unable to retrieve public key from KAS at [%s]: %w", splitInfo.KAS, err)
				}
				kasInfo = *k
			}
			if kasInfo.PublicKey == "" {
				return fmt.Errorf("empty KAS key found for splitID:[%s], kas:[%s]: %w", splitInfo.SplitID, splitInfo.KAS, errKasPubKeyMissing)
			}
			tdfConfig.kaoTemplate[i] = kaoTpl{
				splitInfo.KAS,
				splitInfo.SplitID,
				kasInfo.KID,
				kasInfo.PublicKey,
				ocrypto.KeyType(kasInfo.Algorithm),
			}
		}
		tdfConfig.splitPlan = nil // clear split plan as we are using kaoTemplate now
	case len(tdfConfig.kasInfoList) > 0:
		// Default to split based on kasInfoList
		// To remove. This has been deprecated for some time.
		tdfConfig.kaoTemplate = createKaoTemplateFromKasInfo(tdfConfig.kasInfoList)
	}

	return nil
}

func (s SDK) newGranter(ctx context.Context, tdfConfig *TDFConfig) (granter, error) {
	var g granter
	var err error
	if len(tdfConfig.attributeValues) > 0 {
		g, err = newGranterFromAttributes(s.logger, s.kasKeyCache, tdfConfig.attributeValues...)
	} else if len(tdfConfig.attributes) > 0 {
		g, err = newGranterFromService(ctx, s.logger, s.kasKeyCache, s.Attributes, tdfConfig.attributes...)
	}
	if err != nil {
		return g, err
	}
	g.keyInfoFetcher = s
	return g, nil
}

func (t *TDFObject) Manifest() Manifest {
	return t.manifest
}

func (r *Reader) Manifest() Manifest {
	return r.manifest
}

// prepare the manifest for TDF
func (s SDK) prepareManifest(ctx context.Context, t *TDFObject, tdfConfig TDFConfig) error { //nolint:funlen,gocognit // Better readability keeping it as is
	manifest := Manifest{}

	if !tdfConfig.excludeVersionFromManifest {
		manifest.TDFVersion = TDFSpecVersion
	}

	if len(tdfConfig.kaoTemplate) == 0 {
		return fmt.Errorf("no key access template specified or inferred in initKAOTemplate: %w", errInvalidKasInfo)
	}

	manifest.EncryptionInformation.KeyAccessType = kSplitKeyType

	policyObj, err := createPolicyObject(tdfConfig.attributes)
	if err != nil {
		return fmt.Errorf("fail to create policy object:%w", err)
	}

	policyObjectAsStr, err := json.Marshal(policyObj)
	if err != nil {
		return fmt.Errorf("json.Marshal failed:%w", err)
	}

	base64PolicyObject := ocrypto.Base64Encode(policyObjectAsStr)

	conjunction := make(map[string][]KASInfo)
	var splitIDs []string

	for _, tpl := range tdfConfig.kaoTemplate {
		// Public key was passed in with kasInfoList
		ki := KASInfo{
			URL:       tpl.KAS,
			KID:       tpl.kid,
			PublicKey: tpl.pem,
			Algorithm: string(tpl.algorithm),
		}
		if ki.PublicKey == "" {
			a := ki.Algorithm
			if a == "" {
				a = string(tdfConfig.preferredKeyWrapAlg)
			}
			k, err := s.getPublicKey(ctx, tpl.KAS, a, tpl.kid)
			if err != nil {
				return fmt.Errorf("unable to retrieve public key from KAS at [%s]: %w", tpl.KAS, err)
			}
			ki = *k
		}
		if _, ok := conjunction[tpl.SplitID]; ok {
			conjunction[tpl.SplitID] = append(conjunction[tpl.SplitID], ki)
		} else {
			conjunction[tpl.SplitID] = []KASInfo{ki}
			splitIDs = append(splitIDs, tpl.SplitID)
		}
	}

	symKeys := make([][]byte, 0, len(splitIDs))
	for _, splitID := range splitIDs {
		symKey, err := ocrypto.RandomBytes(kKeySize)
		if err != nil {
			return fmt.Errorf("ocrypto.RandomBytes failed:%w", err)
		}
		symKeys = append(symKeys, symKey)

		// policy binding
		policyBindingHash := hex.EncodeToString(ocrypto.CalculateSHA256Hmac(symKey, base64PolicyObject))
		pbstring := string(ocrypto.Base64Encode([]byte(policyBindingHash)))
		policyBinding := PolicyBinding{
			Alg:  "HS256",
			Hash: pbstring,
		}

		// encrypted metadata
		// add meta data
		var encryptedMetadata string
		if len(tdfConfig.metaData) > 0 {
			encryptedMetadata, err = encryptMetadata(symKey, tdfConfig.metaData)
			if err != nil {
				return err
			}
		}

		for _, kasInfo := range conjunction[splitID] {
			if len(kasInfo.PublicKey) == 0 {
				return fmt.Errorf("splitID:[%s], kas:[%s]: %w", splitID, kasInfo.URL, errKasPubKeyMissing)
			}

			keyAccess, err := createKeyAccess(kasInfo, symKey, policyBinding, encryptedMetadata, splitID)
			if err != nil {
				return err
			}

			manifest.EncryptionInformation.KeyAccessObjs = append(manifest.EncryptionInformation.KeyAccessObjs, keyAccess)
		}
	}

	manifest.EncryptionInformation.Policy = string(base64PolicyObject)
	manifest.EncryptionInformation.Method.Algorithm = kGCMCipherAlgorithm

	// create the payload key by XOR all the keys in key access object.
	for _, symKey := range symKeys {
		for keyByteIndex, keyByte := range symKey {
			t.payloadKey[keyByteIndex] ^= keyByte
		}
	}

	gcm, err := ocrypto.NewAESGcm(t.payloadKey[:])
	if err != nil {
		return fmt.Errorf(" ocrypto.NewAESGcm failed:%w", err)
	}

	t.manifest = manifest
	t.aesGcm = gcm
	return nil
}

func encryptMetadata(symKey []byte, metaData string) (string, error) {
	gcm, err := ocrypto.NewAESGcm(symKey)
	if err != nil {
		return "", fmt.Errorf("ocrypto.NewAESGcm failed:%w", err)
	}

	emb, err := gcm.Encrypt([]byte(metaData))
	if err != nil {
		return "", fmt.Errorf("ocrypto.AesGcm.encrypt failed:%w", err)
	}

	iv := emb[:ocrypto.GcmStandardNonceSize]
	metadata := EncryptedMetadata{
		Cipher: string(ocrypto.Base64Encode(emb)),
		Iv:     string(ocrypto.Base64Encode(iv)),
	}

	metadataJSON, err := json.Marshal(metadata)
	if err != nil {
		return "", fmt.Errorf(" json.Marshal failed:%w", err)
	}
	return string(ocrypto.Base64Encode(metadataJSON)), nil
}

func createKeyAccess(kasInfo KASInfo, symKey []byte, policyBinding PolicyBinding, encryptedMetadata, splitID string) (KeyAccess, error) {
	keyAccess := KeyAccess{
		KeyType:           kWrapped,
		KasURL:            kasInfo.URL,
		KID:               kasInfo.KID,
		Protocol:          kKasProtocol,
		PolicyBinding:     policyBinding,
		EncryptedMetadata: encryptedMetadata,
		SplitID:           splitID,
		SchemaVersion:     keyAccessSchemaVersion,
	}

	ktype := ocrypto.KeyType(kasInfo.Algorithm)
	if ocrypto.IsECKeyType(ktype) {
		mode, err := ocrypto.ECKeyTypeToMode(ktype)
		if err != nil {
			return KeyAccess{}, err
		}
		wrappedKeyInfo, err := generateWrapKeyWithEC(mode, kasInfo.PublicKey, symKey)
		if err != nil {
			return KeyAccess{}, err
		}
		keyAccess.KeyType = kECWrapped
		keyAccess.WrappedKey = wrappedKeyInfo.wrappedKey
		keyAccess.EphemeralPublicKey = wrappedKeyInfo.publicKey
	} else {
		wrappedKey, err := generateWrapKeyWithRSA(kasInfo.PublicKey, symKey)
		if err != nil {
			return KeyAccess{}, err
		}
		keyAccess.WrappedKey = wrappedKey
	}

	return keyAccess, nil
}

func tdfSalt() []byte {
	digest := sha256.New()
	digest.Write([]byte("TDF"))
	salt := digest.Sum(nil)
	return salt
}

func generateWrapKeyWithEC(mode ocrypto.ECCMode, kasPublicKey string, symKey []byte) (ecKeyWrappedKeyInfo, error) {
	ecKeyPair, err := ocrypto.NewECKeyPair(mode)
	if err != nil {
		return ecKeyWrappedKeyInfo{}, fmt.Errorf("ocrypto.NewECKeyPair failed:%w", err)
	}

	emphermalPublicKey, err := ecKeyPair.PublicKeyInPemFormat()
	if err != nil {
		return ecKeyWrappedKeyInfo{}, fmt.Errorf("generateWrapKeyWithEC: failed to get EC public key: %w", err)
	}

	emphermalPrivateKey, err := ecKeyPair.PrivateKeyInPemFormat()
	if err != nil {
		return ecKeyWrappedKeyInfo{}, fmt.Errorf("generateWrapKeyWithEC: failed to get EC private key: %w", err)
	}

	ecdhKey, err := ocrypto.ComputeECDHKey([]byte(emphermalPrivateKey), []byte(kasPublicKey))
	if err != nil {
		return ecKeyWrappedKeyInfo{}, fmt.Errorf("generateWrapKeyWithEC: ocrypto.ComputeECDHKey failed:%w", err)
	}

	salt := tdfSalt()
	sessionKey, err := ocrypto.CalculateHKDF(salt, ecdhKey)
	if err != nil {
		return ecKeyWrappedKeyInfo{}, fmt.Errorf("generateWrapKeyWithEC: ocrypto.CalculateHKDF failed:%w", err)
	}

	gcm, err := ocrypto.NewAESGcm(sessionKey)
	if err != nil {
		return ecKeyWrappedKeyInfo{}, fmt.Errorf("generateWrapKeyWithEC: ocrypto.NewAESGcm failed:%w", err)
	}

	wrappedKey, err := gcm.Encrypt(symKey)
	if err != nil {
		return ecKeyWrappedKeyInfo{}, fmt.Errorf("generateWrapKeyWithEC: ocrypto.AESGcm.Encrypt failed:%w", err)
	}

	return ecKeyWrappedKeyInfo{
		publicKey:  emphermalPublicKey,
		wrappedKey: string(ocrypto.Base64Encode(wrappedKey)),
	}, nil
}

func generateWrapKeyWithRSA(publicKey string, symKey []byte) (string, error) {
	asymEncrypt, err := ocrypto.NewAsymEncryption(publicKey)
	if err != nil {
		return "", fmt.Errorf("generateWrapKeyWithRSA: ocrypto.NewAsymEncryption failed:%w", err)
	}

	wrappedKey, err := asymEncrypt.Encrypt(symKey)
	if err != nil {
		return "", fmt.Errorf("generateWrapKeyWithRSA: ocrypto.AsymEncryption.encrypt failed:%w", err)
	}

	return string(ocrypto.Base64Encode(wrappedKey)), nil
}

// create policy object
func createPolicyObject(attributes []AttributeValueFQN) (PolicyObject, error) {
	uuidObj, err := uuid.NewUUID()
	if err != nil {
		return PolicyObject{}, fmt.Errorf("uuid.NewUUID failed: %w", err)
	}

	policyObj := PolicyObject{}
	policyObj.UUID = uuidObj.String()

	for _, attribute := range attributes {
		attributeObj := attributeObject{}
		attributeObj.Attribute = attribute.String()
		policyObj.Body.DataAttributes = append(policyObj.Body.DataAttributes, attributeObj)
		policyObj.Body.Dissem = make([]string, 0)
	}

	return policyObj, nil
}

func allowListFromKASRegistry(ctx context.Context, logger *slog.Logger, kasRegistryClient sdkconnect.KeyAccessServerRegistryServiceClient, platformURL string) (AllowList, error) {
	kases, err := kasRegistryClient.ListKeyAccessServers(ctx, &kasregistry.ListKeyAccessServersRequest{})
	if err != nil {
		return nil, fmt.Errorf("kasregistry.ListKeyAccessServers failed: %w", err)
	}
	kasAllowlist := AllowList{}
	for _, kas := range kases.GetKeyAccessServers() {
		err = kasAllowlist.Add(kas.GetUri())
		if err != nil {
			return nil, fmt.Errorf("kasAllowlist.Add failed: %w", err)
		}
	}
	// grpc target does not have a scheme
	logger.Debug("adding platform URL to KAS allowlist", slog.String("platform_url", platformURL))
	err = kasAllowlist.Add(platformURL)
	if err != nil {
		return nil, fmt.Errorf("kasAllowlist.Add failed: %w", err)
	}
	return kasAllowlist, nil
}

// LoadTDF loads the tdf and prepare for reading the payload from TDF
func (s SDK) LoadTDF(reader io.ReadSeeker, opts ...TDFReaderOption) (*Reader, error) {
	// create tdf reader
	tdfReader, err := archive.NewTDFReader(reader)
	if err != nil {
		return nil, fmt.Errorf("archive.NewTDFReader failed: %w", err)
	}

	if s.kasSessionKey != nil {
		opts = append([]TDFReaderOption{withSessionKey(s.kasSessionKey)}, opts...)
	}

	config, err := newTDFReaderConfig(opts...)
	if err != nil {
		return nil, fmt.Errorf("newAssertionConfig failed: %w", err)
	}

	useGlobalFulfillableObligations := len(config.fulfillableObligationFQNs) == 0 && len(s.fulfillableObligationFQNs) > 0
	if useGlobalFulfillableObligations {
		config.fulfillableObligationFQNs = s.fulfillableObligationFQNs
	}

	config.kasAllowlist, err = getKasAllowList(context.Background(), config.kasAllowlist, s, config.ignoreAllowList)
	if err != nil {
		return nil, err
	}

	manifest, err := tdfReader.Manifest()
	if err != nil {
		return nil, fmt.Errorf("tdfReader.Manifest failed: %w", err)
	}

	if config.schemaValidationIntensity == Lax || config.schemaValidationIntensity == Strict {
		valid, err := isValidManifest(manifest, config.schemaValidationIntensity)
		if err != nil {
			return nil, err
		}
		if !valid {
			return nil, errors.New("manifest schema validation failed")
		}
	}

	manifestObj := &Manifest{}
	err = json.Unmarshal([]byte(manifest), manifestObj)
	if err != nil {
		return nil, fmt.Errorf("json.Unmarshal failed:%w", err)
	}

	var payloadSize int64
	for _, seg := range manifestObj.EncryptionInformation.IntegrityInformation.Segments {
		payloadSize += seg.Size
	}

	return &Reader{
		tokenSource:    s.tokenSource,
		httpClient:     s.conn.Client,
		connectOptions: s.conn.Options,
		tdfReader:      tdfReader,
		manifest:       *manifestObj,
		kasSessionKey:  config.kasSessionKey,
		config:         *config,
		payloadSize:    payloadSize,
		authV2Client:   s.AuthorizationV2,
	}, nil
}

// Do any network based operations required.
// This allows making the requests cancellable
func (r *Reader) Init(ctx context.Context) error {
	if r.payloadKey != nil {
		return nil
	}
	return r.doPayloadKeyUnwrap(ctx)
}

// Read reads up to len(p) bytes into p. It returns the number of bytes
// read (0 <= n <= len(p)) and any error encountered. It returns an
// io.EOF error when the stream ends.
func (r *Reader) Read(p []byte) (int, error) {
	if r.payloadKey == nil {
		err := r.doPayloadKeyUnwrap(context.Background())
		if err != nil {
			return 0, fmt.Errorf("reader.Read failed: %w", err)
		}
	}

	n, err := r.ReadAt(p, r.cursor)
	r.cursor += int64(n)
	return n, err
}

// Seek updates cursor to `Read` or `WriteTo` at an offset.
func (r *Reader) Seek(offset int64, whence int) (int64, error) {
	var newPos int64
	switch whence {
	case io.SeekStart:
		newPos = 0
	case io.SeekEnd:
		newPos = r.payloadSize
	case io.SeekCurrent:
		newPos = r.cursor
	default:
		return 0, fmt.Errorf("reader.Seek failed: unknown whence: %d", whence)
	}
	newPos += offset
	if newPos < 0 || newPos > r.payloadSize {
		return 0, fmt.Errorf("reader.Seek failed: index if out of range %d", newPos)
	}
	r.cursor = newPos
	return r.cursor, nil
}

// WriteTo writes data to writer until there's no more data to write or
// when an error occurs. This implements the io.WriterTo interface.
func (r *Reader) WriteTo(writer io.Writer) (int64, error) {
	if r.payloadKey == nil {
		err := r.doPayloadKeyUnwrap(context.Background())
		if err != nil {
			return 0, fmt.Errorf("reader.WriteTo failed: %w", err)
		}
	}

	isLegacyTDF := r.manifest.TDFVersion == ""

	var totalBytes int64
	var payloadReadOffset int64
	var decryptedDataOffset int64
	for _, seg := range r.manifest.EncryptionInformation.IntegrityInformation.Segments {
		if decryptedDataOffset+seg.Size < r.cursor {
			decryptedDataOffset += seg.Size
			payloadReadOffset += seg.EncryptedSize
			continue
		}

		readBuf, err := r.tdfReader.ReadPayload(payloadReadOffset, seg.EncryptedSize)
		if err != nil {
			return totalBytes, fmt.Errorf("TDFReader.ReadPayload failed: %w", err)
		}

		if int64(len(readBuf)) != seg.EncryptedSize {
			return totalBytes, ErrSegSizeMismatch
		}

		segHashAlg := r.manifest.EncryptionInformation.IntegrityInformation.SegmentHashAlgorithm
		sigAlg := HS256
		if strings.EqualFold(gmacIntegrityAlgorithm, segHashAlg) {
			sigAlg = GMAC
		}

		payloadSig, err := calculateSignature(readBuf, r.payloadKey, sigAlg, isLegacyTDF)
		if err != nil {
			return totalBytes, fmt.Errorf("splitKey.GetSignaturefailed: %w", err)
		}

		if seg.Hash != string(ocrypto.Base64Encode([]byte(payloadSig))) {
			return totalBytes, ErrSegSigValidation
		}

		writeBuf, err := r.aesGcm.Decrypt(readBuf)
		if err != nil {
			return totalBytes, fmt.Errorf("splitKey.decrypt failed: %w", err)
		}

		// special case where segment is in the middle of where cursor is
		if decryptedDataOffset < r.cursor {
			offset := r.cursor - decryptedDataOffset
			writeBuf = writeBuf[offset:]
		}
		n, err := writer.Write(writeBuf)
		totalBytes += int64(n)
		if err != nil {
			return totalBytes, fmt.Errorf("io.writer.write failed: %w", err)
		}

		if n != len(writeBuf) {
			return totalBytes, errWriteFailed
		}

		payloadReadOffset += seg.EncryptedSize
		r.cursor += int64(n)
		decryptedDataOffset += seg.Size
	}

	return totalBytes, nil
}

// ReadAt reads len(p) bytes into p starting at offset off
// in the underlying input source. It returns the number
// of bytes read (0 <= n <= len(p)) and any error encountered. It returns an
// io.EOF error when the stream ends.
// NOTE: For larger tdf sizes use sdk.GetTDFPayload for better performance
func (r *Reader) ReadAt(buf []byte, offset int64) (int, error) { //nolint:funlen, gocognit // Better readability keeping it as is for now
	if r.payloadKey == nil {
		err := r.doPayloadKeyUnwrap(context.Background())
		if err != nil {
			return 0, fmt.Errorf("reader.ReadAt failed: %w", err)
		}
	}

	if offset < 0 {
		return 0, ErrTDFPayloadInvalidOffset
	}

	defaultSegmentSize := r.manifest.EncryptionInformation.IntegrityInformation.DefaultSegmentSize
	start := offset / defaultSegmentSize
	end := (offset + int64(len(buf)) + defaultSegmentSize - 1) / defaultSegmentSize // rounds up

	firstSegment := start
	lastSegment := end
	if firstSegment > lastSegment {
		return 0, ErrTDFPayloadReadFail
	}

	if offset > r.payloadSize {
		return 0, ErrTDFPayloadReadFail
	}

	isLegacyTDF := r.manifest.TDFVersion == ""
	var decryptedBuf bytes.Buffer
	var payloadReadOffset int64
	for index, seg := range r.manifest.EncryptionInformation.IntegrityInformation.Segments {
		// finish segments to decrypt
		if int64(index) == lastSegment {
			break
		}

		if firstSegment > int64(index) {
			payloadReadOffset += seg.EncryptedSize
			continue
		}

		readBuf, err := r.tdfReader.ReadPayload(payloadReadOffset, seg.EncryptedSize)
		if err != nil {
			return 0, fmt.Errorf("TDFReader.ReadPayload failed: %w", err)
		}

		if int64(len(readBuf)) != seg.EncryptedSize {
			return 0, ErrSegSizeMismatch
		}

		segHashAlg := r.manifest.EncryptionInformation.IntegrityInformation.SegmentHashAlgorithm
		sigAlg := HS256
		if strings.EqualFold(gmacIntegrityAlgorithm, segHashAlg) {
			sigAlg = GMAC
		}

		payloadSig, err := calculateSignature(readBuf, r.payloadKey, sigAlg, isLegacyTDF)
		if err != nil {
			return 0, fmt.Errorf("splitKey.GetSignaturefailed: %w", err)
		}

		if seg.Hash != string(ocrypto.Base64Encode([]byte(payloadSig))) {
			return 0, ErrSegSigValidation
		}

		writeBuf, err := r.aesGcm.Decrypt(readBuf)
		if err != nil {
			return 0, fmt.Errorf("splitKey.decrypt failed: %w", err)
		}

		n, err := decryptedBuf.Write(writeBuf)
		if err != nil {
			return 0, fmt.Errorf("bytes.Buffer.writer.write failed: %w", err)
		}

		if n != len(writeBuf) {
			return 0, errWriteFailed
		}

		payloadReadOffset += seg.EncryptedSize
	}

	var err error
	bufLen := int64(len(buf))
	if (offset + int64(len(buf))) > r.payloadSize {
		bufLen = r.payloadSize - offset
		err = io.EOF
	}

	startIndex := offset - (firstSegment * defaultSegmentSize)
	copy(buf[:bufLen], decryptedBuf.Bytes()[startIndex:startIndex+bufLen])
	return int(bufLen), err
}

// UnencryptedMetadata return decrypted metadata in manifest.
func (r *Reader) UnencryptedMetadata() ([]byte, error) {
	if r.payloadKey == nil {
		err := r.doPayloadKeyUnwrap(context.Background())
		if err != nil {
			return nil, fmt.Errorf("reader.UnencryptedMetadata failed: %w", err)
		}
	}

	return r.unencryptedMetadata, nil
}

// Policy returns a copy of the policy object in manifest, if it is valid.
// Otherwise, returns an error.
func (r *Reader) Policy() (PolicyObject, error) {
	policyObj := PolicyObject{}
	policy, err := ocrypto.Base64Decode([]byte(r.manifest.Policy))
	if err != nil {
		return policyObj, fmt.Errorf("ocrypto.Base64Decode failed:%w", err)
	}

	err = json.Unmarshal(policy, &policyObj)
	if err != nil {
		return policyObj, fmt.Errorf("json.Unmarshal failed: %w", err)
	}

	return policyObj, nil
}

// DataAttributes return the data attributes present in tdf.
func (r *Reader) DataAttributes() ([]string, error) {
	policy, err := ocrypto.Base64Decode([]byte(r.manifest.Policy))
	if err != nil {
		return nil, fmt.Errorf("ocrypto.Base64Decode failed:%w", err)
	}

	policyObj := PolicyObject{}
	err = json.Unmarshal(policy, &policyObj)
	if err != nil {
		return nil, fmt.Errorf("json.Unmarshal failed: %w", err)
	}

	attributes := make([]string, 0)
	attributeObjs := policyObj.Body.DataAttributes
	for _, attributeObj := range attributeObjs {
		attributes = append(attributes, attributeObj.Attribute)
	}

	return attributes, nil
}

/*
* Will return the required obligations for the TDF.
* If the obligations were populated from an Init() or WriteTo() call, this function will return those.
* If obligations were not populated, this function will parse the policy from the TDF
* and call Authorization Service to get the required obligations.
 */
func (r *Reader) Obligations(ctx context.Context) (Obligations, error) {
	if r.requiredObligations != nil {
		return *r.requiredObligations, nil
	}

	attributes, err := r.DataAttributes()
	if err != nil {
		return Obligations{}, errors.Join(err, errDataAttributes)
	}

	requiredObligations, err := getObligations(ctx, r.authV2Client, attributes, r.config.fulfillableObligationFQNs)
	if err != nil {
		return Obligations{}, err
	}

	r.requiredObligations = &Obligations{FQNs: requiredObligations}
	return *r.requiredObligations, nil
}

/*
*WARNING:* Using this function is unsafe since KAS will no longer be able to prevent access to the key.

Retrieve the payload key, either from performing an buildKey or from a previous buildKey,
and write it to a user buffer.

OUTPUTS:
  - []byte - Byte array containing the DEK.
  - error - If an error occurred while processing
*/
func (r *Reader) UnsafePayloadKeyRetrieval() ([]byte, error) {
	if r.payloadKey == nil {
		err := r.doPayloadKeyUnwrap(context.Background())
		if err != nil {
			return nil, fmt.Errorf("reader.PayloadKey failed: %w", err)
		}
	}

	return r.payloadKey, nil
}

func createRewrapRequest(_ context.Context, r *Reader) (map[string]*kas.UnsignedRewrapRequest_WithPolicyRequest, error) {
	kasReqs := make(map[string]*kas.UnsignedRewrapRequest_WithPolicyRequest)
	for i, kao := range r.manifest.EncryptionInformation.KeyAccessObjs {
		kaoID := fmt.Sprintf("kao-%d", i)

		key, err := ocrypto.Base64Decode([]byte(kao.WrappedKey))
		if err != nil {
			return nil, fmt.Errorf("could not decode wrapper key: %w", err)
		}
		var alg string
		var hash string
		invalidPolicy := false
		switch policyBinding := kao.PolicyBinding.(type) {
		case string:
			hash = policyBinding
		case map[string]interface{}:
			var ok bool
			hash, ok = policyBinding["hash"].(string)
			invalidPolicy = !ok
			alg, ok = policyBinding["alg"].(string)
			invalidPolicy = invalidPolicy || !ok
		case (PolicyBinding):
			hash = policyBinding.Hash
			alg = policyBinding.Alg
		default:
			invalidPolicy = true
		}
		if invalidPolicy {
			return nil, fmt.Errorf("invalid policy object: %s", kao.PolicyBinding)
		}
		kaoReq := &kas.UnsignedRewrapRequest_WithKeyAccessObject{
			KeyAccessObjectId: kaoID,
			KeyAccessObject: &kas.KeyAccess{
				KeyType:  kao.KeyType,
				KasUrl:   kao.KasURL,
				Kid:      kao.KID,
				Protocol: kao.Protocol,
				PolicyBinding: &kas.PolicyBinding{
					Hash:      hash,
					Algorithm: alg,
				},
				SplitId:            kao.SplitID,
				WrappedKey:         key,
				EphemeralPublicKey: kao.EphemeralPublicKey,
			},
		}
		if req, ok := kasReqs[kao.KasURL]; ok {
			req.KeyAccessObjects = append(req.KeyAccessObjects, kaoReq)
		} else {
			rewrapReq := kas.UnsignedRewrapRequest_WithPolicyRequest{
				Policy: &kas.UnsignedRewrapRequest_WithPolicy{
					Body: r.manifest.EncryptionInformation.Policy,
					Id:   "policy",
				},
				KeyAccessObjects: []*kas.UnsignedRewrapRequest_WithKeyAccessObject{kaoReq},
			}
			kasReqs[kao.KasURL] = &rewrapReq
		}
	}

	return kasReqs, nil
}

func getIdx(kaoID string) int {
	idx, _ := strconv.Atoi(strings.Split(kaoID, "-")[1])
	return idx
}

func (r *Reader) buildKey(_ context.Context, results []kaoResult) error {
	var unencryptedMetadata []byte
	var payloadKey [kKeySize]byte
	knownSplits := make(map[string]bool)
	foundSplits := make(map[string]bool)
	skippedSplits := make(map[keySplitStep]error)

	for _, kaoRes := range results {
		idx := getIdx(kaoRes.KeyAccessObjectID)
		keyAccessObj := r.manifest.KeyAccessObjs[idx]
		ss := keySplitStep{KAS: keyAccessObj.KasURL, SplitID: keyAccessObj.SplitID}

		wrappedKey := kaoRes.SymmetricKey
		err := kaoRes.Error
		knownSplits[ss.SplitID] = true
		if foundSplits[ss.SplitID] {
			// already found
			continue
		}

		if err != nil {
			errToReturn := fmt.Errorf("kao unwrap failed for split %v: %w", ss, err)
			skippedSplits[ss] = getKasErrorToReturn(err, errToReturn)
			continue
		}

		for keyByteIndex, keyByte := range wrappedKey {
			payloadKey[keyByteIndex] ^= keyByte
		}
		foundSplits[ss.SplitID] = true

		if len(keyAccessObj.EncryptedMetadata) != 0 {
			gcm, err := ocrypto.NewAESGcm(wrappedKey)
			if err != nil {
				return fmt.Errorf("ocrypto.NewAESGcm failed:%w", err)
			}

			decodedMetaData, err := ocrypto.Base64Decode([]byte(keyAccessObj.EncryptedMetadata))
			if err != nil {
				return fmt.Errorf("ocrypto.Base64Decode failed:%w", err)
			}

			metadata := EncryptedMetadata{}
			err = json.Unmarshal(decodedMetaData, &metadata)
			if err != nil {
				return fmt.Errorf("json.Unmarshal failed:%w", err)
			}

			encodedCipherText := metadata.Cipher
			cipherText, _ := ocrypto.Base64Decode([]byte(encodedCipherText))
			metaData, err := gcm.Decrypt(cipherText)
			if err != nil {
				return fmt.Errorf("ocrypto.AesGcm.encrypt failed:%w", err)
			}

			unencryptedMetadata = metaData
		}
	}

	if len(knownSplits) > len(foundSplits) {
		v := make([]error, 1, len(skippedSplits))
		v[0] = fmt.Errorf("splitKey.unable to reconstruct split key: %v", skippedSplits)
		for _, e := range skippedSplits {
			v = append(v, e)
		}
		return errors.Join(v...)
	}

	aggregateHash := &bytes.Buffer{}
	for _, segment := range r.manifest.EncryptionInformation.IntegrityInformation.Segments {
		decodedHash, err := ocrypto.Base64Decode([]byte(segment.Hash))
		if err != nil {
			return fmt.Errorf("ocrypto.Base64Decode failed:%w", err)
		}

		aggregateHash.Write(decodedHash)
	}

	res, err := validateRootSignature(r.manifest, aggregateHash.Bytes(), payloadKey[:])
	if err != nil {
		return fmt.Errorf("%w: splitKey.validateRootSignature failed: %w", ErrRootSignatureFailure, err)
	}

	if !res {
		return fmt.Errorf("%w: %w", ErrRootSignatureFailure, ErrRootSigValidation)
	}

	segSize := r.manifest.EncryptionInformation.IntegrityInformation.DefaultSegmentSize
	encryptedSegSize := r.manifest.EncryptionInformation.IntegrityInformation.DefaultEncryptedSegSize

	if segSize != encryptedSegSize-(gcmIvSize+aesBlockSize) {
		return ErrSegSizeMismatch
	}

	// Validate assertions
	for _, assertion := range r.manifest.Assertions {
		// Skip assertion verification if disabled
		if r.config.disableAssertionVerification {
			continue
		}

		assertionKey := AssertionKey{}
		// Set default to HS256
		assertionKey.Alg = AssertionKeyAlgHS256
		assertionKey.Key = payloadKey[:]

		if !r.config.verifiers.IsEmpty() {
			// Look up the key for the assertion
			foundKey, err := r.config.verifiers.Get(assertion.ID)

			if err != nil {
				return fmt.Errorf("%w: %w", ErrAssertionFailure{ID: assertion.ID}, err)
			} else if !foundKey.IsEmpty() {
				assertionKey.Alg = foundKey.Alg
				assertionKey.Key = foundKey.Key
			}
		}

		assertionHash, assertionSig, err := assertion.Verify(assertionKey)
		if err != nil {
			if errors.Is(err, errAssertionVerifyKeyFailure) {
				return fmt.Errorf("assertion verification failed: %w", err)
			}
			return fmt.Errorf("%w: assertion verification failed: %w", ErrAssertionFailure{ID: assertion.ID}, err)
		}

		// Get the hash of the assertion
		hashOfAssertionAsHex, err := assertion.GetHash()
		if err != nil {
			return fmt.Errorf("%w: failed to get hash of assertion: %w", ErrAssertionFailure{ID: assertion.ID}, err)
		}

		hashOfAssertion := make([]byte, hex.DecodedLen(len(hashOfAssertionAsHex)))
		_, err = hex.Decode(hashOfAssertion, hashOfAssertionAsHex)
		if err != nil {
			return fmt.Errorf("error decoding hex string: %w", err)
		}

		isLegacyTDF := r.manifest.TDFVersion == ""
		if isLegacyTDF {
			hashOfAssertion = hashOfAssertionAsHex
		}

		var completeHashBuilder bytes.Buffer
		completeHashBuilder.Write(aggregateHash.Bytes())
		completeHashBuilder.Write(hashOfAssertion)

		base64Hash := ocrypto.Base64Encode(completeHashBuilder.Bytes())

		if string(hashOfAssertionAsHex) != assertionHash {
			return fmt.Errorf("%w: assertion hash missmatch", ErrAssertionFailure{ID: assertion.ID})
		}

		if assertionSig != string(base64Hash) {
			return fmt.Errorf("%w: failed integrity check on assertion signature", ErrAssertionFailure{ID: assertion.ID})
		}
	}

	gcm, err := ocrypto.NewAESGcm(payloadKey[:])
	if err != nil {
		return fmt.Errorf("ocrypto.NewAESGcm failed:%w", err)
	}

	r.unencryptedMetadata = unencryptedMetadata
	r.payloadKey = payloadKey[:]
	r.aesGcm = gcm

	return nil
}

// Unwraps the payload key, if possible, using the access service
func (r *Reader) doPayloadKeyUnwrap(ctx context.Context) error { //nolint:gocognit // Better readability keeping it as is
	kasClient := newKASClient(r.httpClient, r.connectOptions, r.tokenSource, r.kasSessionKey, r.config.fulfillableObligationFQNs)

	var kaoResults []kaoResult
	reqFail := func(err error, req *kas.UnsignedRewrapRequest_WithPolicyRequest) {
		for _, kao := range req.GetKeyAccessObjects() {
			kaoResults = append(kaoResults, kaoResult{
				KeyAccessObjectID: kao.GetKeyAccessObjectId(),
				Error:             err,
			})
		}
	}

	reqs, err := createRewrapRequest(ctx, r)
	if err != nil {
		return err
	}
	for kasurl, req := range reqs {
		// if ignoreing allowlist then warn
		// if kas url is not allowed then return error
		if r.config.ignoreAllowList {
			getLogger().WarnContext(ctx, "kasAllowlist is ignored, kas url is allowed", slog.String("kas_url", kasurl))
		} else if !r.config.kasAllowlist.IsAllowed(kasurl) {
			reqFail(fmt.Errorf("KasAllowlist: kas url %s is not allowed", kasurl), req)
			continue
		}

		// if allowed then unwrap
		policyRes, err := kasClient.unwrap(ctx, req)
		if err != nil {
			reqFail(err, req)
		} else {
			result, ok := policyRes["policy"]
			if !ok {
				err = errors.New("could not find policy in rewrap response")
				reqFail(err, req)
			}
			kaoResults = append(kaoResults, result...)
		}
	}
	// Deduplicate obligations for all kao results
	r.requiredObligations = &Obligations{FQNs: dedupRequiredObligations(kaoResults)}

	return r.buildKey(ctx, kaoResults)
}

// calculateSignature calculate signature of data of the given algorithm.
func calculateSignature(data []byte, secret []byte, alg IntegrityAlgorithm, isLegacyTDF bool) (string, error) {
	if alg == HS256 {
		hmac := ocrypto.CalculateSHA256Hmac(secret, data)
		if isLegacyTDF {
			return hex.EncodeToString(hmac), nil
		}
		return string(hmac), nil
	}
	if kGMACPayloadLength > len(data) {
		return "", errors.New("fail to create gmac signature")
	}

	if isLegacyTDF {
		return hex.EncodeToString(data[len(data)-kGMACPayloadLength:]), nil
	}
	return string(data[len(data)-kGMACPayloadLength:]), nil
}

// validate the root signature
func validateRootSignature(manifest Manifest, aggregateHash, secret []byte) (bool, error) {
	rootSigAlg := manifest.EncryptionInformation.IntegrityInformation.RootSignature.Algorithm
	rootSigValue := manifest.EncryptionInformation.IntegrityInformation.RootSignature.Signature
	isLegacyTDF := manifest.TDFVersion == ""

	sigAlg := HS256
	if strings.EqualFold(gmacIntegrityAlgorithm, rootSigAlg) {
		sigAlg = GMAC
	}

	sig, err := calculateSignature(aggregateHash, secret, sigAlg, isLegacyTDF)
	if err != nil {
		return false, fmt.Errorf("splitkey.getSignature failed:%w", err)
	}

	if rootSigValue == string(ocrypto.Base64Encode([]byte(sig))) {
		return true, nil
	}

	return false, nil
}

// check if the provided semver is less than the target
func isLessThanSemver(version, target string) (bool, error) {
	v1, err := semver.NewVersion(version)
	if err != nil {
		return false, fmt.Errorf("semver.NewVersion failed for version %s: %w", version, err)
	}
	v2, err := semver.NewVersion(target)
	if err != nil {
		return false, fmt.Errorf("semver.NewVersion failed for version %s: %w", target, err)
	}
	// Check if the provided version is less than the target version based on semantic versioning rules.
	return v1.LessThan(v2), nil
}

func getBaseKeyFromWellKnown(ctx context.Context, s SDK) (*policy.SimpleKasKey, error) {
	key, err := getBaseKey(ctx, s)
	if err != nil {
		return nil, err
	}

	return key, nil
}

func populateKasInfoFromBaseKey(key *policy.SimpleKasKey, tdfConfig *TDFConfig) error {
	if key == nil {
		return errors.New("populateKasInfoFromBaseKey failed: key is nil")
	}

	algoString, err := formatAlg(key.GetPublicKey().GetAlgorithm())
	if err != nil {
		return fmt.Errorf("formatAlg failed: %w", err)
	}

	// ? Maybe we shouldn't overwrite the key type
	if tdfConfig.preferredKeyWrapAlg != ocrypto.KeyType(algoString) {
		getLogger().Warn("base key is enabled, setting key type", slog.String("key_type", algoString))
	}
	tdfConfig.preferredKeyWrapAlg = ocrypto.KeyType(algoString)
	tdfConfig.splitPlan = nil
	if len(tdfConfig.kasInfoList) > 0 {
		getLogger().Warn("base key is enabled, overwriting kasInfoList with base key info")
	}
	tdfConfig.kasInfoList = []KASInfo{
		{
			URL:       key.GetKasUri(),
			PublicKey: key.GetPublicKey().GetPem(),
			KID:       key.GetPublicKey().GetKid(),
			Algorithm: algoString,
		},
	}
	return nil
}

func createKaoTemplateFromKasInfo(kasInfoArr []KASInfo) []kaoTpl {
	kaoTemplate := make([]kaoTpl, len(kasInfoArr))
	for i, kasInfo := range kasInfoArr {
		splitID := ""
		if len(kasInfoArr) > 1 {
			splitID = fmt.Sprintf("s-%d", i)
		}
		kaoTemplate[i] = kaoTpl{
			KAS:       kasInfo.URL,
			SplitID:   splitID,
			kid:       kasInfo.KID,
			pem:       kasInfo.PublicKey,
			algorithm: ocrypto.KeyType(kasInfo.Algorithm),
		}
	}

	return kaoTemplate
}

func getObligations(ctx context.Context, authClient sdkconnect.AuthorizationServiceClientV2, attributes, fulfillableObligationFQNs []string) ([]string, error) {
	resp, err := authClient.GetDecision(ctx, &authorizationv2.GetDecisionRequest{
		EntityIdentifier: &authorizationv2.EntityIdentifier{
			Identifier: &authorizationv2.EntityIdentifier_WithRequestToken{
				WithRequestToken: &wrapperspb.BoolValue{
					Value: true,
				},
			},
		},
		Action: &policy.Action{
			Value: &policy.Action_Standard{
				Standard: policy.Action_STANDARD_ACTION_DECRYPT,
			},
			Name: readActionName,
		},
		Resource: &authorizationv2.Resource{
			Resource: &authorizationv2.Resource_AttributeValues_{
				AttributeValues: &authorizationv2.Resource_AttributeValues{
					Fqns: attributes,
				},
			},
		},
		FulfillableObligationFqns: fulfillableObligationFQNs,
	})
	if err != nil {
		return nil, errors.Join(err, errGetDecisions)
	}

	if resp.GetDecision().GetDecision() == authorizationv2.Decision_DECISION_DENY && len(resp.GetDecision().GetRequiredObligations()) == 0 {
		return nil, ErrAccessDeniedPreObligations
	}

	return resp.GetDecision().GetRequiredObligations(), nil
}

func getKasErrorToReturn(err error, defaultError error) error {
	errToReturn := defaultError
	if strings.Contains(err.Error(), codes.InvalidArgument.String()) {
		errToReturn = errors.Join(ErrRewrapBadRequest, errToReturn)
	} else if strings.Contains(err.Error(), codes.PermissionDenied.String()) {
		errToReturn = errors.Join(ErrRewrapForbidden, errToReturn)
	}

	return errToReturn
}

func getKasAllowList(ctx context.Context, kasAllowList AllowList, s SDK, ignoreAllowList bool) (AllowList, error) {
	allowList := kasAllowList
	if len(allowList) == 0 && !ignoreAllowList {
		if s.KeyAccessServerRegistry == nil {
			slog.Error("no KAS allowlist provided and no KeyAccessServerRegistry available")
			return nil, errors.New("no KAS allowlist provided and no KeyAccessServerRegistry available")
		}

		// retrieve the registered kases if not provided
		platformEndpoint, err := s.PlatformConfiguration.platformEndpoint()
		if err != nil {
			return nil, fmt.Errorf("retrieving platformEndpoint failed: %w", err)
		}
		allowList, err = allowListFromKASRegistry(ctx, s.logger, s.KeyAccessServerRegistry, platformEndpoint)
		if err != nil {
			return nil, fmt.Errorf("allowListFromKASRegistry failed: %w", err)
		}
	}

	return allowList, nil
}

func dedupRequiredObligations(kaoResults []kaoResult) []string {
	seen := make(map[string]struct{})
	dedupedOblgs := make([]string, 0)
	for _, kao := range kaoResults {
		for _, oblg := range kao.RequiredObligations {
<<<<<<< HEAD
			if _, ok := seen[oblg]; !ok {
				seen[oblg] = struct{}{}
				dedupedOblgs = append(dedupedOblgs, oblg)
=======
			normalizedOblg := strings.TrimSpace(strings.ToLower(oblg))
			if len(normalizedOblg) == 0 {
				continue
			}
			if _, ok := seen[normalizedOblg]; !ok {
				seen[normalizedOblg] = struct{}{}
				dedupedOblgs = append(dedupedOblgs, normalizedOblg)
>>>>>>> f444a468
			}
		}
	}

	return dedupedOblgs
}<|MERGE_RESOLUTION|>--- conflicted
+++ resolved
@@ -1618,11 +1618,6 @@
 	dedupedOblgs := make([]string, 0)
 	for _, kao := range kaoResults {
 		for _, oblg := range kao.RequiredObligations {
-<<<<<<< HEAD
-			if _, ok := seen[oblg]; !ok {
-				seen[oblg] = struct{}{}
-				dedupedOblgs = append(dedupedOblgs, oblg)
-=======
 			normalizedOblg := strings.TrimSpace(strings.ToLower(oblg))
 			if len(normalizedOblg) == 0 {
 				continue
@@ -1630,7 +1625,6 @@
 			if _, ok := seen[normalizedOblg]; !ok {
 				seen[normalizedOblg] = struct{}{}
 				dedupedOblgs = append(dedupedOblgs, normalizedOblg)
->>>>>>> f444a468
 			}
 		}
 	}
