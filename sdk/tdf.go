--- conflicted
+++ resolved
@@ -898,46 +898,14 @@
 		keyAccessObj := r.manifest.KeyAccessObjs[idx]
 		ss := keySplitStep{KAS: keyAccessObj.KasURL, SplitID: keyAccessObj.SplitID}
 
-<<<<<<< HEAD
 		wrappedKey := kaoRes.SymmetricKey
 		err := kaoRes.Error
-		if !mixedSplits { //nolint:nestif // todo: subfunction
-			if err != nil {
-				errToReturn := fmt.Errorf("doPayloadKeyUnwrap splitKey.rewrap failed: %w", err)
-				if strings.Contains(err.Error(), codes.InvalidArgument.String()) {
-					return fmt.Errorf("%w: %w", ErrRewrapBadRequest, errToReturn)
-				}
-				if strings.Contains(err.Error(), codes.PermissionDenied.String()) {
-					return fmt.Errorf("%w: %w", errRewrapForbidden, errToReturn)
-				}
-				return errToReturn
-			}
-		} else {
-			knownSplits[ss.SplitID] = true
-			if foundSplits[ss.SplitID] {
-				// already found
-				continue
-			}
-			// wrappedKey, err = client.buildKey(ctx, keyAccessObj, r.manifest.EncryptionInformation.Policy)
-			if err != nil {
-				errToReturn := fmt.Errorf("kao buildKey failed for split %v: %w", ss, err)
-				if !strings.Contains(err.Error(), codes.InvalidArgument.String()) {
-					skippedSplits[ss] = fmt.Errorf("%w: %w", ErrRewrapBadRequest, errToReturn)
-				}
-				if !strings.Contains(err.Error(), codes.PermissionDenied.String()) {
-					skippedSplits[ss] = fmt.Errorf("%w: %w", errRewrapForbidden, errToReturn)
-				}
-				skippedSplits[ss] = errToReturn
-				continue
-=======
-		var err error
-		var wrappedKey []byte
 		knownSplits[ss.SplitID] = true
 		if foundSplits[ss.SplitID] {
 			// already found
 			continue
 		}
-		wrappedKey, err = client.unwrap(ctx, keyAccessObj, r.manifest.EncryptionInformation.Policy)
+
 		if err != nil {
 			errToReturn := fmt.Errorf("kao unwrap failed for split %v: %w", ss, err)
 			if strings.Contains(err.Error(), codes.InvalidArgument.String()) {
@@ -945,7 +913,6 @@
 			}
 			if strings.Contains(err.Error(), codes.PermissionDenied.String()) {
 				errToReturn = fmt.Errorf("%w: %w", errRewrapForbidden, errToReturn)
->>>>>>> ba78f142
 			}
 			skippedSplits[ss] = errToReturn
 			continue
