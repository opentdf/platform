--- conflicted
+++ resolved
@@ -68,18 +68,13 @@
 			var clientID = "tdf-authorization-svc"
 			var clientSecert = "secret"
 			var tokenEndpoint = "http://localhost:8888/auth/realms/opentdf/protocol/openid-connect/token" //nolint:gosec // default token endpoint
-<<<<<<< HEAD
 			var jwtdecomposition = jwtDecompositionRules{
 				alwaysSelectors: []jwtSelector{{selector: "azp", entityType: "client_id"}},
 			}
-=======
-
 			as := &AuthorizationService{eng: srp.Engine, sdk: srp.SDK}
 			if err := srp.RegisterReadinessCheck("authorization", as.IsReady); err != nil {
 				slog.Error("failed to register authorization readiness check", slog.String("error", err.Error()))
 			}
-
->>>>>>> 37d66544
 			// if its passed in the config use that
 			val, ok := srp.Config.ExtraProps["ersUrl"]
 			if ok {
@@ -118,15 +113,12 @@
 			}
 			config := clientcredentials.Config{ClientID: clientID, ClientSecret: clientSecert, TokenURL: tokenEndpoint}
 			newTokenSource := oauth2.ReuseTokenSourceWithExpiry(nil, config.TokenSource(context.Background()), tokenExpiryDelay)
-<<<<<<< HEAD
-			return &AuthorizationService{eng: srp.Engine, sdk: srp.SDK, ersURL: ersURL, tokenSource: &newTokenSource, jwtRules: jwtdecomposition}, func(ctx context.Context, mux *runtime.ServeMux, server any) error {
-=======
 
 			as.ersURL = ersURL
 			as.tokenSource = &newTokenSource
-
-			return &AuthorizationService{eng: srp.Engine, sdk: srp.SDK}, func(ctx context.Context, mux *runtime.ServeMux, server any) error {
->>>>>>> 37d66544
+			as.jwtRules = jwtdecomposition
+
+			return as, func(ctx context.Context, mux *runtime.ServeMux, server any) error {
 				authServer, okAuth := server.(authorization.AuthorizationServiceServer)
 				if !okAuth {
 					return fmt.Errorf("failed to assert server type to authorization.AuthorizationServiceServer")
