package authorization

import (
	"context"
	"errors"
	"fmt"
	"log/slog"
	"os"
	"strings"

	"connectrpc.com/connect"
	"github.com/creasty/defaults"
	"github.com/go-playground/validator/v10"
	"github.com/mitchellh/mapstructure"
	"github.com/open-policy-agent/opa/rego"
	"github.com/opentdf/platform/protocol/go/authorization"
	"github.com/opentdf/platform/protocol/go/authorization/authorizationconnect"
	"github.com/opentdf/platform/protocol/go/common"
	"github.com/opentdf/platform/protocol/go/entityresolution"
	"github.com/opentdf/platform/protocol/go/policy"
	attr "github.com/opentdf/platform/protocol/go/policy/attributes"
	"github.com/opentdf/platform/protocol/go/policy/subjectmapping"
	otdf "github.com/opentdf/platform/sdk"
	"github.com/opentdf/platform/service/internal/access"
	"github.com/opentdf/platform/service/internal/entitlements"
	"github.com/opentdf/platform/service/internal/subjectmappingbuiltin"
	"github.com/opentdf/platform/service/logger"
	"github.com/opentdf/platform/service/logger/audit"
	"github.com/opentdf/platform/service/pkg/config"
	"github.com/opentdf/platform/service/pkg/db"
	"github.com/opentdf/platform/service/pkg/serviceregistry"
	"github.com/opentdf/platform/service/policies"
	"go.opentelemetry.io/otel"
	"go.opentelemetry.io/otel/propagation"
	"go.opentelemetry.io/otel/trace"
	"google.golang.org/grpc/codes"
	"google.golang.org/grpc/status"
)

const EntityIDPrefix string = "entity_idx_"

var ErrEmptyStringAttribute = errors.New("resource attributes must have at least one attribute value fqn")

type AuthorizationService struct { //nolint:revive // AuthorizationService is a valid name for this struct
	sdk    *otdf.SDK
	config *Config
	logger *logger.Logger
	eval   rego.PreparedEvalQuery
	trace.Tracer
}

type Config struct {
	// Custom Rego Policy To Load
	Rego CustomRego `mapstructure:"rego"`
}

type CustomRego struct {
	// Path to Rego file
	Path string `mapstructure:"path" json:"path"`
	// Rego Query
	Query string `mapstructure:"query" json:"query" default:"data.opentdf.entitlements.attributes"`
}

func (as *AuthorizationService) loadRegoAndBuiltins(cfg *Config) error {
	var (
		entitlementRego []byte
		err             error
	)
	// Build Rego PreparedEvalQuery
	// Load rego from embedded file or custom path
	if cfg.Rego.Path != "" {
		entitlementRego, err = os.ReadFile(cfg.Rego.Path)
		if err != nil {
			return fmt.Errorf("failed to read custom entitlements.rego file: %w", err)
		}
	} else {
		entitlementRego, err = policies.EntitlementsRego.ReadFile("entitlements/entitlements.rego")
		if err != nil {
			return fmt.Errorf("failed to read entitlements.rego file: %w", err)
		}
	}

	// Register builtin
	subjectmappingbuiltin.SubjectMappingBuiltin()

	as.eval, err = rego.New(
		rego.Query(cfg.Rego.Query),
		rego.Module("entitlements.rego", string(entitlementRego)),
		rego.StrictBuiltinErrors(true),
	).PrepareForEval(context.Background())
	if err != nil {
		return fmt.Errorf("failed to prepare entitlements.rego for eval: %w", err)
	}
	return nil
}

func OnConfigUpdate(as *AuthorizationService) serviceregistry.OnConfigUpdateHook {
	return func(_ context.Context, cfg config.ServiceConfig) error {
		err := mapstructure.Decode(cfg, as.config)
		if err != nil {
			return fmt.Errorf("invalid auth svc cfg [%v] %w", cfg, err)
		}

		//nolint:contextcheck // context is not needed here
		if err = as.loadRegoAndBuiltins(as.config); err != nil {
			return fmt.Errorf("failed to load rego and builtins: %w", err)
		}

		as.logger.Info("authorization service config reloaded")

		return nil
	}
}

func NewRegistration() *serviceregistry.Service[authorizationconnect.AuthorizationServiceHandler] {
	as := new(AuthorizationService)
	onUpdateConfig := OnConfigUpdate(as)

	return &serviceregistry.Service[authorizationconnect.AuthorizationServiceHandler]{
		ServiceOptions: serviceregistry.ServiceOptions[authorizationconnect.AuthorizationServiceHandler]{
			Namespace:       "authorization",
			ServiceDesc:     &authorization.AuthorizationService_ServiceDesc,
			ConnectRPCFunc:  authorizationconnect.NewAuthorizationServiceHandler,
			GRPCGatewayFunc: authorization.RegisterAuthorizationServiceHandler,
			OnConfigUpdate:  onUpdateConfig,
			RegisterFunc: func(srp serviceregistry.RegistrationParams) (authorizationconnect.AuthorizationServiceHandler, serviceregistry.HandlerServer) {
				var authZCfg = new(Config)

				logger := srp.Logger

				// default ERS endpoint
				as.sdk = srp.SDK
				as.logger = logger
				if err := srp.RegisterReadinessCheck("authorization", as.IsReady); err != nil {
					logger.Error("failed to register authorization readiness check", slog.String("error", err.Error()))
				}

				// Read in config defaults only on first register
				if err := defaults.Set(authZCfg); err != nil {
					panic(fmt.Errorf("failed to set defaults for authorization service config: %w", err))
				}

				// Only decode config if it exists
				if srp.Config != nil {
					if err := mapstructure.Decode(srp.Config, &authZCfg); err != nil {
						panic(fmt.Errorf("invalid auth svc cfg [%v] %w", srp.Config, err))
					}
				}

				// Validate Config
				validate := validator.New(validator.WithRequiredStructEnabled())
				if err := validate.Struct(authZCfg); err != nil {
					var invalidValidationError *validator.InvalidValidationError
					if errors.As(err, &invalidValidationError) {
						logger.Error("error validating authorization service config", slog.String("error", err.Error()))
						panic(fmt.Errorf("error validating authorization service config: %w", err))
					}

					var validationErrors validator.ValidationErrors
					if errors.As(err, &validationErrors) {
						for _, err := range validationErrors {
							logger.Error("error validating authorization service config", slog.String("error", err.Error()))
							panic(fmt.Errorf("error validating authorization service config: %w", err))
						}
					}
				}

				if err := as.loadRegoAndBuiltins(authZCfg); err != nil {
					logger.Error("failed to load rego and builtins", slog.String("error", err.Error()))
					panic(fmt.Errorf("failed to load rego and builtins: %w", err))
				}
				as.config = authZCfg

<<<<<<< HEAD
				as.config = *authZCfg
				as.Tracer = srp.Tracer
=======
				logger.Debug("authorization service config")
>>>>>>> bbac53fd

				return as, nil
			},
		},
	}
}

// TODO: Not sure what we want to check here?
func (as AuthorizationService) IsReady(ctx context.Context) error {
	as.logger.TraceContext(ctx, "checking readiness of authorization service")
	return nil
}

func (as *AuthorizationService) GetDecisionsByToken(ctx context.Context, req *connect.Request[authorization.GetDecisionsByTokenRequest]) (*connect.Response[authorization.GetDecisionsByTokenResponse], error) {
	// Extract trace context from the incoming request
	propagator := otel.GetTextMapPropagator()
	ctx = propagator.Extract(ctx, propagation.HeaderCarrier(req.Header()))

	ctx, span := as.Tracer.Start(ctx, "GetDecisionsByToken")
	defer span.End()

	decisionsRequests := []*authorization.DecisionRequest{}

	// for each token decision request
	for _, tdr := range req.Msg.GetDecisionRequests() {
		ecResp, err := as.sdk.EntityResoution.CreateEntityChainFromJwt(ctx, &entityresolution.CreateEntityChainFromJwtRequest{Tokens: tdr.GetTokens()})
		if err != nil {
			as.logger.Error("Error calling ERS to get entity chains from jwts")
			return nil, err
		}

		// form a decision request for the token decision request
		decisionsRequests = append(decisionsRequests, &authorization.DecisionRequest{
			Actions:            tdr.GetActions(),
			EntityChains:       ecResp.GetEntityChains(),
			ResourceAttributes: tdr.GetResourceAttributes(),
		})
	}

	resp, err := as.GetDecisions(ctx, &connect.Request[authorization.GetDecisionsRequest]{
		Msg: &authorization.GetDecisionsRequest{
			DecisionRequests: decisionsRequests,
		},
	})
	if err != nil {
		return nil, err
	}
	return connect.NewResponse(&authorization.GetDecisionsByTokenResponse{
		DecisionResponses: resp.Msg.GetDecisionResponses(),
	}), err
}

func (as *AuthorizationService) GetDecisions(ctx context.Context, req *connect.Request[authorization.GetDecisionsRequest]) (*connect.Response[authorization.GetDecisionsResponse], error) {
	as.logger.DebugContext(ctx, "getting decisions")

	ctx, span := as.Tracer.Start(ctx, "GetDecisions")
	defer span.End()

	// Temporary canned echo response with permit decision for all requested decision/entity/ra combos
	rsp := &authorization.GetDecisionsResponse{
		DecisionResponses: make([]*authorization.DecisionResponse, 0),
	}
	for _, dr := range req.Msg.GetDecisionRequests() {
		resp, err := as.getDecisions(ctx, dr)
		if err != nil {
			return nil, err
		}
		rsp.DecisionResponses = append(rsp.DecisionResponses, resp...)
	}

	return connect.NewResponse(rsp), nil
}

func (as *AuthorizationService) getDecisions(ctx context.Context, dr *authorization.DecisionRequest) ([]*authorization.DecisionResponse, error) {
	allPertinentFQNS := &authorization.ResourceAttribute{AttributeValueFqns: make([]string, 0)}
	response := make([]*authorization.DecisionResponse, len(dr.GetResourceAttributes())*len(dr.GetEntityChains()))

	// TODO: fetching missing FQNs should not lead into a complete failure, rather a list of unknown FQNs would be preferred
	var err error
	var dataAttrDefsAndVals map[string]*attr.GetAttributeValuesByFqnsResponse_AttributeAndValue
	allPertinentFQNS.AttributeValueFqns, err = getAttributesFromRas(dr.GetResourceAttributes())
	if err == nil {
		dataAttrDefsAndVals, err = retrieveAttributeDefinitions(ctx, allPertinentFQNS.GetAttributeValueFqns(), as.sdk)
	}
	if err != nil {
		// if attribute an FQN does not exist
		// return deny for all entity chains aginst this RAs
		if errors.Is(err, status.Error(codes.NotFound, db.ErrTextNotFound)) || errors.Is(err, ErrEmptyStringAttribute) {
			for raIdx, ra := range dr.GetResourceAttributes() {
				for ecIdx, ec := range dr.GetEntityChains() {
					decisionResp := &authorization.DecisionResponse{
						Decision:      authorization.DecisionResponse_DECISION_DENY,
						EntityChainId: ec.GetId(),
						Action: &policy.Action{
							Value: &policy.Action_Standard{
								Standard: policy.Action_STANDARD_ACTION_TRANSMIT,
							},
						},
					}
					if ra.GetResourceAttributesId() != "" {
						decisionResp.ResourceAttributesId = ra.GetResourceAttributesId()
					} else if len(ra.GetAttributeValueFqns()) > 0 {
						decisionResp.ResourceAttributesId = ra.GetAttributeValueFqns()[0]
					}
					responseIdx := (raIdx * len(dr.GetEntityChains())) + ecIdx
					response[responseIdx] = decisionResp
				}
			}
			return response, nil
		}
		return nil, db.StatusifyError(err, db.ErrTextGetRetrievalFailed, slog.String("fqns", strings.Join(allPertinentFQNS.GetAttributeValueFqns(), ", ")))
	}

	var allAttrDefs []*policy.Attribute
	for _, v := range dataAttrDefsAndVals {
		allAttrDefs = append(allAttrDefs, v.GetAttribute())
	}
	allAttrDefs, err = populateAttrDefValueFqns(allAttrDefs)
	if err != nil {
		return nil, connect.NewError(connect.CodeInternal, err)
	}
	// get the relevant resource attribute fqns
	for _, attrDef := range allAttrDefs {
		if attrDef.GetRule() == policy.AttributeRuleTypeEnum_ATTRIBUTE_RULE_TYPE_ENUM_HIERARCHY {
			for _, value := range attrDef.GetValues() {
				allPertinentFQNS.AttributeValueFqns = append(allPertinentFQNS.AttributeValueFqns, value.GetFqn())
			}
		}
	}

	var ecChainEntitlementsResponse []*connect.Response[authorization.GetEntitlementsResponse]
	for _, ec := range dr.GetEntityChains() {
		entities := ec.GetEntities()
		if len(entities) == 0 {
			ecChainEntitlementsResponse = append(ecChainEntitlementsResponse, nil)
			continue
		}
		req := connect.Request[authorization.GetEntitlementsRequest]{
			Msg: &authorization.GetEntitlementsRequest{
				Entities: entities,
				Scope:    allPertinentFQNS,
			},
		}
		ecEntitlements, err := as.GetEntitlements(ctx, &req)
		if err != nil {
			// TODO: should all decisions in a request fail if one entity entitlement lookup fails?
			return nil, db.StatusifyError(err, db.ErrTextGetRetrievalFailed, slog.String("extra", "getEntitlements request failed"))
		}
		ecChainEntitlementsResponse = append(ecChainEntitlementsResponse, ecEntitlements)
	}

	for raIdx, ra := range dr.GetResourceAttributes() {
		var attrDefs []*policy.Attribute
		var attrVals []*policy.Value
		var fqns []string

		for _, fqn := range ra.GetAttributeValueFqns() {
			fqn = strings.ToLower(fqn)
			fqns = append(fqns, fqn)
			v := dataAttrDefsAndVals[fqn]
			attrDefs = append(attrDefs, v.GetAttribute())
			attrVal := v.GetValue()
			attrVal.Fqn = fqn
			attrVals = append(attrVals, attrVal)
		}

		attrDefs, err = populateAttrDefValueFqns(attrDefs)
		if err != nil {
			return nil, connect.NewError(connect.CodeInternal, err)
		}

		for ecIdx, ec := range dr.GetEntityChains() {
			// check if we already have a decision for this entity chain
			responseIdx := (raIdx * len(dr.GetEntityChains())) + ecIdx
			if response[responseIdx] != nil {
				continue
			}

			//
			// TODO: we should already have the subject mappings here and be able to just use OPA to trim down the known data attr values to the ones matched up with the entities
			//
			entities := ec.GetEntities()
			auditECEntitlements := make([]audit.EntityChainEntitlement, 0)
			auditEntityDecisions := make([]audit.EntityDecision, 0)

			// Entitlements for environment entites in chain
			envEntityAttrValues := make(map[string][]string)
			// Entitlementsfor sbuject entities in chain
			subjectEntityAttrValues := make(map[string][]string)

			// handle empty entity / attr list
			decision := authorization.DecisionResponse_DECISION_DENY
			switch {
			case len(entities) == 0:
				as.logger.WarnContext(ctx, "empty entity list")
			case len(ra.GetAttributeValueFqns()) == 0:
				as.logger.WarnContext(ctx, "empty entity data attribute list")
				decision = authorization.DecisionResponse_DECISION_PERMIT
			default:
				ecEntitlements := ecChainEntitlementsResponse[ecIdx]
				for entIdx, e := range ecEntitlements.Msg.GetEntitlements() {
					entityID := e.GetEntityId()
					if entityID == "" {
						entityID = EntityIDPrefix + fmt.Sprint(entIdx)
					}
					entityCategory := entities[entIdx].GetCategory()
					auditECEntitlements = append(auditECEntitlements, audit.EntityChainEntitlement{
						EntityID:                 entityID,
						EntityCatagory:           entityCategory.String(),
						AttributeValueReferences: e.GetAttributeValueFqns(),
					})

					// If entity type unspecified, include in access decision to err on the side of caution
					if entityCategory == authorization.Entity_CATEGORY_SUBJECT || entityCategory == authorization.Entity_CATEGORY_UNSPECIFIED {
						subjectEntityAttrValues[entityID] = e.GetAttributeValueFqns()
					} else {
						envEntityAttrValues[entityID] = e.GetAttributeValueFqns()
					}
				}
				// call access-pdp
				accessPDP := access.NewPdp(as.logger)
				decisions, err := accessPDP.DetermineAccess(
					ctx,
					attrVals,
					subjectEntityAttrValues,
					attrDefs,
				)
				if err != nil {
					// TODO: should all decisions in a request fail if one entity entitlement lookup fails?
					return nil, db.StatusifyError(errors.New("could not determine access"), "could not determine access", slog.String("error", err.Error()))
				}
				// check the decisions
				decision = authorization.DecisionResponse_DECISION_PERMIT
				for entityID, d := range decisions {
					// Set overall decision as well as individual entity decision
					entityDecision := authorization.DecisionResponse_DECISION_PERMIT
					if !d.Access {
						entityDecision = authorization.DecisionResponse_DECISION_DENY
						decision = authorization.DecisionResponse_DECISION_DENY
					}

					// Add entity decision to audit list
					entityEntitlementFqns := subjectEntityAttrValues[entityID]
					if entityEntitlementFqns == nil {
						entityEntitlementFqns = []string{}
					}
					auditEntityDecisions = append(auditEntityDecisions, audit.EntityDecision{
						EntityID:     entityID,
						Decision:     entityDecision.String(),
						Entitlements: entityEntitlementFqns,
					})
				}
			}

			decisionResp := &authorization.DecisionResponse{
				Decision:      decision,
				EntityChainId: ec.GetId(),
				Action: &policy.Action{
					Value: &policy.Action_Standard{
						Standard: policy.Action_STANDARD_ACTION_TRANSMIT,
					},
				},
			}
			if ra.GetResourceAttributesId() != "" {
				decisionResp.ResourceAttributesId = ra.GetResourceAttributesId()
			} else if len(ra.GetAttributeValueFqns()) > 0 {
				decisionResp.ResourceAttributesId = ra.GetAttributeValueFqns()[0]
			}

			auditDecision := audit.GetDecisionResultDeny
			if decision == authorization.DecisionResponse_DECISION_PERMIT {
				auditDecision = audit.GetDecisionResultPermit
			}
			as.logger.Audit.GetDecision(ctx, audit.GetDecisionEventParams{
				Decision:                auditDecision,
				EntityChainEntitlements: auditECEntitlements,
				EntityChainID:           decisionResp.GetEntityChainId(),
				EntityDecisions:         auditEntityDecisions,
				FQNs:                    fqns,
				ResourceAttributeID:     decisionResp.GetResourceAttributesId(),
			})
			response[responseIdx] = decisionResp
		}
	}
	return response, nil
}

// makeSubMapsByValLookup creates a lookup map of subject mappings by attribute value ID.
func makeSubMapsByValLookup(subjectMappings []*policy.SubjectMapping) map[string][]*policy.SubjectMapping {
	// map keys will be attribute value IDs
	lookup := make(map[string][]*policy.SubjectMapping)
	for _, sm := range subjectMappings {
		val := sm.GetAttributeValue()
		id := val.GetId()
		// if attribute value ID exists
		if id != "" {
			// append the subject mapping to the slice of subject mappings for the attribute value ID
			lookup[id] = append(lookup[id], sm)
		}
	}
	return lookup
}

// updateValsWithSubMaps updates the subject mappings of values using the lookup map.
func updateValsWithSubMaps(values []*policy.Value, subMapsByVal map[string][]*policy.SubjectMapping) []*policy.Value {
	for i, v := range values {
		// if subject mappings exist for the value
		if subjectMappings, ok := subMapsByVal[v.GetId()]; ok {
			// update the subject mappings of the value
			values[i].SubjectMappings = subjectMappings
		}
	}
	return values
}

// updateValsByFqnLookup updates the lookup map with attribute values by FQN.
func updateValsByFqnLookup(attribute *policy.Attribute, scopeMap map[string]bool, fqnAttrVals map[string]*attr.GetAttributeValuesByFqnsResponse_AttributeAndValue) map[string]*attr.GetAttributeValuesByFqnsResponse_AttributeAndValue {
	rule := attribute.GetRule()
	for _, v := range attribute.GetValues() {
		// if scope exists and current attribute value FQN is not in scope
		if !(scopeMap == nil || scopeMap[v.GetFqn()]) {
			// skip
			continue
		}
		// trim attribute values (by default only keep single value relevant to FQN)
		// This is key to minimizing the rego query size.
		values := []*policy.Value{v}
		if rule == policy.AttributeRuleTypeEnum_ATTRIBUTE_RULE_TYPE_ENUM_HIERARCHY {
			// restore ALL attribute values if attribute rule is hierarchical
			// This is key to honoring comprehensive hierarchy.
			values = attribute.GetValues()
		}
		// only clone relevant fields for attribute
		a := &policy.Attribute{Rule: rule, Values: values}
		fqnAttrVals[v.GetFqn()] = &attr.GetAttributeValuesByFqnsResponse_AttributeAndValue{Attribute: a, Value: v}
	}
	return fqnAttrVals
}

// makeValsByFqnsLookup creates a lookup map of attribute values by FQN.
func makeValsByFqnsLookup(attrs []*policy.Attribute, subMapsByVal map[string][]*policy.SubjectMapping, scopeMap map[string]bool) map[string]*attr.GetAttributeValuesByFqnsResponse_AttributeAndValue {
	fqnAttrVals := make(map[string]*attr.GetAttributeValuesByFqnsResponse_AttributeAndValue)
	for i := range attrs {
		// add subject mappings to attribute values
		attrs[i].Values = updateValsWithSubMaps(attrs[i].GetValues(), subMapsByVal)
		// update the lookup map with attribute values by FQN
		fqnAttrVals = updateValsByFqnLookup(attrs[i], scopeMap, fqnAttrVals)
	}
	return fqnAttrVals
}

// makeScopeMap creates a map of attribute value FQNs.
func makeScopeMap(scope *authorization.ResourceAttribute) map[string]bool {
	// if scope not defined, return nil pointer
	if scope == nil {
		return nil
	}
	scopeMap := make(map[string]bool)
	// add attribute value FQNs from scope to the map
	for _, fqn := range scope.GetAttributeValueFqns() {
		scopeMap[strings.ToLower(fqn)] = true
	}
	return scopeMap
}

func (as *AuthorizationService) GetEntitlements(ctx context.Context, req *connect.Request[authorization.GetEntitlementsRequest]) (*connect.Response[authorization.GetEntitlementsResponse], error) {
	as.logger.DebugContext(ctx, "getting entitlements")

	ctx, span := as.Tracer.Start(ctx, "GetEntitlements")
	defer span.End()

	var nextOffset int32
	attrsList := make([]*policy.Attribute, 0)
	subjectMappingsList := make([]*policy.SubjectMapping, 0)

	// If quantity of attributes exceeds maximum list pagination, all are needed to determine entitlements
	for {
		listed, err := as.sdk.Attributes.ListAttributes(ctx, &attr.ListAttributesRequest{
			State: common.ActiveStateEnum_ACTIVE_STATE_ENUM_ACTIVE,
			Pagination: &policy.PageRequest{
				Offset: nextOffset,
			},
		})
		if err != nil {
			as.logger.ErrorContext(ctx, "failed to list attributes", slog.String("error", err.Error()))
			return nil, connect.NewError(connect.CodeInternal, errors.New("failed to list attributes"))
		}

		nextOffset = listed.GetPagination().GetNextOffset()
		attrsList = append(attrsList, listed.GetAttributes()...)

		// offset becomes zero when list is exhausted
		if nextOffset <= 0 {
			break
		}
	}

	// If quantity of subject mappings exceeds maximum list pagination, all are needed to determine entitlements
	nextOffset = 0
	for {
		listed, err := as.sdk.SubjectMapping.ListSubjectMappings(ctx, &subjectmapping.ListSubjectMappingsRequest{
			Pagination: &policy.PageRequest{
				Offset: nextOffset,
			},
		})
		if err != nil {
			as.logger.ErrorContext(ctx, "failed to list subject mappings", slog.String("error", err.Error()))
			return nil, connect.NewError(connect.CodeInternal, errors.New("failed to list subject mappings"))
		}

		nextOffset = listed.GetPagination().GetNextOffset()
		subjectMappingsList = append(subjectMappingsList, listed.GetSubjectMappings()...)

		// offset becomes zero when list is exhausted
		if nextOffset <= 0 {
			break
		}
	}
	// create a lookup map of attribute value FQNs (based on request scope)
	scopeMap := makeScopeMap(req.Msg.GetScope())
	// create a lookup map of subject mappings by attribute value ID
	subMapsByVal := makeSubMapsByValLookup(subjectMappingsList)
	// create a lookup map of attribute values by FQN (for rego query)
	fqnAttrVals := makeValsByFqnsLookup(attrsList, subMapsByVal, scopeMap)
	avf := &attr.GetAttributeValuesByFqnsResponse{
		FqnAttributeValues: fqnAttrVals,
	}
	subjectMappings := avf.GetFqnAttributeValues()
	as.logger.DebugContext(ctx, fmt.Sprintf("retrieved %d subject mappings", len(subjectMappings)))
	// TODO: this could probably be moved to proto validation https://github.com/opentdf/platform/issues/1057
	if req.Msg.Entities == nil {
		as.logger.ErrorContext(ctx, "requires entities")
		return nil, connect.NewError(connect.CodeInvalidArgument, errors.New("requires entities"))
	}
	rsp := &authorization.GetEntitlementsResponse{
		Entitlements: make([]*authorization.EntityEntitlements, len(req.Msg.GetEntities())),
	}

	// call ERS on all entities
	ersResp, err := as.sdk.EntityResoution.ResolveEntities(ctx, &entityresolution.ResolveEntitiesRequest{Entities: req.Msg.GetEntities()})
	if err != nil {
		as.logger.ErrorContext(ctx, "error calling ERS to resolve entities", "entities", req.Msg.GetEntities())
		return nil, err
	}

	// call rego on all entities
	in, err := entitlements.OpaInput(subjectMappings, ersResp)
	if err != nil {
		as.logger.ErrorContext(ctx, "failed to build rego input", slog.String("error", err.Error()))
		return nil, connect.NewError(connect.CodeInternal, errors.New("failed to build rego input"))
	}

	results, err := as.eval.Eval(ctx,
		rego.EvalInput(in),
	)
	if err != nil {
		return nil, connect.NewError(connect.CodeInternal, errors.New("failed to evaluate entitlements policy"))
	}

	resp := connect.NewResponse(rsp)

	// If we get no results and no error then we assume that the entity is not entitled to anything
	if len(results) == 0 {
		as.logger.DebugContext(ctx, "no entitlement results")
		return resp, nil
	}

	// I am not sure how we would end up with multiple results but lets return an empty entitlement set for now
	if len(results) > 1 {
		as.logger.WarnContext(ctx, "multiple entitlement results", slog.Any("results", results))
		return resp, nil
	}

	// If we get no expressions then we assume that the entity is not entitled to anything
	if len(results[0].Expressions) == 0 {
		as.logger.WarnContext(ctx, "no entitlement expressions", slog.Any("results", results))
		return resp, nil
	}

	resultsEntitlements, entitlementsMapOk := results[0].Expressions[0].Value.(map[string]interface{})
	if !entitlementsMapOk {
		as.logger.ErrorContext(ctx, "entitlements is not a map[string]interface", slog.Any("value", resultsEntitlements))
		return resp, nil
	}
	as.logger.DebugContext(ctx, "rego results", slog.Any("results", results))
	for idx, entity := range req.Msg.GetEntities() {
		// Ensure the entity has an ID
		entityID := entity.GetId()
		if entityID == "" {
			entityID = EntityIDPrefix + fmt.Sprint(idx)
		}
		// Check to maksure if the value is a list. Good validation if someone customizes the rego policy
		entityEntitlements, valueListOk := resultsEntitlements[entityID].([]interface{})
		if !valueListOk {
			as.logger.ErrorContext(ctx, "entitlements is not a map[string]interface", slog.Any("value", resultsEntitlements))
			return resp, nil
		}

		// map for attributes for optional comprehensive
		attributesMap := make(map[string]*policy.Attribute)
		// Build array with length of results
		entitlements := make([]string, len(entityEntitlements))

		// Build entitlements list
		for valueIDX, value := range entityEntitlements {
			entitlement, valueOK := value.(string)
			// If value is not okay skip adding to entitlements
			if !valueOK {
				as.logger.WarnContext(ctx, "issue with adding entitlement", slog.String("entity_id", entity.GetId()), slog.String("entitlement", entitlement))
				continue
			}
			// if comprehensive and a hierarchy attribute is entitled then add the lower entitlements
			if req.Msg.GetWithComprehensiveHierarchy() {
				entitlements = getComprehensiveHierarchy(attributesMap, avf, entitlement, as, entitlements)
			}
			// Add entitlement to entitlements array
			entitlements[valueIDX] = entitlement
		}
		// Update the entity with its entitlements
		resp.Msg.Entitlements[idx] = &authorization.EntityEntitlements{
			EntityId:           entity.GetId(),
			AttributeValueFqns: entitlements,
		}
	}

	return resp, nil
}

func getAttributesFromRas(ras []*authorization.ResourceAttribute) ([]string, error) {
	var attrFqns []string
	repeats := make(map[string]bool)
	moreThanOneAttr := false
	for _, ra := range ras {
		for _, str := range ra.GetAttributeValueFqns() {
			moreThanOneAttr = true
			if str != "" && !repeats[str] {
				attrFqns = append(attrFqns, str)
				repeats[str] = true
			}
		}
	}

	if moreThanOneAttr && len(attrFqns) == 0 {
		return nil, ErrEmptyStringAttribute
	}
	return attrFqns, nil
}

func retrieveAttributeDefinitions(ctx context.Context, attrFqns []string, sdk *otdf.SDK) (map[string]*attr.GetAttributeValuesByFqnsResponse_AttributeAndValue, error) {
	if len(attrFqns) == 0 {
		return make(map[string]*attr.GetAttributeValuesByFqnsResponse_AttributeAndValue), nil
	}

	resp, err := sdk.Attributes.GetAttributeValuesByFqns(ctx, &attr.GetAttributeValuesByFqnsRequest{
		WithValue: &policy.AttributeValueSelector{
			WithSubjectMaps: false,
		},
		Fqns: attrFqns,
	})
	if err != nil {
		return nil, err
	}
	return resp.GetFqnAttributeValues(), nil
}

func getComprehensiveHierarchy(attributesMap map[string]*policy.Attribute, avf *attr.GetAttributeValuesByFqnsResponse, entitlement string, as *AuthorizationService, entitlements []string) []string {
	// load attributesMap
	if len(attributesMap) == 0 {
		// Go through all attribute definitions
		attrDefs := avf.GetFqnAttributeValues()
		for _, attrDef := range attrDefs {
			for _, attrVal := range attrDef.GetAttribute().GetValues() {
				attributesMap[attrVal.GetFqn()] = attrDef.GetAttribute()
			}
		}
	}
	attrDef := attributesMap[entitlement]
	if attrDef == nil {
		as.logger.Warn("no attribute definition found for entity", "fqn", entitlement)
		return entitlements
	}
	if attrDef.GetRule() == policy.AttributeRuleTypeEnum_ATTRIBUTE_RULE_TYPE_ENUM_HIERARCHY {
		// add the following fqn in the hierarchy
		isFollowing := false
		for _, followingAttrVal := range attrDef.GetValues() {
			if isFollowing {
				entitlements = append(entitlements, followingAttrVal.GetFqn())
			} else {
				// if fqn match, then rest are added
				// order is determined by creation order
				// creation order is guaranteed unless unsafe operations used
				isFollowing = followingAttrVal.GetFqn() == entitlement
			}
		}
	}
	return entitlements
}

// Build an fqn from a namespace, attribute name, and value
func fqnBuilder(n string, a string, v string) (string, error) {
	fqn := "https://"
	switch {
	case n != "" && a != "" && v != "":
		return fqn + n + "/attr/" + a + "/value/" + v, nil
	case n != "" && a != "" && v == "":
		return fqn + n + "/attr/" + a, nil
	case n != "" && a == "":
		return fqn + n, nil
	default:
		return "", errors.New("invalid FQN, unable to build fqn")
	}
}

// If there are missing fqns in the attribute definition fill them in using
// information from the attr definition
func populateAttrDefValueFqns(attrDefs []*policy.Attribute) ([]*policy.Attribute, error) {
	for i, attrDef := range attrDefs {
		ns := attrDef.GetNamespace().GetName()
		attr := attrDef.GetName()
		for j, value := range attrDef.GetValues() {
			if value.GetFqn() == "" {
				fqn, err := fqnBuilder(ns, attr, value.GetValue())
				if err != nil {
					return nil, err
				}
				attrDefs[i].Values[j].Fqn = fqn
			}
		}
	}
	return attrDefs, nil
}<|MERGE_RESOLUTION|>--- conflicted
+++ resolved
@@ -170,13 +170,8 @@
 					panic(fmt.Errorf("failed to load rego and builtins: %w", err))
 				}
 				as.config = authZCfg
-
-<<<<<<< HEAD
-				as.config = *authZCfg
 				as.Tracer = srp.Tracer
-=======
 				logger.Debug("authorization service config")
->>>>>>> bbac53fd
 
 				return as, nil
 			},
