--- conflicted
+++ resolved
@@ -29,17 +29,11 @@
 
 type AuthorizationService struct { //nolint:revive // AuthorizationService is a valid name for this struct
 	authorization.UnimplementedAuthorizationServiceServer
-<<<<<<< HEAD
-	eng    *opa.Engine
-	sdk    *otdf.SDK
-	config *map[string]interface{}
-	logger *logger.Logger
-=======
 	eng         *opa.Engine
 	sdk         *otdf.SDK
 	ersURL      string
+	logger      *logger.Logger
 	tokenSource *oauth2.TokenSource
->>>>>>> ff441128
 }
 
 const tokenExpiryDelay = 100
@@ -49,10 +43,6 @@
 		Namespace:   "authorization",
 		ServiceDesc: &authorization.AuthorizationService_ServiceDesc,
 		RegisterFunc: func(srp serviceregistry.RegistrationParams) (any, serviceregistry.HandlerServer) {
-<<<<<<< HEAD
-			return &AuthorizationService{eng: srp.Engine, sdk: srp.SDK, config: &srp.Config.ExtraProps, logger: srp.Logger}, func(ctx context.Context, mux *runtime.ServeMux, server any) error {
-				authServer, ok := server.(authorization.AuthorizationServiceServer)
-=======
 			// default ERS endpoint
 			var ersURL = "http://localhost:8080/entityresolution/resolve"
 			var clientID = "tdf-authorization-svc"
@@ -69,7 +59,6 @@
 			val, ok = srp.Config.ExtraProps["clientId"]
 			if ok {
 				clientID, ok = val.(string)
->>>>>>> ff441128
 				if !ok {
 					panic("Error casting clientID to string")
 				}
@@ -120,13 +109,8 @@
 	return as.GetEntitlements(ctx, req)
 }
 
-<<<<<<< HEAD
-func (as AuthorizationService) GetDecisions(ctx context.Context, req *authorization.GetDecisionsRequest) (*authorization.GetDecisionsResponse, error) {
+func (as *AuthorizationService) GetDecisions(ctx context.Context, req *authorization.GetDecisionsRequest) (*authorization.GetDecisionsResponse, error) {
 	as.logger.DebugContext(ctx, "getting decisions")
-=======
-func (as *AuthorizationService) GetDecisions(ctx context.Context, req *authorization.GetDecisionsRequest) (*authorization.GetDecisionsResponse, error) {
-	slog.DebugContext(ctx, "getting decisions")
->>>>>>> ff441128
 
 	// Temporary canned echo response with permit decision for all requested decision/entity/ra combos
 	rsp := &authorization.GetDecisionsResponse{
@@ -224,13 +208,8 @@
 	return rsp, nil
 }
 
-<<<<<<< HEAD
-func (as AuthorizationService) GetEntitlements(ctx context.Context, req *authorization.GetEntitlementsRequest) (*authorization.GetEntitlementsResponse, error) {
+func (as *AuthorizationService) GetEntitlements(ctx context.Context, req *authorization.GetEntitlementsRequest) (*authorization.GetEntitlementsResponse, error) {
 	as.logger.DebugContext(ctx, "getting entitlements")
-=======
-func (as *AuthorizationService) GetEntitlements(ctx context.Context, req *authorization.GetEntitlementsRequest) (*authorization.GetEntitlementsResponse, error) {
-	slog.DebugContext(ctx, "getting entitlements")
->>>>>>> ff441128
 	// Scope is required for because of performance.  Remove and handle 360 no scope
 	// https://github.com/opentdf/platform/issues/365
 	if req.GetScope() == nil {
