package authorization

import (
	"context"
	"errors"
	"fmt"
	"log/slog"
	"os"
	"strings"

	"connectrpc.com/connect"
	"github.com/creasty/defaults"
	"github.com/go-playground/validator/v10"
	"github.com/mitchellh/mapstructure"
	"github.com/open-policy-agent/opa/rego"
	"github.com/opentdf/platform/protocol/go/authorization"
	"github.com/opentdf/platform/protocol/go/authorization/authorizationconnect"
	"github.com/opentdf/platform/protocol/go/common"
	"github.com/opentdf/platform/protocol/go/entityresolution"
	"github.com/opentdf/platform/protocol/go/policy"
	attr "github.com/opentdf/platform/protocol/go/policy/attributes"
	"github.com/opentdf/platform/protocol/go/policy/subjectmapping"
	otdf "github.com/opentdf/platform/sdk"
	"github.com/opentdf/platform/service/internal/access"
	"github.com/opentdf/platform/service/internal/entitlements"
	"github.com/opentdf/platform/service/internal/subjectmappingbuiltin"
	"github.com/opentdf/platform/service/logger"
	"github.com/opentdf/platform/service/logger/audit"
	"github.com/opentdf/platform/service/pkg/config"
	"github.com/opentdf/platform/service/pkg/db"
	"github.com/opentdf/platform/service/pkg/serviceregistry"
	"github.com/opentdf/platform/service/policies"
	"google.golang.org/grpc/codes"
	"google.golang.org/grpc/status"
)

const EntityIDPrefix string = "entity_idx_"

var ErrEmptyStringAttribute = errors.New("resource attributes must have at least one attribute value fqn")

type AuthorizationService struct { //nolint:revive // AuthorizationService is a valid name for this struct
	sdk    *otdf.SDK
	config *Config
	logger *logger.Logger
	eval   rego.PreparedEvalQuery
}

type Config struct {
	// Custom Rego Policy To Load
	Rego CustomRego `mapstructure:"rego"`
}

type CustomRego struct {
	// Path to Rego file
	Path string `mapstructure:"path" json:"path"`
	// Rego Query
	Query string `mapstructure:"query" json:"query" default:"data.opentdf.entitlements.attributes"`
}

func (as *AuthorizationService) loadRegoAndBuiltins(cfg *Config) error {
	var (
		entitlementRego []byte
		err             error
	)
	// Build Rego PreparedEvalQuery
	// Load rego from embedded file or custom path
	if cfg.Rego.Path != "" {
		entitlementRego, err = os.ReadFile(cfg.Rego.Path)
		if err != nil {
			return fmt.Errorf("failed to read custom entitlements.rego file: %w", err)
		}
	} else {
		entitlementRego, err = policies.EntitlementsRego.ReadFile("entitlements/entitlements.rego")
		if err != nil {
			return fmt.Errorf("failed to read entitlements.rego file: %w", err)
		}
	}

	// Register builtin
	subjectmappingbuiltin.SubjectMappingBuiltin()

	as.eval, err = rego.New(
		rego.Query(cfg.Rego.Query),
		rego.Module("entitlements.rego", string(entitlementRego)),
		rego.StrictBuiltinErrors(true),
	).PrepareForEval(context.Background())
	if err != nil {
		return fmt.Errorf("failed to prepare entitlements.rego for eval: %w", err)
	}
	return nil
}

func OnConfigUpdate(as *AuthorizationService) serviceregistry.OnConfigUpdateHook {
	return func(_ context.Context, cfg config.ServiceConfig) error {
		err := mapstructure.Decode(cfg, as.config)
		if err != nil {
			return fmt.Errorf("invalid auth svc cfg [%v] %w", cfg, err)
		}

		//nolint:contextcheck // context is not needed here
		if err = as.loadRegoAndBuiltins(as.config); err != nil {
			return fmt.Errorf("failed to load rego and builtins: %w", err)
		}

		as.logger.Info("authorization service config reloaded")

		return nil
	}
}

func NewRegistration() *serviceregistry.Service[authorizationconnect.AuthorizationServiceHandler] {
	as := new(AuthorizationService)
	onUpdateConfig := OnConfigUpdate(as)

	return &serviceregistry.Service[authorizationconnect.AuthorizationServiceHandler]{
		ServiceOptions: serviceregistry.ServiceOptions[authorizationconnect.AuthorizationServiceHandler]{
<<<<<<< HEAD
			Namespace:      "authorization",
			ServiceDesc:    &authorization.AuthorizationService_ServiceDesc,
			ConnectRPCFunc: authorizationconnect.NewAuthorizationServiceHandler,
			GRPCGateayFunc: authorization.RegisterAuthorizationServiceHandlerFromEndpoint,
			OnConfigUpdate: onUpdateConfig,
=======
			Namespace:       "authorization",
			ServiceDesc:     &authorization.AuthorizationService_ServiceDesc,
			ConnectRPCFunc:  authorizationconnect.NewAuthorizationServiceHandler,
			GRPCGatewayFunc: authorization.RegisterAuthorizationServiceHandler,
>>>>>>> 713f17ec
			RegisterFunc: func(srp serviceregistry.RegistrationParams) (authorizationconnect.AuthorizationServiceHandler, serviceregistry.HandlerServer) {
				var authZCfg = new(Config)

				logger := srp.Logger

				// default ERS endpoint
				as.sdk = srp.SDK
				as.logger = logger
				if err := srp.RegisterReadinessCheck("authorization", as.IsReady); err != nil {
					logger.Error("failed to register authorization readiness check", slog.String("error", err.Error()))
				}

				// Read in config defaults only on first register
				if err := defaults.Set(authZCfg); err != nil {
					panic(fmt.Errorf("failed to set defaults for authorization service config: %w", err))
				}

				// Only decode config if it exists
				if srp.Config != nil {
					if err := mapstructure.Decode(srp.Config, &authZCfg); err != nil {
						panic(fmt.Errorf("invalid auth svc cfg [%v] %w", srp.Config, err))
					}
				}

				// Validate Config
				validate := validator.New(validator.WithRequiredStructEnabled())
				if err := validate.Struct(authZCfg); err != nil {
					var invalidValidationError *validator.InvalidValidationError
					if errors.As(err, &invalidValidationError) {
						logger.Error("error validating authorization service config", slog.String("error", err.Error()))
						panic(fmt.Errorf("error validating authorization service config: %w", err))
					}

					var validationErrors validator.ValidationErrors
					if errors.As(err, &validationErrors) {
						for _, err := range validationErrors {
							logger.Error("error validating authorization service config", slog.String("error", err.Error()))
							panic(fmt.Errorf("error validating authorization service config: %w", err))
						}
					}
				}

				if err := as.loadRegoAndBuiltins(authZCfg); err != nil {
					logger.Error("failed to load rego and builtins", slog.String("error", err.Error()))
					panic(fmt.Errorf("failed to load rego and builtins: %w", err))
				}
				as.config = authZCfg

				logger.Debug("authorization service config")

				return as, nil
			},
		},
	}
}

// TODO: Not sure what we want to check here?
func (as AuthorizationService) IsReady(ctx context.Context) error {
	as.logger.TraceContext(ctx, "checking readiness of authorization service")
	return nil
}

func (as *AuthorizationService) GetDecisionsByToken(ctx context.Context, req *connect.Request[authorization.GetDecisionsByTokenRequest]) (*connect.Response[authorization.GetDecisionsByTokenResponse], error) {
	decisionsRequests := []*authorization.DecisionRequest{}
	// for each token decision request
	for _, tdr := range req.Msg.GetDecisionRequests() {
		ecResp, err := as.sdk.EntityResoution.CreateEntityChainFromJwt(ctx, &entityresolution.CreateEntityChainFromJwtRequest{Tokens: tdr.GetTokens()})
		if err != nil {
			as.logger.Error("Error calling ERS to get entity chains from jwts")
			return nil, err
		}

		// form a decision request for the token decision request
		decisionsRequests = append(decisionsRequests, &authorization.DecisionRequest{
			Actions:            tdr.GetActions(),
			EntityChains:       ecResp.GetEntityChains(),
			ResourceAttributes: tdr.GetResourceAttributes(),
		})
	}

	resp, err := as.GetDecisions(ctx, &connect.Request[authorization.GetDecisionsRequest]{
		Msg: &authorization.GetDecisionsRequest{
			DecisionRequests: decisionsRequests,
		},
	})
	if err != nil {
		return nil, err
	}
	return connect.NewResponse(&authorization.GetDecisionsByTokenResponse{
		DecisionResponses: resp.Msg.GetDecisionResponses(),
	}), err
}

func (as *AuthorizationService) GetDecisions(ctx context.Context, req *connect.Request[authorization.GetDecisionsRequest]) (*connect.Response[authorization.GetDecisionsResponse], error) {
	as.logger.DebugContext(ctx, "getting decisions")

	// Temporary canned echo response with permit decision for all requested decision/entity/ra combos
	rsp := &authorization.GetDecisionsResponse{
		DecisionResponses: make([]*authorization.DecisionResponse, 0),
	}
	for _, dr := range req.Msg.GetDecisionRequests() {
		resp, err := as.getDecisions(ctx, dr)
		if err != nil {
			return nil, err
		}
		rsp.DecisionResponses = append(rsp.DecisionResponses, resp...)
	}

	return connect.NewResponse(rsp), nil
}

func (as *AuthorizationService) getDecisions(ctx context.Context, dr *authorization.DecisionRequest) ([]*authorization.DecisionResponse, error) {
	allPertinentFQNS := &authorization.ResourceAttribute{AttributeValueFqns: make([]string, 0)}
	response := make([]*authorization.DecisionResponse, len(dr.GetResourceAttributes())*len(dr.GetEntityChains()))

	// TODO: fetching missing FQNs should not lead into a complete failure, rather a list of unknown FQNs would be preferred
	var err error
	var dataAttrDefsAndVals map[string]*attr.GetAttributeValuesByFqnsResponse_AttributeAndValue
	allPertinentFQNS.AttributeValueFqns, err = getAttributesFromRas(dr.GetResourceAttributes())
	if err == nil {
		dataAttrDefsAndVals, err = retrieveAttributeDefinitions(ctx, allPertinentFQNS.GetAttributeValueFqns(), as.sdk)
	}
	if err != nil {
		// if attribute an FQN does not exist
		// return deny for all entity chains aginst this RAs
		if errors.Is(err, status.Error(codes.NotFound, db.ErrTextNotFound)) || errors.Is(err, ErrEmptyStringAttribute) {
			for raIdx, ra := range dr.GetResourceAttributes() {
				for ecIdx, ec := range dr.GetEntityChains() {
					decisionResp := &authorization.DecisionResponse{
						Decision:      authorization.DecisionResponse_DECISION_DENY,
						EntityChainId: ec.GetId(),
						Action: &policy.Action{
							Value: &policy.Action_Standard{
								Standard: policy.Action_STANDARD_ACTION_TRANSMIT,
							},
						},
					}
					if ra.GetResourceAttributesId() != "" {
						decisionResp.ResourceAttributesId = ra.GetResourceAttributesId()
					} else if len(ra.GetAttributeValueFqns()) > 0 {
						decisionResp.ResourceAttributesId = ra.GetAttributeValueFqns()[0]
					}
					responseIdx := (raIdx * len(dr.GetEntityChains())) + ecIdx
					response[responseIdx] = decisionResp
				}
			}
			return response, nil
		}
		return nil, db.StatusifyError(err, db.ErrTextGetRetrievalFailed, slog.String("fqns", strings.Join(allPertinentFQNS.GetAttributeValueFqns(), ", ")))
	}

	var allAttrDefs []*policy.Attribute
	for _, v := range dataAttrDefsAndVals {
		allAttrDefs = append(allAttrDefs, v.GetAttribute())
	}
	allAttrDefs, err = populateAttrDefValueFqns(allAttrDefs)
	if err != nil {
		return nil, connect.NewError(connect.CodeInternal, err)
	}
	// get the relevant resource attribute fqns
	for _, attrDef := range allAttrDefs {
		if attrDef.GetRule() == policy.AttributeRuleTypeEnum_ATTRIBUTE_RULE_TYPE_ENUM_HIERARCHY {
			for _, value := range attrDef.GetValues() {
				allPertinentFQNS.AttributeValueFqns = append(allPertinentFQNS.AttributeValueFqns, value.GetFqn())
			}
		}
	}

	var ecChainEntitlementsResponse []*connect.Response[authorization.GetEntitlementsResponse]
	for _, ec := range dr.GetEntityChains() {
		entities := ec.GetEntities()
		if len(entities) == 0 {
			ecChainEntitlementsResponse = append(ecChainEntitlementsResponse, nil)
			continue
		}
		req := connect.Request[authorization.GetEntitlementsRequest]{
			Msg: &authorization.GetEntitlementsRequest{
				Entities: entities,
				Scope:    allPertinentFQNS,
			},
		}
		ecEntitlements, err := as.GetEntitlements(ctx, &req)
		if err != nil {
			// TODO: should all decisions in a request fail if one entity entitlement lookup fails?
			return nil, db.StatusifyError(err, db.ErrTextGetRetrievalFailed, slog.String("extra", "getEntitlements request failed"))
		}
		ecChainEntitlementsResponse = append(ecChainEntitlementsResponse, ecEntitlements)
	}

	for raIdx, ra := range dr.GetResourceAttributes() {
		var attrDefs []*policy.Attribute
		var attrVals []*policy.Value
		var fqns []string

		for _, fqn := range ra.GetAttributeValueFqns() {
			fqn = strings.ToLower(fqn)
			fqns = append(fqns, fqn)
			v := dataAttrDefsAndVals[fqn]
			attrDefs = append(attrDefs, v.GetAttribute())
			attrVal := v.GetValue()
			attrVal.Fqn = fqn
			attrVals = append(attrVals, attrVal)
		}

		attrDefs, err = populateAttrDefValueFqns(attrDefs)
		if err != nil {
			return nil, connect.NewError(connect.CodeInternal, err)
		}

		for ecIdx, ec := range dr.GetEntityChains() {
			// check if we already have a decision for this entity chain
			responseIdx := (raIdx * len(dr.GetEntityChains())) + ecIdx
			if response[responseIdx] != nil {
				continue
			}

			//
			// TODO: we should already have the subject mappings here and be able to just use OPA to trim down the known data attr values to the ones matched up with the entities
			//
			entities := ec.GetEntities()
			auditECEntitlements := make([]audit.EntityChainEntitlement, 0)
			auditEntityDecisions := make([]audit.EntityDecision, 0)

			// Entitlements for environment entites in chain
			envEntityAttrValues := make(map[string][]string)
			// Entitlementsfor sbuject entities in chain
			subjectEntityAttrValues := make(map[string][]string)

			// handle empty entity / attr list
			decision := authorization.DecisionResponse_DECISION_DENY
			switch {
			case len(entities) == 0:
				as.logger.WarnContext(ctx, "empty entity list")
			case len(ra.GetAttributeValueFqns()) == 0:
				as.logger.WarnContext(ctx, "empty entity data attribute list")
				decision = authorization.DecisionResponse_DECISION_PERMIT
			default:
				ecEntitlements := ecChainEntitlementsResponse[ecIdx]
				for entIdx, e := range ecEntitlements.Msg.GetEntitlements() {
					entityID := e.GetEntityId()
					if entityID == "" {
						entityID = EntityIDPrefix + fmt.Sprint(entIdx)
					}
					entityCategory := entities[entIdx].GetCategory()
					auditECEntitlements = append(auditECEntitlements, audit.EntityChainEntitlement{
						EntityID:                 entityID,
						EntityCatagory:           entityCategory.String(),
						AttributeValueReferences: e.GetAttributeValueFqns(),
					})

					// If entity type unspecified, include in access decision to err on the side of caution
					if entityCategory == authorization.Entity_CATEGORY_SUBJECT || entityCategory == authorization.Entity_CATEGORY_UNSPECIFIED {
						subjectEntityAttrValues[entityID] = e.GetAttributeValueFqns()
					} else {
						envEntityAttrValues[entityID] = e.GetAttributeValueFqns()
					}
				}
				// call access-pdp
				accessPDP := access.NewPdp(as.logger)
				decisions, err := accessPDP.DetermineAccess(
					ctx,
					attrVals,
					subjectEntityAttrValues,
					attrDefs,
				)
				if err != nil {
					// TODO: should all decisions in a request fail if one entity entitlement lookup fails?
					return nil, db.StatusifyError(errors.New("could not determine access"), "could not determine access", slog.String("error", err.Error()))
				}
				// check the decisions
				decision = authorization.DecisionResponse_DECISION_PERMIT
				for entityID, d := range decisions {
					// Set overall decision as well as individual entity decision
					entityDecision := authorization.DecisionResponse_DECISION_PERMIT
					if !d.Access {
						entityDecision = authorization.DecisionResponse_DECISION_DENY
						decision = authorization.DecisionResponse_DECISION_DENY
					}

					// Add entity decision to audit list
					entityEntitlementFqns := subjectEntityAttrValues[entityID]
					if entityEntitlementFqns == nil {
						entityEntitlementFqns = []string{}
					}
					auditEntityDecisions = append(auditEntityDecisions, audit.EntityDecision{
						EntityID:     entityID,
						Decision:     entityDecision.String(),
						Entitlements: entityEntitlementFqns,
					})
				}
			}

			decisionResp := &authorization.DecisionResponse{
				Decision:      decision,
				EntityChainId: ec.GetId(),
				Action: &policy.Action{
					Value: &policy.Action_Standard{
						Standard: policy.Action_STANDARD_ACTION_TRANSMIT,
					},
				},
			}
			if ra.GetResourceAttributesId() != "" {
				decisionResp.ResourceAttributesId = ra.GetResourceAttributesId()
			} else if len(ra.GetAttributeValueFqns()) > 0 {
				decisionResp.ResourceAttributesId = ra.GetAttributeValueFqns()[0]
			}

			auditDecision := audit.GetDecisionResultDeny
			if decision == authorization.DecisionResponse_DECISION_PERMIT {
				auditDecision = audit.GetDecisionResultPermit
			}
			as.logger.Audit.GetDecision(ctx, audit.GetDecisionEventParams{
				Decision:                auditDecision,
				EntityChainEntitlements: auditECEntitlements,
				EntityChainID:           decisionResp.GetEntityChainId(),
				EntityDecisions:         auditEntityDecisions,
				FQNs:                    fqns,
				ResourceAttributeID:     decisionResp.GetResourceAttributesId(),
			})
			response[responseIdx] = decisionResp
		}
	}
	return response, nil
}

// makeSubMapsByValLookup creates a lookup map of subject mappings by attribute value ID.
func makeSubMapsByValLookup(subjectMappings []*policy.SubjectMapping) map[string][]*policy.SubjectMapping {
	// map keys will be attribute value IDs
	lookup := make(map[string][]*policy.SubjectMapping)
	for _, sm := range subjectMappings {
		val := sm.GetAttributeValue()
		id := val.GetId()
		// if attribute value ID exists
		if id != "" {
			// append the subject mapping to the slice of subject mappings for the attribute value ID
			lookup[id] = append(lookup[id], sm)
		}
	}
	return lookup
}

// updateValsWithSubMaps updates the subject mappings of values using the lookup map.
func updateValsWithSubMaps(values []*policy.Value, subMapsByVal map[string][]*policy.SubjectMapping) []*policy.Value {
	for i, v := range values {
		// if subject mappings exist for the value
		if subjectMappings, ok := subMapsByVal[v.GetId()]; ok {
			// update the subject mappings of the value
			values[i].SubjectMappings = subjectMappings
		}
	}
	return values
}

// updateValsByFqnLookup updates the lookup map with attribute values by FQN.
func updateValsByFqnLookup(attribute *policy.Attribute, scopeMap map[string]bool, fqnAttrVals map[string]*attr.GetAttributeValuesByFqnsResponse_AttributeAndValue) map[string]*attr.GetAttributeValuesByFqnsResponse_AttributeAndValue {
	rule := attribute.GetRule()
	for _, v := range attribute.GetValues() {
		// if scope exists and current attribute value FQN is not in scope
		if !(scopeMap == nil || scopeMap[v.GetFqn()]) {
			// skip
			continue
		}
		// trim attribute values (by default only keep single value relevant to FQN)
		// This is key to minimizing the rego query size.
		values := []*policy.Value{v}
		if rule == policy.AttributeRuleTypeEnum_ATTRIBUTE_RULE_TYPE_ENUM_HIERARCHY {
			// restore ALL attribute values if attribute rule is hierarchical
			// This is key to honoring comprehensive hierarchy.
			values = attribute.GetValues()
		}
		// only clone relevant fields for attribute
		a := &policy.Attribute{Rule: rule, Values: values}
		fqnAttrVals[v.GetFqn()] = &attr.GetAttributeValuesByFqnsResponse_AttributeAndValue{Attribute: a, Value: v}
	}
	return fqnAttrVals
}

// makeValsByFqnsLookup creates a lookup map of attribute values by FQN.
func makeValsByFqnsLookup(attrs []*policy.Attribute, subMapsByVal map[string][]*policy.SubjectMapping, scopeMap map[string]bool) map[string]*attr.GetAttributeValuesByFqnsResponse_AttributeAndValue {
	fqnAttrVals := make(map[string]*attr.GetAttributeValuesByFqnsResponse_AttributeAndValue)
	for i := range attrs {
		// add subject mappings to attribute values
		attrs[i].Values = updateValsWithSubMaps(attrs[i].GetValues(), subMapsByVal)
		// update the lookup map with attribute values by FQN
		fqnAttrVals = updateValsByFqnLookup(attrs[i], scopeMap, fqnAttrVals)
	}
	return fqnAttrVals
}

// makeScopeMap creates a map of attribute value FQNs.
func makeScopeMap(scope *authorization.ResourceAttribute) map[string]bool {
	// if scope not defined, return nil pointer
	if scope == nil {
		return nil
	}
	scopeMap := make(map[string]bool)
	// add attribute value FQNs from scope to the map
	for _, fqn := range scope.GetAttributeValueFqns() {
		scopeMap[strings.ToLower(fqn)] = true
	}
	return scopeMap
}

func (as *AuthorizationService) GetEntitlements(ctx context.Context, req *connect.Request[authorization.GetEntitlementsRequest]) (*connect.Response[authorization.GetEntitlementsResponse], error) {
	as.logger.DebugContext(ctx, "getting entitlements")

	var nextOffset int32
	attrsList := make([]*policy.Attribute, 0)
	subjectMappingsList := make([]*policy.SubjectMapping, 0)

	// If quantity of attributes exceeds maximum list pagination, all are needed to determine entitlements
	for {
		listed, err := as.sdk.Attributes.ListAttributes(ctx, &attr.ListAttributesRequest{
			State: common.ActiveStateEnum_ACTIVE_STATE_ENUM_ACTIVE,
			Pagination: &policy.PageRequest{
				Offset: nextOffset,
			},
		})
		if err != nil {
			as.logger.ErrorContext(ctx, "failed to list attributes", slog.String("error", err.Error()))
			return nil, connect.NewError(connect.CodeInternal, errors.New("failed to list attributes"))
		}

		nextOffset = listed.GetPagination().GetNextOffset()
		attrsList = append(attrsList, listed.GetAttributes()...)

		// offset becomes zero when list is exhausted
		if nextOffset <= 0 {
			break
		}
	}

	// If quantity of subject mappings exceeds maximum list pagination, all are needed to determine entitlements
	nextOffset = 0
	for {
		listed, err := as.sdk.SubjectMapping.ListSubjectMappings(ctx, &subjectmapping.ListSubjectMappingsRequest{
			Pagination: &policy.PageRequest{
				Offset: nextOffset,
			},
		})
		if err != nil {
			as.logger.ErrorContext(ctx, "failed to list subject mappings", slog.String("error", err.Error()))
			return nil, connect.NewError(connect.CodeInternal, errors.New("failed to list subject mappings"))
		}

		nextOffset = listed.GetPagination().GetNextOffset()
		subjectMappingsList = append(subjectMappingsList, listed.GetSubjectMappings()...)

		// offset becomes zero when list is exhausted
		if nextOffset <= 0 {
			break
		}
	}
	// create a lookup map of attribute value FQNs (based on request scope)
	scopeMap := makeScopeMap(req.Msg.GetScope())
	// create a lookup map of subject mappings by attribute value ID
	subMapsByVal := makeSubMapsByValLookup(subjectMappingsList)
	// create a lookup map of attribute values by FQN (for rego query)
	fqnAttrVals := makeValsByFqnsLookup(attrsList, subMapsByVal, scopeMap)
	avf := &attr.GetAttributeValuesByFqnsResponse{
		FqnAttributeValues: fqnAttrVals,
	}
	subjectMappings := avf.GetFqnAttributeValues()
	as.logger.DebugContext(ctx, fmt.Sprintf("retrieved %d subject mappings", len(subjectMappings)))
	// TODO: this could probably be moved to proto validation https://github.com/opentdf/platform/issues/1057
	if req.Msg.Entities == nil {
		as.logger.ErrorContext(ctx, "requires entities")
		return nil, connect.NewError(connect.CodeInvalidArgument, errors.New("requires entities"))
	}
	rsp := &authorization.GetEntitlementsResponse{
		Entitlements: make([]*authorization.EntityEntitlements, len(req.Msg.GetEntities())),
	}

	// call ERS on all entities
	ersResp, err := as.sdk.EntityResoution.ResolveEntities(ctx, &entityresolution.ResolveEntitiesRequest{Entities: req.Msg.GetEntities()})
	if err != nil {
		as.logger.ErrorContext(ctx, "error calling ERS to resolve entities", "entities", req.Msg.GetEntities())
		return nil, err
	}

	// call rego on all entities
	in, err := entitlements.OpaInput(subjectMappings, ersResp)
	if err != nil {
		as.logger.ErrorContext(ctx, "failed to build rego input", slog.String("error", err.Error()))
		return nil, connect.NewError(connect.CodeInternal, errors.New("failed to build rego input"))
	}

	results, err := as.eval.Eval(ctx,
		rego.EvalInput(in),
	)
	if err != nil {
		return nil, connect.NewError(connect.CodeInternal, errors.New("failed to evaluate entitlements policy"))
	}

	resp := connect.NewResponse(rsp)

	// If we get no results and no error then we assume that the entity is not entitled to anything
	if len(results) == 0 {
		as.logger.DebugContext(ctx, "no entitlement results")
		return resp, nil
	}

	// I am not sure how we would end up with multiple results but lets return an empty entitlement set for now
	if len(results) > 1 {
		as.logger.WarnContext(ctx, "multiple entitlement results", slog.Any("results", results))
		return resp, nil
	}

	// If we get no expressions then we assume that the entity is not entitled to anything
	if len(results[0].Expressions) == 0 {
		as.logger.WarnContext(ctx, "no entitlement expressions", slog.Any("results", results))
		return resp, nil
	}

	resultsEntitlements, entitlementsMapOk := results[0].Expressions[0].Value.(map[string]interface{})
	if !entitlementsMapOk {
		as.logger.ErrorContext(ctx, "entitlements is not a map[string]interface", slog.Any("value", resultsEntitlements))
		return resp, nil
	}
	as.logger.DebugContext(ctx, "rego results", slog.Any("results", results))
	for idx, entity := range req.Msg.GetEntities() {
		// Ensure the entity has an ID
		entityID := entity.GetId()
		if entityID == "" {
			entityID = EntityIDPrefix + fmt.Sprint(idx)
		}
		// Check to maksure if the value is a list. Good validation if someone customizes the rego policy
		entityEntitlements, valueListOk := resultsEntitlements[entityID].([]interface{})
		if !valueListOk {
			as.logger.ErrorContext(ctx, "entitlements is not a map[string]interface", slog.Any("value", resultsEntitlements))
			return resp, nil
		}

		// map for attributes for optional comprehensive
		attributesMap := make(map[string]*policy.Attribute)
		// Build array with length of results
		entitlements := make([]string, len(entityEntitlements))

		// Build entitlements list
		for valueIDX, value := range entityEntitlements {
			entitlement, valueOK := value.(string)
			// If value is not okay skip adding to entitlements
			if !valueOK {
				as.logger.WarnContext(ctx, "issue with adding entitlement", slog.String("entity_id", entity.GetId()), slog.String("entitlement", entitlement))
				continue
			}
			// if comprehensive and a hierarchy attribute is entitled then add the lower entitlements
			if req.Msg.GetWithComprehensiveHierarchy() {
				entitlements = getComprehensiveHierarchy(attributesMap, avf, entitlement, as, entitlements)
			}
			// Add entitlement to entitlements array
			entitlements[valueIDX] = entitlement
		}
		// Update the entity with its entitlements
		resp.Msg.Entitlements[idx] = &authorization.EntityEntitlements{
			EntityId:           entity.GetId(),
			AttributeValueFqns: entitlements,
		}
	}

	return resp, nil
}

func getAttributesFromRas(ras []*authorization.ResourceAttribute) ([]string, error) {
	var attrFqns []string
	repeats := make(map[string]bool)
	moreThanOneAttr := false
	for _, ra := range ras {
		for _, str := range ra.GetAttributeValueFqns() {
			moreThanOneAttr = true
			if str != "" && !repeats[str] {
				attrFqns = append(attrFqns, str)
				repeats[str] = true
			}
		}
	}

	if moreThanOneAttr && len(attrFqns) == 0 {
		return nil, ErrEmptyStringAttribute
	}
	return attrFqns, nil
}

func retrieveAttributeDefinitions(ctx context.Context, attrFqns []string, sdk *otdf.SDK) (map[string]*attr.GetAttributeValuesByFqnsResponse_AttributeAndValue, error) {
	if len(attrFqns) == 0 {
		return make(map[string]*attr.GetAttributeValuesByFqnsResponse_AttributeAndValue), nil
	}

	resp, err := sdk.Attributes.GetAttributeValuesByFqns(ctx, &attr.GetAttributeValuesByFqnsRequest{
		WithValue: &policy.AttributeValueSelector{
			WithSubjectMaps: false,
		},
		Fqns: attrFqns,
	})
	if err != nil {
		return nil, err
	}
	return resp.GetFqnAttributeValues(), nil
}

func getComprehensiveHierarchy(attributesMap map[string]*policy.Attribute, avf *attr.GetAttributeValuesByFqnsResponse, entitlement string, as *AuthorizationService, entitlements []string) []string {
	// load attributesMap
	if len(attributesMap) == 0 {
		// Go through all attribute definitions
		attrDefs := avf.GetFqnAttributeValues()
		for _, attrDef := range attrDefs {
			for _, attrVal := range attrDef.GetAttribute().GetValues() {
				attributesMap[attrVal.GetFqn()] = attrDef.GetAttribute()
			}
		}
	}
	attrDef := attributesMap[entitlement]
	if attrDef == nil {
		as.logger.Warn("no attribute definition found for entity", "fqn", entitlement)
		return entitlements
	}
	if attrDef.GetRule() == policy.AttributeRuleTypeEnum_ATTRIBUTE_RULE_TYPE_ENUM_HIERARCHY {
		// add the following fqn in the hierarchy
		isFollowing := false
		for _, followingAttrVal := range attrDef.GetValues() {
			if isFollowing {
				entitlements = append(entitlements, followingAttrVal.GetFqn())
			} else {
				// if fqn match, then rest are added
				// order is determined by creation order
				// creation order is guaranteed unless unsafe operations used
				isFollowing = followingAttrVal.GetFqn() == entitlement
			}
		}
	}
	return entitlements
}

// Build an fqn from a namespace, attribute name, and value
func fqnBuilder(n string, a string, v string) (string, error) {
	fqn := "https://"
	switch {
	case n != "" && a != "" && v != "":
		return fqn + n + "/attr/" + a + "/value/" + v, nil
	case n != "" && a != "" && v == "":
		return fqn + n + "/attr/" + a, nil
	case n != "" && a == "":
		return fqn + n, nil
	default:
		return "", errors.New("invalid FQN, unable to build fqn")
	}
}

// If there are missing fqns in the attribute definition fill them in using
// information from the attr definition
func populateAttrDefValueFqns(attrDefs []*policy.Attribute) ([]*policy.Attribute, error) {
	for i, attrDef := range attrDefs {
		ns := attrDef.GetNamespace().GetName()
		attr := attrDef.GetName()
		for j, value := range attrDef.GetValues() {
			if value.GetFqn() == "" {
				fqn, err := fqnBuilder(ns, attr, value.GetValue())
				if err != nil {
					return nil, err
				}
				attrDefs[i].Values[j].Fqn = fqn
			}
		}
	}
	return attrDefs, nil
}<|MERGE_RESOLUTION|>--- conflicted
+++ resolved
@@ -114,18 +114,11 @@
 
 	return &serviceregistry.Service[authorizationconnect.AuthorizationServiceHandler]{
 		ServiceOptions: serviceregistry.ServiceOptions[authorizationconnect.AuthorizationServiceHandler]{
-<<<<<<< HEAD
-			Namespace:      "authorization",
-			ServiceDesc:    &authorization.AuthorizationService_ServiceDesc,
-			ConnectRPCFunc: authorizationconnect.NewAuthorizationServiceHandler,
-			GRPCGateayFunc: authorization.RegisterAuthorizationServiceHandlerFromEndpoint,
-			OnConfigUpdate: onUpdateConfig,
-=======
 			Namespace:       "authorization",
 			ServiceDesc:     &authorization.AuthorizationService_ServiceDesc,
 			ConnectRPCFunc:  authorizationconnect.NewAuthorizationServiceHandler,
 			GRPCGatewayFunc: authorization.RegisterAuthorizationServiceHandler,
->>>>>>> 713f17ec
+			OnConfigUpdate:  onUpdateConfig,
 			RegisterFunc: func(srp serviceregistry.RegistrationParams) (authorizationconnect.AuthorizationServiceHandler, serviceregistry.HandlerServer) {
 				var authZCfg = new(Config)
 
