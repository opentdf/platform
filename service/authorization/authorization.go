package authorization

import (
	"context"
	"errors"
	"fmt"
	"log/slog"
	"os"
	"strings"

	"google.golang.org/grpc/codes"
	"google.golang.org/grpc/status"

	"github.com/creasty/defaults"
	"github.com/go-playground/validator/v10"
	"github.com/grpc-ecosystem/grpc-gateway/v2/runtime"
	"github.com/mitchellh/mapstructure"
	"github.com/open-policy-agent/opa/rego"
	"github.com/opentdf/platform/protocol/go/authorization"
	"github.com/opentdf/platform/protocol/go/entityresolution"
	"github.com/opentdf/platform/protocol/go/policy"
	attr "github.com/opentdf/platform/protocol/go/policy/attributes"
	otdf "github.com/opentdf/platform/sdk"
	"github.com/opentdf/platform/service/internal/access"
	"github.com/opentdf/platform/service/internal/entitlements"
	"github.com/opentdf/platform/service/internal/logger"
	"github.com/opentdf/platform/service/internal/logger/audit"
	"github.com/opentdf/platform/service/internal/subjectmappingbuiltin"
	"github.com/opentdf/platform/service/pkg/db"
	"github.com/opentdf/platform/service/pkg/serviceregistry"
	"github.com/opentdf/platform/service/policies"
	"golang.org/x/oauth2"
	"golang.org/x/oauth2/clientcredentials"
)

type AuthorizationService struct { //nolint:revive // AuthorizationService is a valid name for this struct
	authorization.UnimplementedAuthorizationServiceServer
	sdk         *otdf.SDK
	config      Config
	logger      *logger.Logger
	tokenSource *oauth2.TokenSource
	eval        rego.PreparedEvalQuery
}

type Config struct {
	// Entity Resolution Service URL
	ERSURL string `mapstructure:"ersurl" validate:"required,http_url"`
	// OAuth Client ID
	ClientID string `mapstructure:"clientid" validate:"required"`
	// OAuth Client secret
	ClientSecret string `mapstructure:"clientsecret" validate:"required"`
	// OAuth token endpoint
	TokenEndpoint string `mapstructure:"tokenendpoint" validate:"required,http_url"`
	// Custom Rego Policy To Load
	Rego CustomRego `mapstructure:"rego"`
}

type CustomRego struct {
	// Path to Rego file
	Path string `mapstructure:"path"`
	// Rego Query
	Query string `mapstructure:"query" default:"data.opentdf.entitlements.attributes"`
}

const tokenExpiryDelay = 100

func NewRegistration() serviceregistry.Registration {
	return serviceregistry.Registration{
		Namespace:   "authorization",
		ServiceDesc: &authorization.AuthorizationService_ServiceDesc,
		RegisterFunc: func(srp serviceregistry.RegistrationParams) (any, serviceregistry.HandlerServer) {
			var (
				err             error
				entitlementRego []byte
				authZCfg        = new(Config)
			)
			// default ERS endpoint
<<<<<<< HEAD
			logger := srp.Logger
			as := &AuthorizationService{eng: srp.Engine, sdk: srp.SDK, logger: logger}
=======
			as := &AuthorizationService{sdk: srp.SDK, logger: srp.Logger}
>>>>>>> 50a882a7
			if err := srp.RegisterReadinessCheck("authorization", as.IsReady); err != nil {
				logger.Error("failed to register authorization readiness check", slog.String("error", err.Error()))
			}

			if err := defaults.Set(authZCfg); err != nil {
				panic(fmt.Errorf("failed to set defaults for authorization service config: %w", err))
			}

			if err := mapstructure.Decode(srp.Config.ExtraProps, &authZCfg); err != nil {
				panic(fmt.Errorf("invalid auth svc cfg [%v] %w", srp.Config.ExtraProps, err))
			}

<<<<<<< HEAD
			config := clientcredentials.Config{ClientID: authZCfg.ClientID, ClientSecret: authZCfg.ClientSecret, TokenURL: authZCfg.TokenEndpoint}
			logger.Debug("authorization service client config", slog.Any("config", config))
			newTokenSource := oauth2.ReuseTokenSourceWithExpiry(nil, config.TokenSource(context.Background()), tokenExpiryDelay)
			logger.Debug("authorization service token source created", slog.Any("token_source", newTokenSource))
=======
			// Validate Config
			validate := validator.New(validator.WithRequiredStructEnabled())
			if err := validate.Struct(authZCfg); err != nil {
				var invalidValidationError *validator.InvalidValidationError
				if errors.As(err, &invalidValidationError) {
					slog.Error("error validating authorization service config", slog.String("error", err.Error()))
					panic(fmt.Errorf("error validating authorization service config: %w", err))
				}

				var validationErrors validator.ValidationErrors
				if errors.As(err, &validationErrors) {
					for _, err := range validationErrors {
						slog.Error("error validating authorization service config", slog.String("error", err.Error()))
						panic(fmt.Errorf("error validating authorization service config: %w", err))
					}
				}
			}

			slog.Debug("authorization service config", slog.Any("config", authZCfg))
>>>>>>> 50a882a7

			// Build Rego PreparedEvalQuery

			// Load rego from embedded file or custom path
			if authZCfg.Rego.Path != "" {
				entitlementRego, err = os.ReadFile(authZCfg.Rego.Path)
				if err != nil {
					panic(fmt.Errorf("failed to read custom entitlements.rego file: %w", err))
				}
			} else {
				entitlementRego, err = policies.EntitlementsRego.ReadFile("entitlements/entitlements.rego")
				if err != nil {
					panic(fmt.Errorf("failed to read entitlements.rego file: %w", err))
				}
			}

			// Register builtin
			subjectmappingbuiltin.SubjectMappingBuiltin()

			as.eval, err = rego.New(
				rego.Query(authZCfg.Rego.Query),
				rego.Module("entitlements.rego", string(entitlementRego)),
				rego.StrictBuiltinErrors(true),
			).PrepareForEval(context.Background())
			if err != nil {
				panic(fmt.Errorf("failed to prepare entitlements.rego for eval: %w", err))
			}

			clientCredsConfig := clientcredentials.Config{ClientID: authZCfg.ClientID, ClientSecret: authZCfg.ClientSecret, TokenURL: authZCfg.TokenEndpoint}
			newTokenSource := oauth2.ReuseTokenSourceWithExpiry(nil, clientCredsConfig.TokenSource(context.Background()), tokenExpiryDelay)

			as.config = *authZCfg
			as.tokenSource = &newTokenSource

			return as, func(ctx context.Context, mux *runtime.ServeMux, server any) error {
				authServer, okAuth := server.(authorization.AuthorizationServiceServer)
				if !okAuth {
					return fmt.Errorf("failed to assert server type to authorization.AuthorizationServiceServer")
				}
				return authorization.RegisterAuthorizationServiceHandlerServer(ctx, mux, authServer)
			}
		},
	}
}

// TODO: Not sure what we want to check here?
func (as AuthorizationService) IsReady(ctx context.Context) error {
	as.logger.DebugContext(ctx, "checking readiness of authorization service")
	return nil
}

// abstracted into variable for mocking in tests
var retrieveAttributeDefinitions = func(ctx context.Context, ra *authorization.ResourceAttribute, sdk *otdf.SDK) (map[string]*attr.GetAttributeValuesByFqnsResponse_AttributeAndValue, error) {
	attrFqns := ra.GetAttributeValueFqns()
	if len(attrFqns) == 0 {
		return make(map[string]*attr.GetAttributeValuesByFqnsResponse_AttributeAndValue), nil
	}
	resp, err := sdk.Attributes.GetAttributeValuesByFqns(ctx, &attr.GetAttributeValuesByFqnsRequest{
		WithValue: &policy.AttributeValueSelector{
			WithSubjectMaps: false,
		},
		Fqns: attrFqns,
	})
	if err != nil {
		return nil, err
	}
	return resp.GetFqnAttributeValues(), nil
}

// abstracted into variable for mocking in tests
var retrieveEntitlements = func(ctx context.Context, req *authorization.GetEntitlementsRequest, as *AuthorizationService) (*authorization.GetEntitlementsResponse, error) {
	return as.GetEntitlements(ctx, req)
}

func (as *AuthorizationService) GetDecisionsByToken(ctx context.Context, req *authorization.GetDecisionsByTokenRequest) (*authorization.GetDecisionsByTokenResponse, error) {
	var decisionsRequests = []*authorization.DecisionRequest{}
	// for each token decision request
	for _, tdr := range req.GetDecisionRequests() {
		ecResp, err := as.sdk.EntityResoution.CreateEntityChainFromJwt(ctx, &entityresolution.CreateEntityChainFromJwtRequest{Tokens: tdr.GetTokens()})
		if err != nil {
			as.logger.Error("Error calling ERS to get entity chains from jwts")
			return nil, err
		}

		// form a decision request for the token decision request
		decisionsRequests = append(decisionsRequests, &authorization.DecisionRequest{
			Actions:            tdr.GetActions(),
			EntityChains:       ecResp.GetEntityChains(),
			ResourceAttributes: tdr.GetResourceAttributes(),
		})
	}

<<<<<<< HEAD
	// as.logger.Debug("Calling GetDecisions from GetDecisionsByToken")
	// as.logger.Debug("GetDecisions Input", "input", decisionsRequests)

=======
>>>>>>> 50a882a7
	resp, err := as.GetDecisions(ctx, &authorization.GetDecisionsRequest{
		DecisionRequests: decisionsRequests,
	})

	if err != nil {
		return nil, err
	}
	return &authorization.GetDecisionsByTokenResponse{DecisionResponses: resp.GetDecisionResponses()}, err
}

func (as *AuthorizationService) GetDecisions(ctx context.Context, req *authorization.GetDecisionsRequest) (*authorization.GetDecisionsResponse, error) {
	as.logger.DebugContext(ctx, "getting decisions")

	// Temporary canned echo response with permit decision for all requested decision/entity/ra combos
	rsp := &authorization.GetDecisionsResponse{
		DecisionResponses: make([]*authorization.DecisionResponse, 0),
	}
	for _, dr := range req.GetDecisionRequests() {
		for _, ra := range dr.GetResourceAttributes() {
			as.logger.DebugContext(ctx, "getting resource attributes", slog.String("FQNs", strings.Join(ra.GetAttributeValueFqns(), ", ")))

			// get attribute definition/value combinations
			dataAttrDefsAndVals, err := retrieveAttributeDefinitions(ctx, ra, as.sdk)
			if err != nil {
				// if attribute an FQN does not exist
				// return deny for all entity chains aginst this RA set and continue to next
				if errors.Is(err, db.StatusifyError(db.ErrNotFound, "")) {
					for _, ec := range dr.GetEntityChains() {
						decisionResp := &authorization.DecisionResponse{
							Decision:      authorization.DecisionResponse_DECISION_DENY,
							EntityChainId: ec.GetId(),
							Action: &policy.Action{
								Value: &policy.Action_Standard{
									Standard: policy.Action_STANDARD_ACTION_TRANSMIT,
								},
							},
						}
						if ra.GetResourceAttributesId() != "" {
							decisionResp.ResourceAttributesId = ra.GetResourceAttributesId()
						} else if len(ra.GetAttributeValueFqns()) > 0 {
							decisionResp.ResourceAttributesId = ra.GetAttributeValueFqns()[0]
						}
						rsp.DecisionResponses = append(rsp.DecisionResponses, decisionResp)
					}
					continue
				}
				return nil, db.StatusifyError(err, db.ErrTextGetRetrievalFailed, slog.String("fqns", strings.Join(ra.GetAttributeValueFqns(), ", ")))
			}
			var attrDefs []*policy.Attribute
			var attrVals []*policy.Value
			var fqns []string
			for fqn, v := range dataAttrDefsAndVals {
				attrDefs = append(attrDefs, v.GetAttribute())
				attrVal := v.GetValue()
				fqns = append(fqns, fqn)
				attrVal.Fqn = fqn
				attrVals = append(attrVals, attrVal)
			}

			attrDefs, err = populateAttrDefValueFqns(attrDefs)
			if err != nil {
				return nil, err
			}

			// get the relevant resource attribute fqns
			allPertinentFqnsRA := authorization.ResourceAttribute{
				AttributeValueFqns: ra.GetAttributeValueFqns(),
			}
			for _, attrDef := range attrDefs {
				if attrDef.GetRule() == policy.AttributeRuleTypeEnum_ATTRIBUTE_RULE_TYPE_ENUM_HIERARCHY {
					for _, value := range attrDef.GetValues() {
						allPertinentFqnsRA.AttributeValueFqns = append(allPertinentFqnsRA.AttributeValueFqns, value.GetFqn())
					}
				}
			}

			for _, ec := range dr.GetEntityChains() {
				//
				// TODO: we should already have the subject mappings here and be able to just use OPA to trim down the known data attr values to the ones matched up with the entities
				//
				entities := ec.GetEntities()
				req := authorization.GetEntitlementsRequest{
					Entities: entities,
					Scope:    &allPertinentFqnsRA,
				}

				auditECEntitlements := make([]audit.EntityChainEntitlement, 0)
				auditEntityDecisions := make([]audit.EntityDecision, 0)
				entityAttrValues := make(map[string][]string)

				if len(entities) == 0 || len(allPertinentFqnsRA.GetAttributeValueFqns()) == 0 {
					as.logger.WarnContext(ctx, "Empty entity list and/or entity data attribute list")
				} else {
					ecEntitlements, err := retrieveEntitlements(ctx, &req, as)
					if err != nil {
						// TODO: should all decisions in a request fail if one entity entitlement lookup fails?
						return nil, db.StatusifyError(err, db.ErrTextGetRetrievalFailed, slog.String("extra", "getEntitlements request failed"))
					}

					// TODO this might cause errors if multiple entities dont have ids
					// currently just adding each entity returned to same list
					for _, e := range ecEntitlements.GetEntitlements() {
						auditECEntitlements = append(auditECEntitlements, audit.EntityChainEntitlement{
							EntityID:                 e.GetEntityId(),
							AttributeValueReferences: e.GetAttributeValueFqns(),
						})
						entityAttrValues[e.GetEntityId()] = e.GetAttributeValueFqns()
					}
				}

				// call access-pdp
				accessPDP := access.NewPdp(as.logger)
				decisions, err := accessPDP.DetermineAccess(
					ctx,
					attrVals,
					entityAttrValues,
					attrDefs,
				)
				if err != nil {
					// TODO: should all decisions in a request fail if one entity entitlement lookup fails?
					return nil, db.StatusifyError(err, db.ErrTextGetRetrievalFailed, slog.String("extra", "DetermineAccess request to Access PDP failed"))
				}
				// check the decisions
				decision := authorization.DecisionResponse_DECISION_PERMIT
				for entityID, d := range decisions {
					// Set overall decision as well as individual entity decision
					entityDecision := authorization.DecisionResponse_DECISION_PERMIT
					if !d.Access {
						entityDecision = authorization.DecisionResponse_DECISION_DENY
						decision = authorization.DecisionResponse_DECISION_DENY
					}

					// Add entity decision to audit list
					entityEntitlementFqns := entityAttrValues[entityID]
					if entityEntitlementFqns == nil {
						entityEntitlementFqns = []string{}
					}
					auditEntityDecisions = append(auditEntityDecisions, audit.EntityDecision{
						EntityID:     entityID,
						Decision:     entityDecision.String(),
						Entitlements: entityEntitlementFqns,
					})
				}

				decisionResp := &authorization.DecisionResponse{
					Decision:      decision,
					EntityChainId: ec.GetId(),
					Action: &policy.Action{
						Value: &policy.Action_Standard{
							Standard: policy.Action_STANDARD_ACTION_TRANSMIT,
						},
					},
				}
				if ra.GetResourceAttributesId() != "" {
					decisionResp.ResourceAttributesId = ra.GetResourceAttributesId()
				} else if len(ra.GetAttributeValueFqns()) > 0 {
					decisionResp.ResourceAttributesId = ra.GetAttributeValueFqns()[0]
				}

				auditDecision := audit.GetDecisionResultDeny
				if decision == authorization.DecisionResponse_DECISION_PERMIT {
					auditDecision = audit.GetDecisionResultPermit
				}
				as.logger.Audit.GetDecision(ctx, audit.GetDecisionEventParams{
					Decision:                auditDecision,
					EntityChainEntitlements: auditECEntitlements,
					EntityChainID:           decisionResp.GetEntityChainId(),
					EntityDecisions:         auditEntityDecisions,
					FQNs:                    fqns,
					ResourceAttributeID:     decisionResp.GetResourceAttributesId(),
				})
				rsp.DecisionResponses = append(rsp.DecisionResponses, decisionResp)
			}
		}
	}
	return rsp, nil
}

func (as *AuthorizationService) GetEntitlements(ctx context.Context, req *authorization.GetEntitlementsRequest) (*authorization.GetEntitlementsResponse, error) {
	as.logger.DebugContext(ctx, "getting entitlements")
	request := attr.GetAttributeValuesByFqnsRequest{
		WithValue: &policy.AttributeValueSelector{
			WithSubjectMaps: true,
		},
	}
	// Lack of scope has impacts on performance
	// https://github.com/opentdf/platform/issues/365
	if req.GetScope() == nil {
		// TODO: Reomve and use MatchSubjectMappings instead later in the flow
		listAttributeResp, err := as.sdk.Attributes.ListAttributes(ctx, &attr.ListAttributesRequest{})
		if err != nil {
			as.logger.ErrorContext(ctx, "failed to list attributes", slog.String("error", err.Error()))
			return nil, status.Error(codes.Internal, "failed to list attributes")
		}
		var attributeFqns []string
		for _, attr := range listAttributeResp.GetAttributes() {
			for _, val := range attr.GetValues() {
<<<<<<< HEAD
				fqn, err := fqnBuilder(ns, an, val.GetValue())
				if err != nil {
					as.logger.Error("Error building attribute fqn for ", "attr", attr, "value", val)
					return nil, err
				}
				attributeFqns = append(attributeFqns, fqn)
=======
				attributeFqns = append(attributeFqns, val.GetFqn())
>>>>>>> 50a882a7
			}
		}
		request.Fqns = attributeFqns
	} else {
		// get subject mappings
		request.Fqns = req.GetScope().GetAttributeValueFqns()
	}
	avf, err := as.sdk.Attributes.GetAttributeValuesByFqns(ctx, &request)
	if err != nil {
		as.logger.ErrorContext(ctx, "failed to get attribute values by fqns", slog.String("error", err.Error()))
		return nil, status.Error(codes.Internal, "failed to get attribute values by fqns")
	}
	subjectMappings := avf.GetFqnAttributeValues()
	as.logger.DebugContext(ctx, "retrieved from subject mappings service", slog.Any("subject_mappings: ", subjectMappings))
	// TODO: this could probably be moved to proto validation https://github.com/opentdf/platform/issues/1057
	if req.Entities == nil {
		as.logger.ErrorContext(ctx, "requires entities")
		return nil, status.Error(codes.InvalidArgument, "requires entities")
	}
	rsp := &authorization.GetEntitlementsResponse{
		Entitlements: make([]*authorization.EntityEntitlements, len(req.GetEntities())),
	}
	for idx, entity := range req.GetEntities() {
		// TODO: change this and the opa to take a bulk request and not have to call opa for each entity
		// get the client auth token
		authToken, err := (*as.tokenSource).Token()
		if err != nil {
<<<<<<< HEAD
			as.logger.Error("failed to get client auth token in GetEntitlements", slog.String("error", err.Error()))
			return nil, fmt.Errorf("failed to get client auth token in GetEntitlements: %w", err)
=======
			as.logger.ErrorContext(ctx, "failed to get client auth token in GetEntitlements", slog.String("error", err.Error()))
			return nil, status.Error(codes.Internal, "failed to get client auth token in GetEntitlements")
>>>>>>> 50a882a7
		}

		in, err := entitlements.OpaInput(entity, subjectMappings, as.config.ERSURL, authToken.AccessToken)
		if err != nil {
<<<<<<< HEAD
			as.logger.Error("failed to build OPA input", slog.Any("entity", entity), slog.String("error", err.Error()))
			as.logger.Debug("authToken", "authToken", authToken) // only log token in debug mode
			return nil, fmt.Errorf("failed to build OPA input in GetEntitlements: %w", err)
=======
			as.logger.ErrorContext(ctx, "failed to build rego input", slog.Any("entity", entity), slog.String("error", err.Error()))
			return nil, status.Error(codes.Internal, "failed to build rego input")
>>>>>>> 50a882a7
		}
		as.logger.DebugContext(ctx, "entitlements", "entity_id", entity.GetId(), "input", fmt.Sprintf("%+v", in))

		results, err := as.eval.Eval(ctx,
			rego.EvalInput(in),
		)
		if err != nil {
			return nil, status.Error(codes.Internal, "failed to evaluate entitlements policy")
		}

		// If we get no results and no error then we assume that the entity is not entitled to anything
		if len(results) == 0 {
			as.logger.DebugContext(ctx, "no entitlement results", slog.String("entity_id", entity.GetId()))
			return rsp, nil
		}

		// I am not sure how we would end up with multiple results but lets return an empty entitlement set for now
		if len(results) > 1 {
			as.logger.WarnContext(ctx, "multiple entitlement results", slog.String("entity_id", entity.GetId()), slog.String("results", fmt.Sprintf("%+v", results)))
			return rsp, nil
		}

		// If we get no expressions then we assume that the entity is not entitled to anything
		if len(results[0].Expressions) == 0 {
			as.logger.WarnContext(ctx, "no entitlement expressions", slog.String("entity_id", entity.GetId()), slog.String("results", fmt.Sprintf("%+v", results)))
			return rsp, nil
		}

		// Check to maksure if the value is a list. Good validation if someone customizes the rego policy
		resultsEntitlements, valueListOk := results[0].Expressions[0].Value.([]interface{})
		if !valueListOk {
			as.logger.ErrorContext(ctx, "entitlements is not an array", slog.String("entity_id", entity.GetId()), slog.String("value", fmt.Sprintf("%+v", resultsEntitlements...)))
			return rsp, nil
		}
		// Build array with length of results
		var entitlements = make([]string, len(resultsEntitlements))

		// Build entitlements list
		for valueIDX, value := range resultsEntitlements {
			entitlement, valueOK := value.(string)
			// If value is not okay skip adding to entitlements
			if !valueOK {
				as.logger.WarnContext(ctx, "issue with adding entitlement", slog.String("entity_id", entity.GetId()), slog.String("entitlement", entitlement))
				continue
			}
			// Add entitlement to entitlements array
			entitlements[valueIDX] = entitlement
		}
		// Update the entity with its entitlements
		rsp.Entitlements[idx] = &authorization.EntityEntitlements{
			EntityId:           entity.GetId(),
			AttributeValueFqns: entitlements,
		}
	}

	return rsp, nil
}

// Build an fqn from a namespace, attribute name, and value
func fqnBuilder(n string, a string, v string) (string, error) {
	fqn := "https://"
	switch {
	case n != "" && a != "" && v != "":
		return fqn + n + "/attr/" + a + "/value/" + v, nil
	case n != "" && a != "" && v == "":
		return fqn + n + "/attr/" + a, nil
	case n != "" && a == "":
		return fqn + n, nil
	default:
		return "", errors.New("invalid FQN, unable to build fqn")
	}
}

// If there are missing fqns in the attribute definition fill them in using
// information from the attr definition
func populateAttrDefValueFqns(attrDefs []*policy.Attribute) ([]*policy.Attribute, error) {
	for i, attrDef := range attrDefs {
		ns := attrDef.GetNamespace().GetName()
		attr := attrDef.GetName()
		for j, value := range attrDef.GetValues() {
			if value.GetFqn() == "" {
				fqn, err := fqnBuilder(ns, attr, value.GetValue())
				if err != nil {
					return nil, err
				}
				attrDefs[i].Values[j].Fqn = fqn
			}
		}
	}
	return attrDefs, nil
}<|MERGE_RESOLUTION|>--- conflicted
+++ resolved
@@ -74,13 +74,11 @@
 				entitlementRego []byte
 				authZCfg        = new(Config)
 			)
+
+			logger := srp.Logger
+
 			// default ERS endpoint
-<<<<<<< HEAD
-			logger := srp.Logger
-			as := &AuthorizationService{eng: srp.Engine, sdk: srp.SDK, logger: logger}
-=======
-			as := &AuthorizationService{sdk: srp.SDK, logger: srp.Logger}
->>>>>>> 50a882a7
+			as := &AuthorizationService{sdk: srp.SDK, logger: logger}
 			if err := srp.RegisterReadinessCheck("authorization", as.IsReady); err != nil {
 				logger.Error("failed to register authorization readiness check", slog.String("error", err.Error()))
 			}
@@ -93,32 +91,25 @@
 				panic(fmt.Errorf("invalid auth svc cfg [%v] %w", srp.Config.ExtraProps, err))
 			}
 
-<<<<<<< HEAD
-			config := clientcredentials.Config{ClientID: authZCfg.ClientID, ClientSecret: authZCfg.ClientSecret, TokenURL: authZCfg.TokenEndpoint}
-			logger.Debug("authorization service client config", slog.Any("config", config))
-			newTokenSource := oauth2.ReuseTokenSourceWithExpiry(nil, config.TokenSource(context.Background()), tokenExpiryDelay)
-			logger.Debug("authorization service token source created", slog.Any("token_source", newTokenSource))
-=======
 			// Validate Config
 			validate := validator.New(validator.WithRequiredStructEnabled())
 			if err := validate.Struct(authZCfg); err != nil {
 				var invalidValidationError *validator.InvalidValidationError
 				if errors.As(err, &invalidValidationError) {
-					slog.Error("error validating authorization service config", slog.String("error", err.Error()))
+					logger.Error("error validating authorization service config", slog.String("error", err.Error()))
 					panic(fmt.Errorf("error validating authorization service config: %w", err))
 				}
 
 				var validationErrors validator.ValidationErrors
 				if errors.As(err, &validationErrors) {
 					for _, err := range validationErrors {
-						slog.Error("error validating authorization service config", slog.String("error", err.Error()))
+						logger.Error("error validating authorization service config", slog.String("error", err.Error()))
 						panic(fmt.Errorf("error validating authorization service config: %w", err))
 					}
 				}
 			}
 
-			slog.Debug("authorization service config", slog.Any("config", authZCfg))
->>>>>>> 50a882a7
+			logger.Debug("authorization service config", slog.Any("config", authZCfg))
 
 			// Build Rego PreparedEvalQuery
 
@@ -211,12 +202,6 @@
 		})
 	}
 
-<<<<<<< HEAD
-	// as.logger.Debug("Calling GetDecisions from GetDecisionsByToken")
-	// as.logger.Debug("GetDecisions Input", "input", decisionsRequests)
-
-=======
->>>>>>> 50a882a7
 	resp, err := as.GetDecisions(ctx, &authorization.GetDecisionsRequest{
 		DecisionRequests: decisionsRequests,
 	})
@@ -414,16 +399,7 @@
 		var attributeFqns []string
 		for _, attr := range listAttributeResp.GetAttributes() {
 			for _, val := range attr.GetValues() {
-<<<<<<< HEAD
-				fqn, err := fqnBuilder(ns, an, val.GetValue())
-				if err != nil {
-					as.logger.Error("Error building attribute fqn for ", "attr", attr, "value", val)
-					return nil, err
-				}
-				attributeFqns = append(attributeFqns, fqn)
-=======
 				attributeFqns = append(attributeFqns, val.GetFqn())
->>>>>>> 50a882a7
 			}
 		}
 		request.Fqns = attributeFqns
@@ -451,25 +427,14 @@
 		// get the client auth token
 		authToken, err := (*as.tokenSource).Token()
 		if err != nil {
-<<<<<<< HEAD
-			as.logger.Error("failed to get client auth token in GetEntitlements", slog.String("error", err.Error()))
-			return nil, fmt.Errorf("failed to get client auth token in GetEntitlements: %w", err)
-=======
 			as.logger.ErrorContext(ctx, "failed to get client auth token in GetEntitlements", slog.String("error", err.Error()))
 			return nil, status.Error(codes.Internal, "failed to get client auth token in GetEntitlements")
->>>>>>> 50a882a7
 		}
 
 		in, err := entitlements.OpaInput(entity, subjectMappings, as.config.ERSURL, authToken.AccessToken)
 		if err != nil {
-<<<<<<< HEAD
-			as.logger.Error("failed to build OPA input", slog.Any("entity", entity), slog.String("error", err.Error()))
-			as.logger.Debug("authToken", "authToken", authToken) // only log token in debug mode
-			return nil, fmt.Errorf("failed to build OPA input in GetEntitlements: %w", err)
-=======
 			as.logger.ErrorContext(ctx, "failed to build rego input", slog.Any("entity", entity), slog.String("error", err.Error()))
 			return nil, status.Error(codes.Internal, "failed to build rego input")
->>>>>>> 50a882a7
 		}
 		as.logger.DebugContext(ctx, "entitlements", "entity_id", entity.GetId(), "input", fmt.Sprintf("%+v", in))
 
