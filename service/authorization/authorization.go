package authorization

import (
	"context"
	"errors"
	"fmt"
	"log/slog"
	"strconv"
	"strings"
	"time"

	"github.com/grpc-ecosystem/grpc-gateway/v2/runtime"
	"github.com/open-policy-agent/opa/metrics"
	"github.com/open-policy-agent/opa/profiler"
	opaSdk "github.com/open-policy-agent/opa/sdk"
	"github.com/opentdf/platform/protocol/go/authorization"
	"github.com/opentdf/platform/protocol/go/policy"
	attr "github.com/opentdf/platform/protocol/go/policy/attributes"
	otdf "github.com/opentdf/platform/sdk"
	"github.com/opentdf/platform/service/internal/access"
	"github.com/opentdf/platform/service/internal/entitlements"
	"github.com/opentdf/platform/service/internal/opa"
	"github.com/opentdf/platform/service/pkg/db"
	"github.com/opentdf/platform/service/pkg/serviceregistry"
	"golang.org/x/oauth2"
	"golang.org/x/oauth2/clientcredentials"
)

type AuthorizationService struct { //nolint:revive // AuthorizationService is a valid name for this struct
	authorization.UnimplementedAuthorizationServiceServer
	eng         *opa.Engine
	sdk         *otdf.SDK
	ersURL      string
	tokenSource *oauth2.TokenSource
}

const tokenExpiryDelay = 100

func NewRegistration() serviceregistry.Registration {
	return serviceregistry.Registration{
		Namespace:   "authorization",
		ServiceDesc: &authorization.AuthorizationService_ServiceDesc,
		RegisterFunc: func(srp serviceregistry.RegistrationParams) (any, serviceregistry.HandlerServer) {
<<<<<<< HEAD
			// default ERS endpoint
			var ersURL = "http://localhost:8080/entityresolution/resolve"
			var clientID = "tdf-authorization-svc"
			var clientSecert = "secret"
			var tokenEndpoint = "http://localhost:8888/auth/realms/opentdf/protocol/openid-connect/token" //nolint:gosec // default token endpoint
			// if its passed in the config use that
			val, ok := srp.Config.ExtraProps["ersUrl"]
			if ok {
				ersURL, ok = val.(string)
				if !ok {
					panic("Error casting ersURL to string")
				}
			}
			val, ok = srp.Config.ExtraProps["clientId"]
			if ok {
				clientID, ok = val.(string)
				if !ok {
					panic("Error casting clientID to string")
				}
			}
			val, ok = srp.Config.ExtraProps["clientSecert"]
			if ok {
				clientSecert, ok = val.(string)
				if !ok {
					panic("Error casting clientSecert to string")
				}
			}
			val, ok = srp.Config.ExtraProps["tokenEndpoint"]
			if ok {
				tokenEndpoint, ok = val.(string)
				if !ok {
					panic("Error casting tokenEndpoint to string")
				}
			}
			config := clientcredentials.Config{ClientID: clientID, ClientSecret: clientSecert, TokenURL: tokenEndpoint}
			newTokenSource := oauth2.ReuseTokenSourceWithExpiry(nil, config.TokenSource(context.Background()), tokenExpiryDelay)
			return &AuthorizationService{eng: srp.Engine, sdk: srp.SDK, ersURL: ersURL, tokenSource: &newTokenSource}, func(ctx context.Context, mux *runtime.ServeMux, server any) error {
				return authorization.RegisterAuthorizationServiceHandlerServer(ctx, mux, server.(authorization.AuthorizationServiceServer))
=======
			return &AuthorizationService{eng: srp.Engine, sdk: srp.SDK, config: &srp.Config.ExtraProps}, func(ctx context.Context, mux *runtime.ServeMux, server any) error {
				authServer, ok := server.(authorization.AuthorizationServiceServer)
				if !ok {
					return fmt.Errorf("failed to assert server type to authorization.AuthorizationServiceServer")
				}
				return authorization.RegisterAuthorizationServiceHandlerServer(ctx, mux, authServer)
>>>>>>> 0e434018
			}
		},
	}
}

// abstracted into variable for mocking in tests
var retrieveAttributeDefinitions = func(ctx context.Context, ra *authorization.ResourceAttribute, sdk *otdf.SDK) (map[string]*attr.GetAttributeValuesByFqnsResponse_AttributeAndValue, error) {
	resp, err := sdk.Attributes.GetAttributeValuesByFqns(ctx, &attr.GetAttributeValuesByFqnsRequest{
		WithValue: &policy.AttributeValueSelector{
			WithSubjectMaps: false,
		},
		Fqns: ra.GetAttributeValueFqns(),
	})
	if err != nil {
		return nil, err
	}
	return resp.GetFqnAttributeValues(), nil
}

// abstracted into variable for mocking in tests
var retrieveEntitlements = func(ctx context.Context, req *authorization.GetEntitlementsRequest, as *AuthorizationService) (*authorization.GetEntitlementsResponse, error) {
	return as.GetEntitlements(ctx, req)
}

func (as *AuthorizationService) GetDecisions(ctx context.Context, req *authorization.GetDecisionsRequest) (*authorization.GetDecisionsResponse, error) {
	slog.DebugContext(ctx, "getting decisions")

	// Temporary canned echo response with permit decision for all requested decision/entity/ra combos
	rsp := &authorization.GetDecisionsResponse{
		DecisionResponses: make([]*authorization.DecisionResponse, 0),
	}
	for _, dr := range req.GetDecisionRequests() {
		for _, ra := range dr.GetResourceAttributes() {
			slog.DebugContext(ctx, "getting resource attributes", slog.String("FQNs", strings.Join(ra.GetAttributeValueFqns(), ", ")))

			// get attribute definition/value combinations
			dataAttrDefsAndVals, err := retrieveAttributeDefinitions(ctx, ra, as.sdk)
			if err != nil {
				// TODO: should all decisions in a request fail if one FQN lookup fails?
				return nil, db.StatusifyError(err, db.ErrTextGetRetrievalFailed, slog.String("fqns", strings.Join(ra.GetAttributeValueFqns(), ", ")))
			}
			var attrDefs []*policy.Attribute
			var attrVals []*policy.Value
			for _, v := range dataAttrDefsAndVals {
				attrDefs = append(attrDefs, v.GetAttribute())
				attrVals = append(attrVals, v.GetValue())
			}

			attrDefs, err = populateAttrDefValueFqns(attrDefs)
			if err != nil {
				return nil, err
			}

			// get the relevent resource attribute fqns
			allPertinentFqnsRA := authorization.ResourceAttribute{
				AttributeValueFqns: ra.GetAttributeValueFqns(),
			}
			for _, attrDef := range attrDefs {
				if attrDef.GetRule() == policy.AttributeRuleTypeEnum_ATTRIBUTE_RULE_TYPE_ENUM_HIERARCHY {
					for _, value := range attrDef.GetValues() {
						allPertinentFqnsRA.AttributeValueFqns = append(allPertinentFqnsRA.AttributeValueFqns, value.GetFqn())
					}
				}
			}

			for _, ec := range dr.GetEntityChains() {
				//
				// TODO: we should already have the subject mappings here and be able to just use OPA to trim down the known data attr values to the ones matched up with the entities
				//
				entities := ec.GetEntities()
				req := authorization.GetEntitlementsRequest{
					Entities: entities,
					Scope:    &allPertinentFqnsRA,
				}
				ecEntitlements, err := retrieveEntitlements(ctx, &req, as)
				if err != nil {
					// TODO: should all decisions in a request fail if one entity entitlement lookup fails?
					return nil, db.StatusifyError(err, db.ErrTextGetRetrievalFailed, slog.String("getEntitlements request failed ", req.String()))
				}

				// currently just adding each entity retuned to same list
				entityAttrValues := make(map[string][]string)
				for _, e := range ecEntitlements.GetEntitlements() {
					entityAttrValues[e.GetEntityId()] = e.GetAttributeValueFqns()
				}

				// call access-pdp
				accessPDP := access.NewPdp()
				decisions, err := accessPDP.DetermineAccess(
					ctx,
					attrVals,
					entityAttrValues,
					attrDefs,
				)
				if err != nil {
					// TODO: should all decisions in a request fail if one entity entitlement lookup fails?
					return nil, db.StatusifyError(err, db.ErrTextGetRetrievalFailed, slog.String("DetermineAccess request to Access PDP failed", ""))
				}
				// check the decisions
				decision := authorization.DecisionResponse_DECISION_PERMIT
				for _, d := range decisions {
					if !d.Access {
						decision = authorization.DecisionResponse_DECISION_DENY
					}
				}

				decisionResp := &authorization.DecisionResponse{
					Decision:      decision,
					EntityChainId: ec.GetId(),
					Action: &policy.Action{
						Value: &policy.Action_Standard{
							Standard: policy.Action_STANDARD_ACTION_TRANSMIT,
						},
					},
					ResourceAttributesId: ra.GetAttributeValueFqns()[0],
				}
				rsp.DecisionResponses = append(rsp.DecisionResponses, decisionResp)
			}
		}
	}
	return rsp, nil
}

func (as *AuthorizationService) GetEntitlements(ctx context.Context, req *authorization.GetEntitlementsRequest) (*authorization.GetEntitlementsResponse, error) {
	slog.DebugContext(ctx, "getting entitlements")
	// Scope is required for because of performance.  Remove and handle 360 no scope
	// https://github.com/opentdf/platform/issues/365
	if req.GetScope() == nil {
		slog.ErrorContext(ctx, "requires scope")
		return nil, errors.New(db.ErrTextFqnMissingValue)
	}
	// get subject mappings
	request := attr.GetAttributeValuesByFqnsRequest{
		Fqns: req.GetScope().GetAttributeValueFqns(),
		WithValue: &policy.AttributeValueSelector{
			WithSubjectMaps: true,
		},
	}
	avf, err := as.sdk.Attributes.GetAttributeValuesByFqns(ctx, &request)
	if err != nil {
		return nil, err
	}
	subjectMappings := avf.GetFqnAttributeValues()
	slog.DebugContext(ctx, "retrieved from subject mappings service", slog.Any("subject_mappings: ", subjectMappings))
	if req.Entities == nil {
		slog.ErrorContext(ctx, "requires entities")
		return nil, errors.New("entity chain is required")
	}
	rsp := &authorization.GetEntitlementsResponse{
		Entitlements: make([]*authorization.EntityEntitlements, len(req.GetEntities())),
	}
	for i, entity := range req.GetEntities() {
		// get the client auth token
		authToken, err := (*as.tokenSource).Token()
		if err != nil {
			return nil, err
		}
		// OPA
		in, err := entitlements.OpaInput(entity, subjectMappings, as.ersURL, authToken.AccessToken)
		if err != nil {
			return nil, err
		}
		slog.DebugContext(ctx, "entitlements", "entity_id", entity.GetId(), "input", fmt.Sprintf("%+v", in))
		// uncomment for debugging
		// if slog.Default().Enabled(ctx, slog.LevelDebug) {
		//	_ = json.NewEncoder(os.Stdout).Encode(in)
		// }
		options := opaSdk.DecisionOptions{
			Now:                 time.Now(),
			Path:                "opentdf/entitlements/attributes", // change to /resolve_entities to get output of idp_plugin
			Input:               in,
			NDBCache:            nil,
			StrictBuiltinErrors: true,
			Tracer:              nil,
			Metrics:             metrics.New(),
			Profiler:            profiler.New(),
			Instrument:          true,
			DecisionID:          fmt.Sprintf("%-v", req.String()),
		}
		decision, err := as.eng.Decision(ctx, options)
		if err != nil {
			return nil, err
		}
		// uncomment for debugging
		// if slog.Default().Enabled(ctx, slog.LevelDebug) {
		//	_ = json.NewEncoder(os.Stdout).Encode(decision.Result)
		// }
		results, ok := decision.Result.([]interface{})
		if !ok {
			slog.DebugContext(ctx, "not ok", "entity_id", entity.GetId(), "decision.Result", fmt.Sprintf("%+v", decision.Result))
			return nil, err
		}
		slog.DebugContext(ctx, "opa results", "entity_id", entity.GetId(), "results", fmt.Sprintf("%+v", results))
		saa := make([]string, len(results))
		for k, v := range results {
			str, okk := v.(string)
			if !okk {
				slog.DebugContext(ctx, "not ok", slog.String("entity_id", entity.GetId()), slog.String(strconv.Itoa(k), fmt.Sprintf("%+v", v)))
			}
			saa[k] = str
		}
		rsp.Entitlements[i] = &authorization.EntityEntitlements{
			EntityId:           entity.GetId(),
			AttributeValueFqns: saa,
		}
	}
	slog.DebugContext(ctx, "opa", "rsp", fmt.Sprintf("%+v", rsp))
	return rsp, nil
}

// Build an fqn from a namespace, attribute name, and value
func fqnBuilder(n string, a string, v string) (string, error) {
	fqn := "https://"
	switch {
	case n != "" && a != "" && v != "":
		return fqn + n + "/attr/" + a + "/value/" + v, nil
	case n != "" && a != "" && v == "":
		return fqn + n + "/attr/" + a, nil
	case n != "" && a == "":
		return fqn + n, nil
	default:
		return "", errors.New("invalid FQN, unable to build fqn")
	}
}

// If there are missing fqns in the attribute definition fill them in using
// information from the attr definition
func populateAttrDefValueFqns(attrDefs []*policy.Attribute) ([]*policy.Attribute, error) {
	for i, attrDef := range attrDefs {
		ns := attrDef.GetNamespace().GetName()
		attr := attrDef.GetName()
		for j, value := range attrDef.GetValues() {
			if value.GetFqn() == "" {
				fqn, err := fqnBuilder(ns, attr, value.GetValue())
				if err != nil {
					return nil, err
				}
				attrDefs[i].Values[j].Fqn = fqn
			}
		}
	}
	return attrDefs, nil
}<|MERGE_RESOLUTION|>--- conflicted
+++ resolved
@@ -41,7 +41,6 @@
 		Namespace:   "authorization",
 		ServiceDesc: &authorization.AuthorizationService_ServiceDesc,
 		RegisterFunc: func(srp serviceregistry.RegistrationParams) (any, serviceregistry.HandlerServer) {
-<<<<<<< HEAD
 			// default ERS endpoint
 			var ersURL = "http://localhost:8080/entityresolution/resolve"
 			var clientID = "tdf-authorization-svc"
@@ -79,15 +78,11 @@
 			config := clientcredentials.Config{ClientID: clientID, ClientSecret: clientSecert, TokenURL: tokenEndpoint}
 			newTokenSource := oauth2.ReuseTokenSourceWithExpiry(nil, config.TokenSource(context.Background()), tokenExpiryDelay)
 			return &AuthorizationService{eng: srp.Engine, sdk: srp.SDK, ersURL: ersURL, tokenSource: &newTokenSource}, func(ctx context.Context, mux *runtime.ServeMux, server any) error {
-				return authorization.RegisterAuthorizationServiceHandlerServer(ctx, mux, server.(authorization.AuthorizationServiceServer))
-=======
-			return &AuthorizationService{eng: srp.Engine, sdk: srp.SDK, config: &srp.Config.ExtraProps}, func(ctx context.Context, mux *runtime.ServeMux, server any) error {
 				authServer, ok := server.(authorization.AuthorizationServiceServer)
 				if !ok {
 					return fmt.Errorf("failed to assert server type to authorization.AuthorizationServiceServer")
 				}
 				return authorization.RegisterAuthorizationServiceHandlerServer(ctx, mux, authServer)
->>>>>>> 0e434018
 			}
 		},
 	}
