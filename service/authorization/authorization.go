package authorization

import (
	"context"
	"errors"
	"fmt"
	"log/slog"
	"os"
	"strings"

	"connectrpc.com/connect"
	"github.com/creasty/defaults"
	"github.com/go-playground/validator/v10"
	"github.com/go-viper/mapstructure/v2"
	"github.com/open-policy-agent/opa/rego"
	"github.com/opentdf/platform/protocol/go/authorization"
	"github.com/opentdf/platform/protocol/go/authorization/authorizationconnect"
	"github.com/opentdf/platform/protocol/go/common"
	"github.com/opentdf/platform/protocol/go/entityresolution"
	"github.com/opentdf/platform/protocol/go/policy"
	attr "github.com/opentdf/platform/protocol/go/policy/attributes"
	"github.com/opentdf/platform/protocol/go/policy/subjectmapping"
	otdf "github.com/opentdf/platform/sdk"
	"github.com/opentdf/platform/service/internal/access"
	"github.com/opentdf/platform/service/internal/entitlements"
	"github.com/opentdf/platform/service/internal/subjectmappingbuiltin"
	"github.com/opentdf/platform/service/logger"
	"github.com/opentdf/platform/service/logger/audit"
	"github.com/opentdf/platform/service/pkg/config"
	"github.com/opentdf/platform/service/pkg/db"
	"github.com/opentdf/platform/service/pkg/serviceregistry"
	"github.com/opentdf/platform/service/policies"
	"go.opentelemetry.io/otel"
	"go.opentelemetry.io/otel/propagation"
	"go.opentelemetry.io/otel/trace"
	"google.golang.org/grpc/codes"
	"google.golang.org/grpc/status"
)

const EntityIDPrefix string = "entity_idx_"

var ErrEmptyStringAttribute = errors.New("resource attributes must have at least one attribute value fqn")

type AuthorizationService struct { //nolint:revive // AuthorizationService is a valid name for this struct
	sdk    *otdf.SDK
	config *Config
	logger *logger.Logger
	eval   rego.PreparedEvalQuery
	trace.Tracer
}

type Config struct {
	// Custom Rego Policy To Load
	Rego CustomRego `mapstructure:"rego"`
}

type CustomRego struct {
	// Path to Rego file
	Path string `mapstructure:"path" json:"path"`
	// Rego Query
	Query string `mapstructure:"query" json:"query" default:"data.opentdf.entitlements.attributes"`
}

func OnConfigUpdate(as *AuthorizationService) serviceregistry.OnConfigUpdateHook {
	return func(_ context.Context, cfg config.ServiceConfig) error {
		err := mapstructure.Decode(cfg, as.config)
		if err != nil {
			return fmt.Errorf("invalid auth svc cfg [%v] %w", cfg, err)
		}

		//nolint:contextcheck // context is not needed here
		if err = as.loadRegoAndBuiltins(as.config); err != nil {
			return fmt.Errorf("failed to load rego and builtins: %w", err)
		}

		as.logger.Info("authorization service config reloaded")

		return nil
	}
}

func NewRegistration() *serviceregistry.Service[authorizationconnect.AuthorizationServiceHandler] {
	as := new(AuthorizationService)
	onUpdateConfig := OnConfigUpdate(as)

	return &serviceregistry.Service[authorizationconnect.AuthorizationServiceHandler]{
		ServiceOptions: serviceregistry.ServiceOptions[authorizationconnect.AuthorizationServiceHandler]{
			Namespace:       "authorization",
			ServiceDesc:     &authorization.AuthorizationService_ServiceDesc,
			ConnectRPCFunc:  authorizationconnect.NewAuthorizationServiceHandler,
			GRPCGatewayFunc: authorization.RegisterAuthorizationServiceHandler,
			OnConfigUpdate:  onUpdateConfig,
			RegisterFunc: func(srp serviceregistry.RegistrationParams) (authorizationconnect.AuthorizationServiceHandler, serviceregistry.HandlerServer) {
				authZCfg := new(Config)

				logger := srp.Logger

				// default ERS endpoint
				as.sdk = srp.SDK
				as.logger = logger
				if err := srp.RegisterReadinessCheck("authorization", as.IsReady); err != nil {
					logger.Error("failed to register authorization readiness check", slog.String("error", err.Error()))
				}

				// Read in config defaults only on first register
				if err := defaults.Set(authZCfg); err != nil {
					panic(fmt.Errorf("failed to set defaults for authorization service config: %w", err))
				}

				// Only decode config if it exists
				if srp.Config != nil {
					if err := mapstructure.Decode(srp.Config, &authZCfg); err != nil {
						panic(fmt.Errorf("invalid auth svc cfg [%v] %w", srp.Config, err))
					}
				}

				// Validate Config
				validate := validator.New(validator.WithRequiredStructEnabled())
				if err := validate.Struct(authZCfg); err != nil {
					var invalidValidationError *validator.InvalidValidationError
					if errors.As(err, &invalidValidationError) {
						logger.Error("error validating authorization service config", slog.String("error", err.Error()))
						panic(fmt.Errorf("error validating authorization service config: %w", err))
					}

					var validationErrors validator.ValidationErrors
					if errors.As(err, &validationErrors) {
						for _, err := range validationErrors {
							logger.Error("error validating authorization service config", slog.String("error", err.Error()))
							panic(fmt.Errorf("error validating authorization service config: %w", err))
						}
					}
				}

				if err := as.loadRegoAndBuiltins(authZCfg); err != nil {
					logger.Error("failed to load rego and builtins", slog.String("error", err.Error()))
					panic(fmt.Errorf("failed to load rego and builtins: %w", err))
				}
				as.config = authZCfg
				as.Tracer = srp.Tracer
				logger.Debug("authorization service config")

				return as, nil
			},
		},
	}
}

// TODO: Not sure what we want to check here?
func (as AuthorizationService) IsReady(ctx context.Context) error {
	as.logger.TraceContext(ctx, "checking readiness of authorization service")
	return nil
}

func (as *AuthorizationService) GetDecisionsByToken(ctx context.Context, req *connect.Request[authorization.GetDecisionsByTokenRequest]) (*connect.Response[authorization.GetDecisionsByTokenResponse], error) {
	// Extract trace context from the incoming request
	propagator := otel.GetTextMapPropagator()
	ctx = propagator.Extract(ctx, propagation.HeaderCarrier(req.Header()))

	ctx, span := as.Tracer.Start(ctx, "GetDecisionsByToken")
	defer span.End()

	decisionsRequests := []*authorization.DecisionRequest{}

	// for each token decision request
	for _, tdr := range req.Msg.GetDecisionRequests() {
		ecResp, err := as.sdk.EntityResoution.CreateEntityChainFromJwt(ctx, &entityresolution.CreateEntityChainFromJwtRequest{Tokens: tdr.GetTokens()})
		if err != nil {
			as.logger.Error("Error calling ERS to get entity chains from jwts")
			return nil, err
		}

		// form a decision request for the token decision request
		decisionsRequests = append(decisionsRequests, &authorization.DecisionRequest{
			Actions:            tdr.GetActions(),
			EntityChains:       ecResp.GetEntityChains(),
			ResourceAttributes: tdr.GetResourceAttributes(),
		})
	}

	resp, err := as.GetDecisions(ctx, &connect.Request[authorization.GetDecisionsRequest]{
		Msg: &authorization.GetDecisionsRequest{
			DecisionRequests: decisionsRequests,
		},
	})
	if err != nil {
		return nil, err
	}
	return connect.NewResponse(&authorization.GetDecisionsByTokenResponse{
		DecisionResponses: resp.Msg.GetDecisionResponses(),
	}), err
}

func (as *AuthorizationService) GetDecisions(ctx context.Context, req *connect.Request[authorization.GetDecisionsRequest]) (*connect.Response[authorization.GetDecisionsResponse], error) {
	as.logger.DebugContext(ctx, "getting decisions")

	ctx, span := as.Tracer.Start(ctx, "GetDecisions")
	defer span.End()

	// Temporary canned echo response with permit decision for all requested decision/entity/ra combos
	rsp := &authorization.GetDecisionsResponse{
		DecisionResponses: make([]*authorization.DecisionResponse, 0),
	}
	for _, dr := range req.Msg.GetDecisionRequests() {
		resp, err := as.getDecisions(ctx, dr)
		if err != nil {
			return nil, err
		}
		rsp.DecisionResponses = append(rsp.DecisionResponses, resp...)
	}

	return connect.NewResponse(rsp), nil
}

<<<<<<< HEAD
func (as *AuthorizationService) getDecisions(ctx context.Context, dr *authorization.DecisionRequest) ([]*authorization.DecisionResponse, error) {
	allPertinentFQNS := &authorization.ResourceAttribute{AttributeValueFqns: make([]string, 0)}
	response := make([]*authorization.DecisionResponse, len(dr.GetResourceAttributes())*len(dr.GetEntityChains()))

	// TODO: fetching missing FQNs should not lead into a complete failure, rather a list of unknown FQNs would be preferred
	var err error
	var dataAttrDefsAndVals map[string]*attr.GetAttributeValuesByFqnsResponse_AttributeAndValue
	allPertinentFQNS.AttributeValueFqns, err = getAttributesFromRas(dr.GetResourceAttributes())
	if err == nil {
		dataAttrDefsAndVals, err = retrieveAttributeDefinitions(ctx, allPertinentFQNS.GetAttributeValueFqns(), as.sdk)
	}
	if err != nil {
		// if attribute an FQN does not exist
		// return deny for all entity chains aginst this RAs
		if errors.Is(err, status.Error(codes.NotFound, db.ErrTextNotFound)) || errors.Is(err, ErrEmptyStringAttribute) {
			for raIdx, ra := range dr.GetResourceAttributes() {
				for ecIdx, ec := range dr.GetEntityChains() {
					decisionResp := &authorization.DecisionResponse{
						Decision:      authorization.DecisionResponse_DECISION_DENY,
						EntityChainId: ec.GetId(),
						// TODO: make this real
						Action: &policy.Action{
							Value: &policy.Action_Standard{
								Standard: policy.Action_STANDARD_ACTION_TRANSMIT,
							},
						},
					}
					if ra.GetResourceAttributesId() != "" {
						decisionResp.ResourceAttributesId = ra.GetResourceAttributesId()
					} else if len(ra.GetAttributeValueFqns()) > 0 {
						decisionResp.ResourceAttributesId = ra.GetAttributeValueFqns()[0]
					}
					responseIdx := (raIdx * len(dr.GetEntityChains())) + ecIdx
					response[responseIdx] = decisionResp
				}
			}
			return response, nil
		}
		return nil, db.StatusifyError(err, db.ErrTextGetRetrievalFailed, slog.String("fqns", strings.Join(allPertinentFQNS.GetAttributeValueFqns(), ", ")))
	}

	var allAttrDefs []*policy.Attribute
	for _, v := range dataAttrDefsAndVals {
		allAttrDefs = append(allAttrDefs, v.GetAttribute())
	}
	allAttrDefs, err = populateAttrDefValueFqns(allAttrDefs)
	if err != nil {
		return nil, connect.NewError(connect.CodeInternal, err)
	}
	// get the relevant resource attribute fqns
	for _, attrDef := range allAttrDefs {
		if attrDef.GetRule() == policy.AttributeRuleTypeEnum_ATTRIBUTE_RULE_TYPE_ENUM_HIERARCHY {
			for _, value := range attrDef.GetValues() {
				allPertinentFQNS.AttributeValueFqns = append(allPertinentFQNS.AttributeValueFqns, value.GetFqn())
			}
		}
	}

	var ecChainEntitlementsResponse []*connect.Response[authorization.GetEntitlementsResponse]
	for _, ec := range dr.GetEntityChains() {
		entities := ec.GetEntities()
		if len(entities) == 0 {
			ecChainEntitlementsResponse = append(ecChainEntitlementsResponse, nil)
			continue
		}
		req := connect.Request[authorization.GetEntitlementsRequest]{
			Msg: &authorization.GetEntitlementsRequest{
				Entities: entities,
				Scope:    allPertinentFQNS,
			},
		}
		ecEntitlements, err := as.GetEntitlements(ctx, &req)
		if err != nil {
			// TODO: should all decisions in a request fail if one entity entitlement lookup fails?
			return nil, db.StatusifyError(err, db.ErrTextGetRetrievalFailed, slog.String("extra", "getEntitlements request failed"))
		}
		ecChainEntitlementsResponse = append(ecChainEntitlementsResponse, ecEntitlements)
	}

	for raIdx, ra := range dr.GetResourceAttributes() {
		var attrDefs []*policy.Attribute
		var attrVals []*policy.Value
		var fqns []string

		for _, fqn := range ra.GetAttributeValueFqns() {
			fqn = strings.ToLower(fqn)
			fqns = append(fqns, fqn)
			v := dataAttrDefsAndVals[fqn]
			attrDefs = append(attrDefs, v.GetAttribute())
			attrVal := v.GetValue()
			attrVal.Fqn = fqn
			attrVals = append(attrVals, attrVal)
		}

		attrDefs, err = populateAttrDefValueFqns(attrDefs)
		if err != nil {
			return nil, connect.NewError(connect.CodeInternal, err)
		}

		for ecIdx, ec := range dr.GetEntityChains() {
			// check if we already have a decision for this entity chain
			responseIdx := (raIdx * len(dr.GetEntityChains())) + ecIdx
			if response[responseIdx] != nil {
				continue
			}

			//
			// TODO: we should already have the subject mappings here and be able to just use OPA to trim down the known data attr values to the ones matched up with the entities
			//
			entities := ec.GetEntities()
			auditECEntitlements := make([]audit.EntityChainEntitlement, 0)
			auditEntityDecisions := make([]audit.EntityDecision, 0)

			// Entitlements for environment entites in chain
			envEntityAttrValues := make(map[string][]string)
			// Entitlementsfor sbuject entities in chain
			subjectEntityAttrValues := make(map[string][]string)

			// handle empty entity / attr list
			decision := authorization.DecisionResponse_DECISION_DENY
			switch {
			case len(entities) == 0:
				as.logger.WarnContext(ctx, "empty entity list")
			case len(ra.GetAttributeValueFqns()) == 0:
				as.logger.WarnContext(ctx, "empty entity data attribute list")
				decision = authorization.DecisionResponse_DECISION_PERMIT
			default:
				ecEntitlements := ecChainEntitlementsResponse[ecIdx]
				for entIdx, e := range ecEntitlements.Msg.GetEntitlements() {
					entityID := e.GetEntityId()
					if entityID == "" {
						entityID = EntityIDPrefix + fmt.Sprint(entIdx)
					}
					entityCategory := entities[entIdx].GetCategory()
					auditECEntitlements = append(auditECEntitlements, audit.EntityChainEntitlement{
						EntityID:                 entityID,
						EntityCatagory:           entityCategory.String(),
						AttributeValueReferences: e.GetAttributeValueFqns(),
					})

					// If entity type unspecified, include in access decision to err on the side of caution
					if entityCategory == authorization.Entity_CATEGORY_SUBJECT || entityCategory == authorization.Entity_CATEGORY_UNSPECIFIED {
						subjectEntityAttrValues[entityID] = e.GetAttributeValueFqns()
					} else {
						envEntityAttrValues[entityID] = e.GetAttributeValueFqns()
					}
				}
				// call access-pdp
				accessPDP := access.NewPdp(as.logger)
				decisions, err := accessPDP.DetermineAccess(
					ctx,
					attrVals,
					subjectEntityAttrValues,
					attrDefs,
				)
				if err != nil {
					// TODO: should all decisions in a request fail if one entity entitlement lookup fails?
					return nil, db.StatusifyError(errors.New("could not determine access"), "could not determine access", slog.String("error", err.Error()))
				}
				// check the decisions
				decision = authorization.DecisionResponse_DECISION_PERMIT
				for entityID, d := range decisions {
					// Set overall decision as well as individual entity decision
					entityDecision := authorization.DecisionResponse_DECISION_PERMIT
					if !d.Access {
						entityDecision = authorization.DecisionResponse_DECISION_DENY
						decision = authorization.DecisionResponse_DECISION_DENY
					}

					// Add entity decision to audit list
					entityEntitlementFqns := subjectEntityAttrValues[entityID]
					if entityEntitlementFqns == nil {
						entityEntitlementFqns = []string{}
					}
					auditEntityDecisions = append(auditEntityDecisions, audit.EntityDecision{
						EntityID:     entityID,
						Decision:     entityDecision.String(),
						Entitlements: entityEntitlementFqns,
					})
				}
			}

			decisionResp := &authorization.DecisionResponse{
				Decision:      decision,
				EntityChainId: ec.GetId(),
				// TODO: make this real
				Action: &policy.Action{
					Value: &policy.Action_Standard{
						Standard: policy.Action_STANDARD_ACTION_TRANSMIT,
					},
				},
			}
			if ra.GetResourceAttributesId() != "" {
				decisionResp.ResourceAttributesId = ra.GetResourceAttributesId()
			} else if len(ra.GetAttributeValueFqns()) > 0 {
				decisionResp.ResourceAttributesId = ra.GetAttributeValueFqns()[0]
			}

			auditDecision := audit.GetDecisionResultDeny
			if decision == authorization.DecisionResponse_DECISION_PERMIT {
				auditDecision = audit.GetDecisionResultPermit
			}
			as.logger.Audit.GetDecision(ctx, audit.GetDecisionEventParams{
				Decision:                auditDecision,
				EntityChainEntitlements: auditECEntitlements,
				EntityChainID:           decisionResp.GetEntityChainId(),
				EntityDecisions:         auditEntityDecisions,
				FQNs:                    fqns,
				ResourceAttributeID:     decisionResp.GetResourceAttributesId(),
			})
			response[responseIdx] = decisionResp
		}
	}
	return response, nil
}

=======
>>>>>>> 7492757d
// makeSubMapsByValLookup creates a lookup map of subject mappings by attribute value ID.
func makeSubMapsByValLookup(subjectMappings []*policy.SubjectMapping) map[string][]*policy.SubjectMapping {
	// map keys will be attribute value IDs
	lookup := make(map[string][]*policy.SubjectMapping)
	for _, sm := range subjectMappings {
		val := sm.GetAttributeValue()
		id := val.GetId()
		// if attribute value ID exists
		if id != "" {
			// append the subject mapping to the slice of subject mappings for the attribute value ID
			lookup[id] = append(lookup[id], sm)
		}
	}
	return lookup
}

// updateValsWithSubMaps updates the subject mappings of values using the lookup map.
func updateValsWithSubMaps(values []*policy.Value, subMapsByVal map[string][]*policy.SubjectMapping) []*policy.Value {
	for i, v := range values {
		// if subject mappings exist for the value
		if subjectMappings, ok := subMapsByVal[v.GetId()]; ok {
			// update the subject mappings of the value
			values[i].SubjectMappings = subjectMappings
		}
	}
	return values
}

// updateValsByFqnLookup updates the lookup map with attribute values by FQN.
func updateValsByFqnLookup(attribute *policy.Attribute, scopeMap map[string]bool, fqnAttrVals map[string]*attr.GetAttributeValuesByFqnsResponse_AttributeAndValue) map[string]*attr.GetAttributeValuesByFqnsResponse_AttributeAndValue {
	rule := attribute.GetRule()
	for _, v := range attribute.GetValues() {
		// if scope exists and current attribute value FQN is not in scope
		if !(scopeMap == nil || scopeMap[v.GetFqn()]) {
			// skip
			continue
		}
		// trim attribute values (by default only keep single value relevant to FQN)
		// This is key to minimizing the rego query size.
		values := []*policy.Value{v}
		if rule == policy.AttributeRuleTypeEnum_ATTRIBUTE_RULE_TYPE_ENUM_HIERARCHY {
			// restore ALL attribute values if attribute rule is hierarchical
			// This is key to honoring comprehensive hierarchy.
			values = attribute.GetValues()
		}
		// only clone relevant fields for attribute
		a := &policy.Attribute{Rule: rule, Values: values}
		fqnAttrVals[v.GetFqn()] = &attr.GetAttributeValuesByFqnsResponse_AttributeAndValue{Attribute: a, Value: v}
	}
	return fqnAttrVals
}

// makeValsByFqnsLookup creates a lookup map of attribute values by FQN.
func makeValsByFqnsLookup(attrs []*policy.Attribute, subMapsByVal map[string][]*policy.SubjectMapping, scopeMap map[string]bool) map[string]*attr.GetAttributeValuesByFqnsResponse_AttributeAndValue {
	fqnAttrVals := make(map[string]*attr.GetAttributeValuesByFqnsResponse_AttributeAndValue)
	for i := range attrs {
		// add subject mappings to attribute values
		attrs[i].Values = updateValsWithSubMaps(attrs[i].GetValues(), subMapsByVal)
		// update the lookup map with attribute values by FQN
		fqnAttrVals = updateValsByFqnLookup(attrs[i], scopeMap, fqnAttrVals)
	}
	return fqnAttrVals
}

// makeScopeMap creates a map of attribute value FQNs.
func makeScopeMap(scope *authorization.ResourceAttribute) map[string]bool {
	// if scope not defined, return nil pointer
	if scope == nil {
		return nil
	}
	scopeMap := make(map[string]bool)
	// add attribute value FQNs from scope to the map
	for _, fqn := range scope.GetAttributeValueFqns() {
		scopeMap[strings.ToLower(fqn)] = true
	}
	return scopeMap
}

func (as *AuthorizationService) GetEntitlements(ctx context.Context, req *connect.Request[authorization.GetEntitlementsRequest]) (*connect.Response[authorization.GetEntitlementsResponse], error) {
	as.logger.DebugContext(ctx, "getting entitlements")

	ctx, span := as.Tracer.Start(ctx, "GetEntitlements")
	defer span.End()

	var nextOffset int32
	attrsList := make([]*policy.Attribute, 0)
	subjectMappingsList := make([]*policy.SubjectMapping, 0)

	// If quantity of attributes exceeds maximum list pagination, all are needed to determine entitlements
	for {
		listed, err := as.sdk.Attributes.ListAttributes(ctx, &attr.ListAttributesRequest{
			State: common.ActiveStateEnum_ACTIVE_STATE_ENUM_ACTIVE,
			Pagination: &policy.PageRequest{
				Offset: nextOffset,
			},
		})
		if err != nil {
			as.logger.ErrorContext(ctx, "failed to list attributes", slog.String("error", err.Error()))
			return nil, connect.NewError(connect.CodeInternal, errors.New("failed to list attributes"))
		}

		nextOffset = listed.GetPagination().GetNextOffset()
		attrsList = append(attrsList, listed.GetAttributes()...)

		// offset becomes zero when list is exhausted
		if nextOffset <= 0 {
			break
		}
	}

	// If quantity of subject mappings exceeds maximum list pagination, all are needed to determine entitlements
	nextOffset = 0
	for {
		listed, err := as.sdk.SubjectMapping.ListSubjectMappings(ctx, &subjectmapping.ListSubjectMappingsRequest{
			Pagination: &policy.PageRequest{
				Offset: nextOffset,
			},
		})
		if err != nil {
			as.logger.ErrorContext(ctx, "failed to list subject mappings", slog.String("error", err.Error()))
			return nil, connect.NewError(connect.CodeInternal, errors.New("failed to list subject mappings"))
		}

		nextOffset = listed.GetPagination().GetNextOffset()
		subjectMappingsList = append(subjectMappingsList, listed.GetSubjectMappings()...)

		// offset becomes zero when list is exhausted
		if nextOffset <= 0 {
			break
		}
	}
	// create a lookup map of attribute value FQNs (based on request scope)
	scopeMap := makeScopeMap(req.Msg.GetScope())
	// create a lookup map of subject mappings by attribute value ID
	subMapsByVal := makeSubMapsByValLookup(subjectMappingsList)
	// create a lookup map of attribute values by FQN (for rego query)
	fqnAttrVals := makeValsByFqnsLookup(attrsList, subMapsByVal, scopeMap)
	avf := &attr.GetAttributeValuesByFqnsResponse{
		FqnAttributeValues: fqnAttrVals,
	}
	subjectMappings := avf.GetFqnAttributeValues()
	as.logger.DebugContext(ctx, fmt.Sprintf("retrieved %d subject mappings", len(subjectMappings)))
	// TODO: this could probably be moved to proto validation https://github.com/opentdf/platform/issues/1057
	if req.Msg.Entities == nil {
		as.logger.ErrorContext(ctx, "requires entities")
		return nil, connect.NewError(connect.CodeInvalidArgument, errors.New("requires entities"))
	}
	rsp := &authorization.GetEntitlementsResponse{
		Entitlements: make([]*authorization.EntityEntitlements, len(req.Msg.GetEntities())),
	}

	// call ERS on all entities
	ersResp, err := as.sdk.EntityResoution.ResolveEntities(ctx, &entityresolution.ResolveEntitiesRequest{Entities: req.Msg.GetEntities()})
	if err != nil {
		as.logger.ErrorContext(ctx, "error calling ERS to resolve entities", "entities", req.Msg.GetEntities())
		return nil, err
	}

	// call rego on all entities
	in, err := entitlements.OpaInput(subjectMappings, ersResp)
	if err != nil {
		as.logger.ErrorContext(ctx, "failed to build rego input", slog.String("error", err.Error()))
		return nil, connect.NewError(connect.CodeInternal, errors.New("failed to build rego input"))
	}

	results, err := as.eval.Eval(ctx,
		rego.EvalInput(in),
	)
	if err != nil {
		return nil, connect.NewError(connect.CodeInternal, errors.New("failed to evaluate entitlements policy"))
	}

	resp := connect.NewResponse(rsp)

	// If we get no results and no error then we assume that the entity is not entitled to anything
	if len(results) == 0 {
		as.logger.DebugContext(ctx, "no entitlement results")
		return resp, nil
	}

	// I am not sure how we would end up with multiple results but lets return an empty entitlement set for now
	if len(results) > 1 {
		as.logger.WarnContext(ctx, "multiple entitlement results", slog.Any("results", results))
		return resp, nil
	}

	// If we get no expressions then we assume that the entity is not entitled to anything
	if len(results[0].Expressions) == 0 {
		as.logger.WarnContext(ctx, "no entitlement expressions", slog.Any("results", results))
		return resp, nil
	}

	resultsEntitlements, entitlementsMapOk := results[0].Expressions[0].Value.(map[string]interface{})
	if !entitlementsMapOk {
		as.logger.ErrorContext(ctx, "entitlements is not a map[string]interface", slog.Any("value", resultsEntitlements))
		return resp, nil
	}
	as.logger.DebugContext(ctx, "rego results", slog.Any("results", results))
	for idx, entity := range req.Msg.GetEntities() {
		// Ensure the entity has an ID
		entityID := entity.GetId()
		if entityID == "" {
			entityID = EntityIDPrefix + fmt.Sprint(idx)
		}
		// Check to maksure if the value is a list. Good validation if someone customizes the rego policy
		entityEntitlements, valueListOk := resultsEntitlements[entityID].([]interface{})
		if !valueListOk {
			as.logger.ErrorContext(ctx, "entitlements is not a map[string]interface", slog.Any("value", resultsEntitlements))
			return resp, nil
		}

		// map for attributes for optional comprehensive
		attributesMap := make(map[string]*policy.Attribute)
		// Build array with length of results
		entitlements := make([]string, len(entityEntitlements))

		// Build entitlements list
		for valueIDX, value := range entityEntitlements {
			entitlement, valueOK := value.(string)
			// If value is not okay skip adding to entitlements
			if !valueOK {
				as.logger.WarnContext(ctx, "issue with adding entitlement", slog.String("entity_id", entity.GetId()), slog.String("entitlement", entitlement))
				continue
			}
			// if comprehensive and a hierarchy attribute is entitled then add the lower entitlements
			if req.Msg.GetWithComprehensiveHierarchy() {
				entitlements = getComprehensiveHierarchy(attributesMap, avf, entitlement, as, entitlements)
			}
			// Add entitlement to entitlements array
			entitlements[valueIDX] = entitlement
		}
		// Update the entity with its entitlements
		resp.Msg.Entitlements[idx] = &authorization.EntityEntitlements{
			EntityId:           entity.GetId(),
			AttributeValueFqns: entitlements,
		}
	}

	return resp, nil
}

func getAttributesFromRas(ras []*authorization.ResourceAttribute) ([]string, error) {
	var attrFqns []string
	repeats := make(map[string]bool)
	moreThanOneAttr := false
	for _, ra := range ras {
		for _, str := range ra.GetAttributeValueFqns() {
			moreThanOneAttr = true
			if str != "" && !repeats[str] {
				attrFqns = append(attrFqns, str)
				repeats[str] = true
			}
		}
	}

	if moreThanOneAttr && len(attrFqns) == 0 {
		return nil, ErrEmptyStringAttribute
	}
	return attrFqns, nil
}

func (as *AuthorizationService) loadRegoAndBuiltins(cfg *Config) error {
	var (
		entitlementRego []byte
		err             error
	)
	// Build Rego PreparedEvalQuery
	// Load rego from embedded file or custom path
	if cfg.Rego.Path != "" {
		entitlementRego, err = os.ReadFile(cfg.Rego.Path)
		if err != nil {
			return fmt.Errorf("failed to read custom entitlements.rego file: %w", err)
		}
	} else {
		entitlementRego, err = policies.EntitlementsRego.ReadFile("entitlements/entitlements.rego")
		if err != nil {
			return fmt.Errorf("failed to read entitlements.rego file: %w", err)
		}
	}

	// Register builtin
	subjectmappingbuiltin.SubjectMappingBuiltin()

	as.eval, err = rego.New(
		rego.Query(cfg.Rego.Query),
		rego.Module("entitlements.rego", string(entitlementRego)),
		rego.StrictBuiltinErrors(true),
	).PrepareForEval(context.Background())
	if err != nil {
		return fmt.Errorf("failed to prepare entitlements.rego for eval: %w", err)
	}
	return nil
}

func (as *AuthorizationService) getDecisions(ctx context.Context, dr *authorization.DecisionRequest) ([]*authorization.DecisionResponse, error) {
	allPertinentFQNS := &authorization.ResourceAttribute{AttributeValueFqns: make([]string, 0)}
	response := make([]*authorization.DecisionResponse, len(dr.GetResourceAttributes())*len(dr.GetEntityChains()))

	// TODO: fetching missing FQNs should not lead into a complete failure, rather a list of unknown FQNs would be preferred
	var err error
	var dataAttrDefsAndVals map[string]*attr.GetAttributeValuesByFqnsResponse_AttributeAndValue
	allPertinentFQNS.AttributeValueFqns, err = getAttributesFromRas(dr.GetResourceAttributes())
	if err == nil {
		dataAttrDefsAndVals, err = retrieveAttributeDefinitions(ctx, allPertinentFQNS.GetAttributeValueFqns(), as.sdk)
	}
	if err != nil {
		// if attribute an FQN does not exist
		// return deny for all entity chains aginst this RAs
		if errors.Is(err, status.Error(codes.NotFound, db.ErrTextNotFound)) || errors.Is(err, ErrEmptyStringAttribute) {
			for raIdx, ra := range dr.GetResourceAttributes() {
				for ecIdx, ec := range dr.GetEntityChains() {
					decisionResp := &authorization.DecisionResponse{
						Decision:      authorization.DecisionResponse_DECISION_DENY,
						EntityChainId: ec.GetId(),
						Action: &policy.Action{
							Value: &policy.Action_Standard{
								Standard: policy.Action_STANDARD_ACTION_TRANSMIT,
							},
						},
					}
					if ra.GetResourceAttributesId() != "" {
						decisionResp.ResourceAttributesId = ra.GetResourceAttributesId()
					} else if len(ra.GetAttributeValueFqns()) > 0 {
						decisionResp.ResourceAttributesId = ra.GetAttributeValueFqns()[0]
					}
					responseIdx := (raIdx * len(dr.GetEntityChains())) + ecIdx
					response[responseIdx] = decisionResp
				}
			}
			return response, nil
		}
		return nil, db.StatusifyError(err, db.ErrTextGetRetrievalFailed, slog.String("fqns", strings.Join(allPertinentFQNS.GetAttributeValueFqns(), ", ")))
	}

	var allAttrDefs []*policy.Attribute
	for _, v := range dataAttrDefsAndVals {
		allAttrDefs = append(allAttrDefs, v.GetAttribute())
	}
	allAttrDefs, err = populateAttrDefValueFqns(allAttrDefs)
	if err != nil {
		return nil, connect.NewError(connect.CodeInternal, err)
	}
	// get the relevant resource attribute fqns
	for _, attrDef := range allAttrDefs {
		if attrDef.GetRule() == policy.AttributeRuleTypeEnum_ATTRIBUTE_RULE_TYPE_ENUM_HIERARCHY {
			for _, value := range attrDef.GetValues() {
				allPertinentFQNS.AttributeValueFqns = append(allPertinentFQNS.AttributeValueFqns, value.GetFqn())
			}
		}
	}

	var ecChainEntitlementsResponse []*connect.Response[authorization.GetEntitlementsResponse]
	for _, ec := range dr.GetEntityChains() {
		entities := ec.GetEntities()
		if len(entities) == 0 {
			ecChainEntitlementsResponse = append(ecChainEntitlementsResponse, nil)
			continue
		}
		req := connect.Request[authorization.GetEntitlementsRequest]{
			Msg: &authorization.GetEntitlementsRequest{
				Entities: entities,
				Scope:    allPertinentFQNS,
			},
		}
		ecEntitlements, err := as.GetEntitlements(ctx, &req)
		if err != nil {
			// TODO: should all decisions in a request fail if one entity entitlement lookup fails?
			return nil, db.StatusifyError(err, db.ErrTextGetRetrievalFailed, slog.String("extra", "getEntitlements request failed"))
		}
		ecChainEntitlementsResponse = append(ecChainEntitlementsResponse, ecEntitlements)
	}

	for raIdx, ra := range dr.GetResourceAttributes() {
		var attrDefs []*policy.Attribute
		var attrVals []*policy.Value
		var fqns []string

		for _, fqn := range ra.GetAttributeValueFqns() {
			fqn = strings.ToLower(fqn)
			fqns = append(fqns, fqn)
			v := dataAttrDefsAndVals[fqn]
			attrDefs = append(attrDefs, v.GetAttribute())
			attrVal := v.GetValue()
			attrVal.Fqn = fqn
			attrVals = append(attrVals, attrVal)
		}

		attrDefs, err = populateAttrDefValueFqns(attrDefs)
		if err != nil {
			return nil, connect.NewError(connect.CodeInternal, err)
		}

		for ecIdx, ec := range dr.GetEntityChains() {
			// check if we already have a decision for this entity chain
			responseIdx := (raIdx * len(dr.GetEntityChains())) + ecIdx
			if response[responseIdx] != nil {
				continue
			}

			//
			// TODO: we should already have the subject mappings here and be able to just use OPA to trim down the known data attr values to the ones matched up with the entities
			//
			entities := ec.GetEntities()
			auditECEntitlements := make([]audit.EntityChainEntitlement, 0)
			auditEntityDecisions := make([]audit.EntityDecision, 0)

			// Entitlements for environment entites in chain
			envEntityAttrValues := make(map[string][]string)
			// Entitlementsfor sbuject entities in chain
			subjectEntityAttrValues := make(map[string][]string)

			// handle empty entity / attr list
			decision := authorization.DecisionResponse_DECISION_DENY
			switch {
			case len(entities) == 0:
				as.logger.WarnContext(ctx, "empty entity list")
			case len(ra.GetAttributeValueFqns()) == 0:
				as.logger.WarnContext(ctx, "empty entity data attribute list")
				decision = authorization.DecisionResponse_DECISION_PERMIT
			default:
				ecEntitlements := ecChainEntitlementsResponse[ecIdx]
				for entIdx, e := range ecEntitlements.Msg.GetEntitlements() {
					entityID := e.GetEntityId()
					if entityID == "" {
						entityID = EntityIDPrefix + fmt.Sprint(entIdx)
					}
					entityCategory := entities[entIdx].GetCategory()
					auditECEntitlements = append(auditECEntitlements, audit.EntityChainEntitlement{
						EntityID:                 entityID,
						EntityCatagory:           entityCategory.String(),
						AttributeValueReferences: e.GetAttributeValueFqns(),
					})

					// If entity type unspecified, include in access decision to err on the side of caution
					if entityCategory == authorization.Entity_CATEGORY_SUBJECT || entityCategory == authorization.Entity_CATEGORY_UNSPECIFIED {
						subjectEntityAttrValues[entityID] = e.GetAttributeValueFqns()
					} else {
						envEntityAttrValues[entityID] = e.GetAttributeValueFqns()
					}
				}
				// call access-pdp
				accessPDP := access.NewPdp(as.logger)
				decisions, err := accessPDP.DetermineAccess(
					ctx,
					attrVals,
					subjectEntityAttrValues,
					attrDefs,
				)
				if err != nil {
					// TODO: should all decisions in a request fail if one entity entitlement lookup fails?
					return nil, db.StatusifyError(errors.New("could not determine access"), "could not determine access", slog.String("error", err.Error()))
				}
				// check the decisions
				decision = authorization.DecisionResponse_DECISION_PERMIT
				for entityID, d := range decisions {
					// Set overall decision as well as individual entity decision
					entityDecision := authorization.DecisionResponse_DECISION_PERMIT
					if !d.Access {
						entityDecision = authorization.DecisionResponse_DECISION_DENY
						decision = authorization.DecisionResponse_DECISION_DENY
					}

					// Add entity decision to audit list
					entityEntitlementFqns := subjectEntityAttrValues[entityID]
					if entityEntitlementFqns == nil {
						entityEntitlementFqns = []string{}
					}
					auditEntityDecisions = append(auditEntityDecisions, audit.EntityDecision{
						EntityID:     entityID,
						Decision:     entityDecision.String(),
						Entitlements: entityEntitlementFqns,
					})
				}
			}

			decisionResp := &authorization.DecisionResponse{
				Decision:      decision,
				EntityChainId: ec.GetId(),
				Action: &policy.Action{
					Value: &policy.Action_Standard{
						Standard: policy.Action_STANDARD_ACTION_TRANSMIT,
					},
				},
			}
			if ra.GetResourceAttributesId() != "" {
				decisionResp.ResourceAttributesId = ra.GetResourceAttributesId()
			} else if len(ra.GetAttributeValueFqns()) > 0 {
				decisionResp.ResourceAttributesId = ra.GetAttributeValueFqns()[0]
			}

			auditDecision := audit.GetDecisionResultDeny
			if decision == authorization.DecisionResponse_DECISION_PERMIT {
				auditDecision = audit.GetDecisionResultPermit
			}
			as.logger.Audit.GetDecision(ctx, audit.GetDecisionEventParams{
				Decision:                auditDecision,
				EntityChainEntitlements: auditECEntitlements,
				EntityChainID:           decisionResp.GetEntityChainId(),
				EntityDecisions:         auditEntityDecisions,
				FQNs:                    fqns,
				ResourceAttributeID:     decisionResp.GetResourceAttributesId(),
			})
			response[responseIdx] = decisionResp
		}
	}
	return response, nil
}

func retrieveAttributeDefinitions(ctx context.Context, attrFqns []string, sdk *otdf.SDK) (map[string]*attr.GetAttributeValuesByFqnsResponse_AttributeAndValue, error) {
	if len(attrFqns) == 0 {
		return make(map[string]*attr.GetAttributeValuesByFqnsResponse_AttributeAndValue), nil
	}

	resp, err := sdk.Attributes.GetAttributeValuesByFqns(ctx, &attr.GetAttributeValuesByFqnsRequest{
		WithValue: &policy.AttributeValueSelector{
			WithSubjectMaps: false,
		},
		Fqns: attrFqns,
	})
	if err != nil {
		return nil, err
	}
	return resp.GetFqnAttributeValues(), nil
}

func getComprehensiveHierarchy(attributesMap map[string]*policy.Attribute, avf *attr.GetAttributeValuesByFqnsResponse, entitlement string, as *AuthorizationService, entitlements []string) []string {
	// load attributesMap
	if len(attributesMap) == 0 {
		// Go through all attribute definitions
		attrDefs := avf.GetFqnAttributeValues()
		for _, attrDef := range attrDefs {
			for _, attrVal := range attrDef.GetAttribute().GetValues() {
				attributesMap[attrVal.GetFqn()] = attrDef.GetAttribute()
			}
		}
	}
	attrDef := attributesMap[entitlement]
	if attrDef == nil {
		as.logger.Warn("no attribute definition found for entity", "fqn", entitlement)
		return entitlements
	}
	if attrDef.GetRule() == policy.AttributeRuleTypeEnum_ATTRIBUTE_RULE_TYPE_ENUM_HIERARCHY {
		// add the following fqn in the hierarchy
		isFollowing := false
		for _, followingAttrVal := range attrDef.GetValues() {
			if isFollowing {
				entitlements = append(entitlements, followingAttrVal.GetFqn())
			} else {
				// if fqn match, then rest are added
				// order is determined by creation order
				// creation order is guaranteed unless unsafe operations used
				isFollowing = followingAttrVal.GetFqn() == entitlement
			}
		}
	}
	return entitlements
}

// Build an fqn from a namespace, attribute name, and value
func fqnBuilder(n string, a string, v string) (string, error) {
	fqn := "https://"
	switch {
	case n != "" && a != "" && v != "":
		return fqn + n + "/attr/" + a + "/value/" + v, nil
	case n != "" && a != "" && v == "":
		return fqn + n + "/attr/" + a, nil
	case n != "" && a == "":
		return fqn + n, nil
	default:
		return "", errors.New("invalid FQN, unable to build fqn")
	}
}

// If there are missing fqns in the attribute definition fill them in using
// information from the attr definition
func populateAttrDefValueFqns(attrDefs []*policy.Attribute) ([]*policy.Attribute, error) {
	for i, attrDef := range attrDefs {
		ns := attrDef.GetNamespace().GetName()
		attr := attrDef.GetName()
		for j, value := range attrDef.GetValues() {
			if value.GetFqn() == "" {
				fqn, err := fqnBuilder(ns, attr, value.GetValue())
				if err != nil {
					return nil, err
				}
				attrDefs[i].Values[j].Fqn = fqn
			}
		}
	}
	return attrDefs, nil
}<|MERGE_RESOLUTION|>--- conflicted
+++ resolved
@@ -212,7 +212,6 @@
 	return connect.NewResponse(rsp), nil
 }
 
-<<<<<<< HEAD
 func (as *AuthorizationService) getDecisions(ctx context.Context, dr *authorization.DecisionRequest) ([]*authorization.DecisionResponse, error) {
 	allPertinentFQNS := &authorization.ResourceAttribute{AttributeValueFqns: make([]string, 0)}
 	response := make([]*authorization.DecisionResponse, len(dr.GetResourceAttributes())*len(dr.GetEntityChains()))
@@ -429,8 +428,6 @@
 	return response, nil
 }
 
-=======
->>>>>>> 7492757d
 // makeSubMapsByValLookup creates a lookup map of subject mappings by attribute value ID.
 func makeSubMapsByValLookup(subjectMappings []*policy.SubjectMapping) map[string][]*policy.SubjectMapping {
 	// map keys will be attribute value IDs
@@ -723,220 +720,6 @@
 		return fmt.Errorf("failed to prepare entitlements.rego for eval: %w", err)
 	}
 	return nil
-}
-
-func (as *AuthorizationService) getDecisions(ctx context.Context, dr *authorization.DecisionRequest) ([]*authorization.DecisionResponse, error) {
-	allPertinentFQNS := &authorization.ResourceAttribute{AttributeValueFqns: make([]string, 0)}
-	response := make([]*authorization.DecisionResponse, len(dr.GetResourceAttributes())*len(dr.GetEntityChains()))
-
-	// TODO: fetching missing FQNs should not lead into a complete failure, rather a list of unknown FQNs would be preferred
-	var err error
-	var dataAttrDefsAndVals map[string]*attr.GetAttributeValuesByFqnsResponse_AttributeAndValue
-	allPertinentFQNS.AttributeValueFqns, err = getAttributesFromRas(dr.GetResourceAttributes())
-	if err == nil {
-		dataAttrDefsAndVals, err = retrieveAttributeDefinitions(ctx, allPertinentFQNS.GetAttributeValueFqns(), as.sdk)
-	}
-	if err != nil {
-		// if attribute an FQN does not exist
-		// return deny for all entity chains aginst this RAs
-		if errors.Is(err, status.Error(codes.NotFound, db.ErrTextNotFound)) || errors.Is(err, ErrEmptyStringAttribute) {
-			for raIdx, ra := range dr.GetResourceAttributes() {
-				for ecIdx, ec := range dr.GetEntityChains() {
-					decisionResp := &authorization.DecisionResponse{
-						Decision:      authorization.DecisionResponse_DECISION_DENY,
-						EntityChainId: ec.GetId(),
-						Action: &policy.Action{
-							Value: &policy.Action_Standard{
-								Standard: policy.Action_STANDARD_ACTION_TRANSMIT,
-							},
-						},
-					}
-					if ra.GetResourceAttributesId() != "" {
-						decisionResp.ResourceAttributesId = ra.GetResourceAttributesId()
-					} else if len(ra.GetAttributeValueFqns()) > 0 {
-						decisionResp.ResourceAttributesId = ra.GetAttributeValueFqns()[0]
-					}
-					responseIdx := (raIdx * len(dr.GetEntityChains())) + ecIdx
-					response[responseIdx] = decisionResp
-				}
-			}
-			return response, nil
-		}
-		return nil, db.StatusifyError(err, db.ErrTextGetRetrievalFailed, slog.String("fqns", strings.Join(allPertinentFQNS.GetAttributeValueFqns(), ", ")))
-	}
-
-	var allAttrDefs []*policy.Attribute
-	for _, v := range dataAttrDefsAndVals {
-		allAttrDefs = append(allAttrDefs, v.GetAttribute())
-	}
-	allAttrDefs, err = populateAttrDefValueFqns(allAttrDefs)
-	if err != nil {
-		return nil, connect.NewError(connect.CodeInternal, err)
-	}
-	// get the relevant resource attribute fqns
-	for _, attrDef := range allAttrDefs {
-		if attrDef.GetRule() == policy.AttributeRuleTypeEnum_ATTRIBUTE_RULE_TYPE_ENUM_HIERARCHY {
-			for _, value := range attrDef.GetValues() {
-				allPertinentFQNS.AttributeValueFqns = append(allPertinentFQNS.AttributeValueFqns, value.GetFqn())
-			}
-		}
-	}
-
-	var ecChainEntitlementsResponse []*connect.Response[authorization.GetEntitlementsResponse]
-	for _, ec := range dr.GetEntityChains() {
-		entities := ec.GetEntities()
-		if len(entities) == 0 {
-			ecChainEntitlementsResponse = append(ecChainEntitlementsResponse, nil)
-			continue
-		}
-		req := connect.Request[authorization.GetEntitlementsRequest]{
-			Msg: &authorization.GetEntitlementsRequest{
-				Entities: entities,
-				Scope:    allPertinentFQNS,
-			},
-		}
-		ecEntitlements, err := as.GetEntitlements(ctx, &req)
-		if err != nil {
-			// TODO: should all decisions in a request fail if one entity entitlement lookup fails?
-			return nil, db.StatusifyError(err, db.ErrTextGetRetrievalFailed, slog.String("extra", "getEntitlements request failed"))
-		}
-		ecChainEntitlementsResponse = append(ecChainEntitlementsResponse, ecEntitlements)
-	}
-
-	for raIdx, ra := range dr.GetResourceAttributes() {
-		var attrDefs []*policy.Attribute
-		var attrVals []*policy.Value
-		var fqns []string
-
-		for _, fqn := range ra.GetAttributeValueFqns() {
-			fqn = strings.ToLower(fqn)
-			fqns = append(fqns, fqn)
-			v := dataAttrDefsAndVals[fqn]
-			attrDefs = append(attrDefs, v.GetAttribute())
-			attrVal := v.GetValue()
-			attrVal.Fqn = fqn
-			attrVals = append(attrVals, attrVal)
-		}
-
-		attrDefs, err = populateAttrDefValueFqns(attrDefs)
-		if err != nil {
-			return nil, connect.NewError(connect.CodeInternal, err)
-		}
-
-		for ecIdx, ec := range dr.GetEntityChains() {
-			// check if we already have a decision for this entity chain
-			responseIdx := (raIdx * len(dr.GetEntityChains())) + ecIdx
-			if response[responseIdx] != nil {
-				continue
-			}
-
-			//
-			// TODO: we should already have the subject mappings here and be able to just use OPA to trim down the known data attr values to the ones matched up with the entities
-			//
-			entities := ec.GetEntities()
-			auditECEntitlements := make([]audit.EntityChainEntitlement, 0)
-			auditEntityDecisions := make([]audit.EntityDecision, 0)
-
-			// Entitlements for environment entites in chain
-			envEntityAttrValues := make(map[string][]string)
-			// Entitlementsfor sbuject entities in chain
-			subjectEntityAttrValues := make(map[string][]string)
-
-			// handle empty entity / attr list
-			decision := authorization.DecisionResponse_DECISION_DENY
-			switch {
-			case len(entities) == 0:
-				as.logger.WarnContext(ctx, "empty entity list")
-			case len(ra.GetAttributeValueFqns()) == 0:
-				as.logger.WarnContext(ctx, "empty entity data attribute list")
-				decision = authorization.DecisionResponse_DECISION_PERMIT
-			default:
-				ecEntitlements := ecChainEntitlementsResponse[ecIdx]
-				for entIdx, e := range ecEntitlements.Msg.GetEntitlements() {
-					entityID := e.GetEntityId()
-					if entityID == "" {
-						entityID = EntityIDPrefix + fmt.Sprint(entIdx)
-					}
-					entityCategory := entities[entIdx].GetCategory()
-					auditECEntitlements = append(auditECEntitlements, audit.EntityChainEntitlement{
-						EntityID:                 entityID,
-						EntityCatagory:           entityCategory.String(),
-						AttributeValueReferences: e.GetAttributeValueFqns(),
-					})
-
-					// If entity type unspecified, include in access decision to err on the side of caution
-					if entityCategory == authorization.Entity_CATEGORY_SUBJECT || entityCategory == authorization.Entity_CATEGORY_UNSPECIFIED {
-						subjectEntityAttrValues[entityID] = e.GetAttributeValueFqns()
-					} else {
-						envEntityAttrValues[entityID] = e.GetAttributeValueFqns()
-					}
-				}
-				// call access-pdp
-				accessPDP := access.NewPdp(as.logger)
-				decisions, err := accessPDP.DetermineAccess(
-					ctx,
-					attrVals,
-					subjectEntityAttrValues,
-					attrDefs,
-				)
-				if err != nil {
-					// TODO: should all decisions in a request fail if one entity entitlement lookup fails?
-					return nil, db.StatusifyError(errors.New("could not determine access"), "could not determine access", slog.String("error", err.Error()))
-				}
-				// check the decisions
-				decision = authorization.DecisionResponse_DECISION_PERMIT
-				for entityID, d := range decisions {
-					// Set overall decision as well as individual entity decision
-					entityDecision := authorization.DecisionResponse_DECISION_PERMIT
-					if !d.Access {
-						entityDecision = authorization.DecisionResponse_DECISION_DENY
-						decision = authorization.DecisionResponse_DECISION_DENY
-					}
-
-					// Add entity decision to audit list
-					entityEntitlementFqns := subjectEntityAttrValues[entityID]
-					if entityEntitlementFqns == nil {
-						entityEntitlementFqns = []string{}
-					}
-					auditEntityDecisions = append(auditEntityDecisions, audit.EntityDecision{
-						EntityID:     entityID,
-						Decision:     entityDecision.String(),
-						Entitlements: entityEntitlementFqns,
-					})
-				}
-			}
-
-			decisionResp := &authorization.DecisionResponse{
-				Decision:      decision,
-				EntityChainId: ec.GetId(),
-				Action: &policy.Action{
-					Value: &policy.Action_Standard{
-						Standard: policy.Action_STANDARD_ACTION_TRANSMIT,
-					},
-				},
-			}
-			if ra.GetResourceAttributesId() != "" {
-				decisionResp.ResourceAttributesId = ra.GetResourceAttributesId()
-			} else if len(ra.GetAttributeValueFqns()) > 0 {
-				decisionResp.ResourceAttributesId = ra.GetAttributeValueFqns()[0]
-			}
-
-			auditDecision := audit.GetDecisionResultDeny
-			if decision == authorization.DecisionResponse_DECISION_PERMIT {
-				auditDecision = audit.GetDecisionResultPermit
-			}
-			as.logger.Audit.GetDecision(ctx, audit.GetDecisionEventParams{
-				Decision:                auditDecision,
-				EntityChainEntitlements: auditECEntitlements,
-				EntityChainID:           decisionResp.GetEntityChainId(),
-				EntityDecisions:         auditEntityDecisions,
-				FQNs:                    fqns,
-				ResourceAttributeID:     decisionResp.GetResourceAttributesId(),
-			})
-			response[responseIdx] = decisionResp
-		}
-	}
-	return response, nil
 }
 
 func retrieveAttributeDefinitions(ctx context.Context, attrFqns []string, sdk *otdf.SDK) (map[string]*attr.GetAttributeValuesByFqnsResponse_AttributeAndValue, error) {
