package keycloak

import (
	"context"
	"encoding/json"
	"errors"
	"fmt"
	"log/slog"
	"strconv"
	"strings"
	"sync"
	"time"

	"connectrpc.com/connect"
	"github.com/Nerzal/gocloak/v13"
	"github.com/creasty/defaults"
	"github.com/go-viper/mapstructure/v2"
	"github.com/lestrrat-go/jwx/v2/jwt"
	"github.com/opentdf/platform/protocol/go/entity"
	entityresolutionV2 "github.com/opentdf/platform/protocol/go/entityresolution/v2"
	ent "github.com/opentdf/platform/service/entity"
	"github.com/opentdf/platform/service/logger"
	"github.com/opentdf/platform/service/pkg/cache"
	"github.com/opentdf/platform/service/pkg/config"
	"github.com/opentdf/platform/service/pkg/serviceregistry"
	"go.opentelemetry.io/otel/trace"
	"google.golang.org/grpc/codes"
	"google.golang.org/protobuf/encoding/protojson"
	"google.golang.org/protobuf/types/known/structpb"
)

var (
	ErrCreationFailed     = errors.New("resource creation failed")
	ErrGetRetrievalFailed = errors.New("resource retrieval failed")
	ErrNotFound           = errors.New("resource not found")
)

const (
	ClientJwtSelector   = "azp"
	UsernameJwtSelector = "preferred_username"
)

const serviceAccountUsernamePrefix = "service-account-"

type EntityResolutionServiceV2 struct {
	entityresolutionV2.UnimplementedEntityResolutionServiceServer
	idpConfig Config
	logger    *logger.Logger
	trace.Tracer
	connector   *Connector
	connectorMu sync.Mutex
	svcCache    *cache.Cache
}

type Config struct {
	URL            string                 `mapstructure:"url" json:"url"`
	Realm          string                 `mapstructure:"realm" json:"realm"`
	ClientID       string                 `mapstructure:"clientid" json:"clientid"`
	ClientSecret   string                 `mapstructure:"clientsecret" json:"clientsecret"`
	LegacyKeycloak bool                   `mapstructure:"legacykeycloak" json:"legacykeycloak" default:"false"`
	SubGroups      bool                   `mapstructure:"subgroups" json:"subgroups" default:"false"`
	InferID        InferredIdentityConfig `mapstructure:"inferid,omitempty" json:"inferid,omitempty"`
	TokenBuffer    time.Duration          `mapstructure:"token_buffer_seconds" json:"token_buffer_seconds" default:"120s"`
}

func RegisterKeycloakERS(config config.ServiceConfig, logger *logger.Logger, svcCache *cache.Cache) (*EntityResolutionServiceV2, serviceregistry.HandlerServer) {
	var inputIdpConfig Config

	if err := defaults.Set(&inputIdpConfig); err != nil {
		panic(err)
	}

	if err := mapstructure.Decode(config, &inputIdpConfig); err != nil {
		panic(err)
	}
	logger.Debug("entity_resolution configuration", slog.Any("config", inputIdpConfig))
	keycloakSVC := &EntityResolutionServiceV2{idpConfig: inputIdpConfig, logger: logger, svcCache: svcCache}
	return keycloakSVC, nil
}

func (s *EntityResolutionServiceV2) ResolveEntities(ctx context.Context, req *connect.Request[entityresolutionV2.ResolveEntitiesRequest]) (*connect.Response[entityresolutionV2.ResolveEntitiesResponse], error) {
	ctx, span := s.Tracer.Start(ctx, "ResolveEntities")
	defer span.End()
	connector, err := s.getConnector(ctx, s.idpConfig.TokenBuffer)
	if err != nil {
		s.logger.ErrorContext(ctx, "error getting keycloak connector", slog.String("error", err.Error()))
		return nil, connect.NewError(connect.CodeInternal, fmt.Errorf("%w: %w", ErrCreationFailed, err))
	}
	resp, err := EntityResolution(ctx, req.Msg, s.idpConfig, connector, s.logger, s.svcCache)
	return connect.NewResponse(&resp), err
}

func (s *EntityResolutionServiceV2) CreateEntityChainsFromTokens(ctx context.Context, req *connect.Request[entityresolutionV2.CreateEntityChainsFromTokensRequest]) (*connect.Response[entityresolutionV2.CreateEntityChainsFromTokensResponse], error) {
	ctx, span := s.Tracer.Start(ctx, "CreateEntityChainsFromTokens")
	defer span.End()

	connector, err := s.getConnector(ctx, s.idpConfig.TokenBuffer)
	if err != nil {
		s.logger.ErrorContext(ctx, "error getting keycloak connector", slog.String("error", err.Error()))
		return nil, connect.NewError(connect.CodeInternal, fmt.Errorf("%w: %w", ErrCreationFailed, err))
	}
	resp, err := CreateEntityChainsFromTokens(ctx, req.Msg, s.idpConfig, connector, s.logger, s.svcCache)
	return connect.NewResponse(&resp), err
}

func (c Config) LogValue() slog.Value {
	return slog.GroupValue(
		slog.String("url", c.URL),
		slog.String("realm", c.Realm),
		slog.String("clientid", c.ClientID),
		slog.String("clientsecret", "[REDACTED]"),
		slog.Bool("legacykeycloak", c.LegacyKeycloak),
		slog.Bool("subgroups", c.SubGroups),
		slog.Any("inferid", c.InferID),
	)
}

type InferredIdentityConfig struct {
	From EntityImpliedFrom `mapstructure:"from,omitempty" json:"from,omitempty"`
}

type EntityImpliedFrom struct {
	ClientID bool `mapstructure:"clientid,omitempty" json:"clientid,omitempty"`
	Email    bool `mapstructure:"email,omitempty" json:"email,omitempty"`
	Username bool `mapstructure:"username,omitempty" json:"username,omitempty"`
}

type Connector struct {
	token     *gocloak.JWT
	client    *gocloak.GoCloak
	expiresAt time.Time
}

func CreateEntityChainsFromTokens(
	ctx context.Context,
	req *entityresolutionV2.CreateEntityChainsFromTokensRequest,
	kcConfig Config,
	connector *Connector,
	logger *logger.Logger,
	svcCache *cache.Cache,
) (entityresolutionV2.CreateEntityChainsFromTokensResponse, error) {
	entityChains := []*entity.EntityChain{}
	// for each token in the tokens form an entity chain
	for _, tok := range req.GetTokens() {
		entities, err := getEntitiesFromToken(ctx, kcConfig, connector, tok.GetJwt(), logger, svcCache)
		if err != nil {
			return entityresolutionV2.CreateEntityChainsFromTokensResponse{}, err
		}
		entityChains = append(entityChains, &entity.EntityChain{EphemeralId: tok.GetEphemeralId(), Entities: entities})
	}

	return entityresolutionV2.CreateEntityChainsFromTokensResponse{EntityChains: entityChains}, nil
}

func EntityResolution(ctx context.Context,
	req *entityresolutionV2.ResolveEntitiesRequest, kcConfig Config, connector *Connector, logger *logger.Logger, svcCache *cache.Cache,
) (entityresolutionV2.ResolveEntitiesResponse, error) {
	payload := req.GetEntities() // connector is now passed in

	var resolvedEntities []*entityresolutionV2.EntityRepresentation

	for idx, ident := range payload {
		logger.DebugContext(ctx,
			"lookup",
			slog.Any("entity", ident.GetEntityType()),
		)

		var keycloakEntities []*gocloak.User
		var getUserParams gocloak.GetUsersParams
		exactMatch := true
		switch ident.GetEntityType().(type) {
		case *entity.Entity_ClientId:
			logger.DebugContext(ctx,
				"looking up",
				slog.Any("type", ident.GetEntityType()),
				slog.String("client_id", ident.GetClientId()),
			)

			clientID := ident.GetClientId()
			clients, err := retrieveClients(ctx, logger, clientID, kcConfig.Realm, svcCache, connector)
			if err != nil {
				logger.Error("error getting client info", slog.String("error", err.Error()))
				return entityresolutionV2.ResolveEntitiesResponse{},
					connect.NewError(connect.CodeInternal, ErrGetRetrievalFailed)
			}
			var jsonEntities []*structpb.Struct
			for _, client := range clients {
				json, err := typeToGenericJSONMap(client, logger)
				if err != nil {
					logger.Error("error serializing entity representation!", slog.String("error", err.Error()))
					return entityresolutionV2.ResolveEntitiesResponse{},
						connect.NewError(connect.CodeInternal, ErrCreationFailed)
				}
				mystruct, structErr := structpb.NewStruct(json)
				if structErr != nil {
					logger.Error("error making struct!", slog.String("error", structErr.Error()))
					return entityresolutionV2.ResolveEntitiesResponse{},
						connect.NewError(connect.CodeInternal, ErrCreationFailed)
				}
				jsonEntities = append(jsonEntities, mystruct)
			}
			if len(clients) == 0 && kcConfig.InferID.From.ClientID {
				// convert entity to json
				entityStruct, err := entityToStructPb(ident)
				if err != nil {
					logger.Error("unable to make entity struct", slog.String("error", err.Error()))
					return entityresolutionV2.ResolveEntitiesResponse{}, connect.NewError(connect.CodeInternal, ErrCreationFailed)
				}
				jsonEntities = append(jsonEntities, entityStruct)
			}
			// make sure the id field is populated
			originialID := ident.GetEphemeralId()
			if originialID == "" {
				originialID = ent.EntityIDPrefix + strconv.Itoa(idx)
			}
			resolvedEntities = append(
				resolvedEntities,
				&entityresolutionV2.EntityRepresentation{
					OriginalId:      originialID,
					AdditionalProps: jsonEntities,
				},
			)
			continue
		case *entity.Entity_EmailAddress:
			getUserParams = gocloak.GetUsersParams{Email: func() *string { t := ident.GetEmailAddress(); return &t }(), Exact: &exactMatch}
		case *entity.Entity_UserName:
			getUserParams = gocloak.GetUsersParams{Username: func() *string { t := ident.GetUserName(); return &t }(), Exact: &exactMatch}
		}

		var jsonEntities []*structpb.Struct
		users, err := retrieveUsers(ctx, logger, getUserParams, kcConfig.Realm, svcCache, connector)
		switch {
		case err != nil:
			logger.ErrorContext(ctx, "error getting users", slog.Any("error", err))
			return entityresolutionV2.ResolveEntitiesResponse{},
				connect.NewError(connect.CodeInternal, ErrGetRetrievalFailed)
		case len(users) == 1:
			user := users[0]
			logger.DebugContext(ctx,
				"user",
				slog.Any("details", user),
				slog.String("entity", ident.String()),
			)
			keycloakEntities = append(keycloakEntities, user)
		default:
			logger.ErrorContext(ctx, "no user found", slog.Any("entity", ident))
			if ident.GetEmailAddress() != "" { //nolint:nestif // this case has many possible outcomes to handle
				// try by group
				groups, groupErr := retrieveGroupsByEmail(ctx, logger, ident.GetEmailAddress(), kcConfig.Realm, svcCache, connector)
				switch {
				case groupErr != nil:
					logger.Error("error getting group", slog.String("group", groupErr.Error()))
					return entityresolutionV2.ResolveEntitiesResponse{},
						connect.NewError(connect.CodeInternal, ErrGetRetrievalFailed)
				case len(groups) == 1:
					logger.Info("group found for", slog.String("entity", ident.String()))
					group := groups[0]
					expandedRepresentations, exErr := expandGroup(ctx, *group.ID, connector, &kcConfig, logger, svcCache)
					if exErr != nil {
						return entityresolutionV2.ResolveEntitiesResponse{},
							connect.NewError(connect.CodeNotFound, ErrNotFound)
					}
					keycloakEntities = expandedRepresentations
				default:
					logger.ErrorContext(ctx, "no group found for", slog.String("entity", ident.String()))
					var entityNotFoundErr entityresolutionV2.EntityNotFoundError
					switch ident.GetEntityType().(type) {
					case *entity.Entity_EmailAddress:
						entityNotFoundErr = entityresolutionV2.EntityNotFoundError{Code: int32(connect.CodeNotFound), Message: ErrGetRetrievalFailed.Error(), Entity: ident.GetEmailAddress()}
					case *entity.Entity_UserName:
						entityNotFoundErr = entityresolutionV2.EntityNotFoundError{Code: int32(connect.CodeNotFound), Message: ErrGetRetrievalFailed.Error(), Entity: ident.GetUserName()}
					// case "":
					// 	return &entityresolutionV2.IdpPluginResponse{},
					// 		status.Error(codes.InvalidArgument, db.ErrTextNotFound)
					default:
						logger.ErrorContext(ctx, "unsupported/unknown type for", slog.String("entity", ident.String()))
						entityNotFoundErr = entityresolutionV2.EntityNotFoundError{Code: int32(codes.NotFound), Message: ErrGetRetrievalFailed.Error(), Entity: ident.String()}
					}
					logger.ErrorContext(ctx, "entity not found", slog.String("error", entityNotFoundErr.String()))

					if kcConfig.InferID.From.Email || kcConfig.InferID.From.Username {
						// user not found -- add json entity to resp instead
						entityStruct, err := entityToStructPb(ident)
						if err != nil {
							logger.Error("unable to make entity struct from email or username", slog.String("error", err.Error()))
							return entityresolutionV2.ResolveEntitiesResponse{}, connect.NewError(connect.CodeInternal, ErrCreationFailed)
						}
						jsonEntities = append(jsonEntities, entityStruct)
					} else {
						return entityresolutionV2.ResolveEntitiesResponse{}, connect.NewError(connect.Code(entityNotFoundErr.GetCode()), ErrGetRetrievalFailed)
					}
				}
			} else if ident.GetUserName() != "" {
				if kcConfig.InferID.From.Username {
					// user not found -- add json entity to resp instead
					entityStruct, err := entityToStructPb(ident)
					if err != nil {
						logger.Error("unable to make entity struct from username", slog.String("error", err.Error()))
						return entityresolutionV2.ResolveEntitiesResponse{}, connect.NewError(connect.CodeInternal, ErrCreationFailed)
					}
					jsonEntities = append(jsonEntities, entityStruct)
				} else {
					entityNotFoundErr := entityresolutionV2.EntityNotFoundError{Code: int32(codes.NotFound), Message: ErrGetRetrievalFailed.Error(), Entity: ident.GetUserName()}
					return entityresolutionV2.ResolveEntitiesResponse{}, connect.NewError(connect.Code(entityNotFoundErr.GetCode()), ErrGetRetrievalFailed)
				}
			}
		}

		for _, er := range keycloakEntities {
			json, err := typeToGenericJSONMap(er, logger)
			if err != nil {
				logger.Error("error serializing entity representation!", slog.String("error", err.Error()))
				return entityresolutionV2.ResolveEntitiesResponse{},
					connect.NewError(connect.CodeInternal, ErrCreationFailed)
			}
			mystruct, structErr := structpb.NewStruct(json)
			if structErr != nil {
				logger.Error("error making struct!", slog.String("error", structErr.Error()))
				return entityresolutionV2.ResolveEntitiesResponse{},
					connect.NewError(connect.CodeInternal, ErrCreationFailed)
			}
			jsonEntities = append(jsonEntities, mystruct)
		}
		// make sure the id field is populated
		originialID := ident.GetEphemeralId()
		if originialID == "" {
			originialID = ent.EntityIDPrefix + strconv.Itoa(idx)
		}
		resolvedEntities = append(
			resolvedEntities,
			&entityresolutionV2.EntityRepresentation{
				OriginalId:      originialID,
				AdditionalProps: jsonEntities,
			},
		)
		logger.Debug("entities", slog.Any("resolved", resolvedEntities))
	}

	return entityresolutionV2.ResolveEntitiesResponse{
		EntityRepresentations: resolvedEntities,
	}, nil
}

func typeToGenericJSONMap[Marshalable any](inputStruct Marshalable, logger *logger.Logger) (map[string]interface{}, error) {
	// For now, since we dont' know the "shape" of the entity/user record or representation we will get from a specific entity store,
	tmpDoc, err := json.Marshal(inputStruct)
	if err != nil {
		logger.Error("error marshalling input type!", slog.String("error", err.Error()))
		return nil, err
	}

	var genericMap map[string]interface{}
	err = json.Unmarshal(tmpDoc, &genericMap)
	if err != nil {
		logger.Error("could not deserialize generic entitlement context JSON input document!", slog.String("error", err.Error()))
		return nil, err
	}

	return genericMap, nil
}

<<<<<<< HEAD
func expandGroup(ctx context.Context, groupID string, kcConnector *Connector, kcConfig *Config, logger *logger.Logger, svcCache *cache.Cache) ([]*gocloak.User, error) {
	logger.Info("expanding group", slog.String("groupID", groupID))
=======
func expandGroup(ctx context.Context, groupID string, kcConnector *Connector, kcConfig *Config, logger *logger.Logger) ([]*gocloak.User, error) {
	logger.Info("expanding group", slog.String("group_id", groupID))
>>>>>>> f5f27a47
	var entityRepresentations []*gocloak.User

	grp, err := retrieveGroupByID(ctx, logger, groupID, kcConfig.Realm, svcCache, kcConnector)
	if err == nil {
		grpMembers, memberErr := retrieveGroupMembers(ctx, logger, *grp.ID, kcConfig.Realm, svcCache, kcConnector)
		if memberErr == nil {
			logger.DebugContext(ctx,
				"adding members",
				slog.Int("amount", len(grpMembers)),
				slog.String("from group", *grp.Name),
			)
			for i := 0; i < len(grpMembers); i++ {
				user := grpMembers[i]
				entityRepresentations = append(entityRepresentations, user)
			}
		} else {
			logger.ErrorContext(ctx, "error getting group members", slog.String("error", memberErr.Error()))
		}
	} else {
		logger.ErrorContext(ctx, "error getting group", slog.String("error", err.Error()))
		return nil, err
	}
	return entityRepresentations, nil
}

func getEntitiesFromToken(ctx context.Context, kcConfig Config, connector *Connector, jwtString string, logger *logger.Logger, svcCache *cache.Cache) ([]*entity.Entity, error) {
	token, err := jwt.ParseString(jwtString, jwt.WithVerify(false), jwt.WithValidate(false))
	if err != nil {
		return nil, errors.New("error parsing jwt " + err.Error())
	}
	claims, err := token.AsMap(context.Background()) ///nolint:contextcheck // Do not want to include keys from context in map
	if err != nil {
		return nil, errors.New("error getting claims from jwt")
	}
	entities := []*entity.Entity{}
	entityID := 0

	// extract azp
	extractedValue, okExtract := claims[ClientJwtSelector]
	if !okExtract {
		return nil, errors.New("error extracting selector " + ClientJwtSelector + " from jwt")
	}
	extractedValueCasted, okCast := extractedValue.(string)
	if !okCast {
		return nil, errors.New("error casting extracted value to string")
	}
	entities = append(entities, &entity.Entity{
		EntityType:  &entity.Entity_ClientId{ClientId: extractedValueCasted},
		EphemeralId: fmt.Sprintf("jwtentity-%d-clientid-%s", entityID, extractedValueCasted),
		Category:    entity.Entity_CATEGORY_ENVIRONMENT,
	})
	entityID++

	extractedValueUsername, okExp := claims[UsernameJwtSelector]
	if !okExp {
		return nil, errors.New("error extracting selector " + UsernameJwtSelector + " from jwt")
	}
	extractedValueUsernameCasted, okUsernameCast := extractedValueUsername.(string)
	if !okUsernameCast {
		return nil, errors.New("error casting extracted value to string")
	}

	// double check for service account
	if strings.HasPrefix(extractedValueUsernameCasted, serviceAccountUsernamePrefix) {
		clientid, err := getServiceAccountClient(ctx, extractedValueUsernameCasted, kcConfig, connector, logger, svcCache)
		if err != nil {
			return nil, err
		}
		if clientid != "" {
			entities = append(entities, &entity.Entity{
				EntityType:  &entity.Entity_ClientId{ClientId: clientid},
				EphemeralId: fmt.Sprintf("jwtentity-%d-clientid-%s", entityID, clientid),
				Category:    entity.Entity_CATEGORY_SUBJECT,
			})
		} else {
			// if the returned clientId is empty, no client found, its not a serive account proceed with username
			entities = append(entities, &entity.Entity{
				EntityType:  &entity.Entity_UserName{UserName: extractedValueUsernameCasted},
				EphemeralId: fmt.Sprintf("jwtentity-%d-username-%s", entityID, extractedValueUsernameCasted),
				Category:    entity.Entity_CATEGORY_SUBJECT,
			})
		}
	} else {
		entities = append(entities, &entity.Entity{
			EntityType:  &entity.Entity_UserName{UserName: extractedValueUsernameCasted},
			EphemeralId: fmt.Sprintf("jwtentity-%d-username-%s", entityID, extractedValueUsernameCasted),
			Category:    entity.Entity_CATEGORY_SUBJECT,
		})
	}

	return entities, nil
}

func getServiceAccountClient(ctx context.Context, username string, kcConfig Config, connector *Connector, logger *logger.Logger, svcCache *cache.Cache) (string, error) {
	expectedClientName := strings.TrimPrefix(username, serviceAccountUsernamePrefix)

	clients, err := retrieveClients(ctx, logger, expectedClientName, kcConfig.Realm, svcCache, connector)
	switch {
	case err != nil:
		logger.ErrorContext(ctx, "connector client error", slog.Any("error", err))
		return "", err
	case len(clients) == 1:
		client := clients[0]
		logger.DebugContext(ctx, "client found", slog.String("client", *client.ClientID))
		return *client.ClientID, nil
	case len(clients) > 1:
		logger.ErrorContext(ctx, "more than one client found for ", slog.String("clientid", expectedClientName))
	default:
		logger.DebugContext(ctx, "no client found, likely not a service account", slog.String("clientid", expectedClientName))
	}

	return "", nil
}

func entityToStructPb(ident *entity.Entity) (*structpb.Struct, error) {
	entityBytes, err := protojson.Marshal(ident)
	if err != nil {
		return nil, err
	}
	var entityStruct structpb.Struct
	err = entityStruct.UnmarshalJSON(entityBytes)
	if err != nil {
		return nil, err
	}
	return &entityStruct, nil
}

// getConnector ensures a valid Keycloak connector is available, refreshing the token if necessary.
func (s *EntityResolutionServiceV2) getConnector(ctx context.Context, tokenBuffer time.Duration) (*Connector, error) {
	s.connectorMu.Lock()
	defer s.connectorMu.Unlock()

	// Refresh token if it's nil, expired, or about to expire.

	if s.connector == nil || s.connector.token == nil || time.Now().After(s.connector.expiresAt.Add(-tokenBuffer)) {
		s.logger.InfoContext(ctx, "keycloak connector is nil or token expired/expiring soon - fetching new token")

		var gocloakClient *gocloak.GoCloak
		if s.idpConfig.LegacyKeycloak {
			s.logger.WarnContext(ctx, "using legacy connection mode for Keycloak < 17.x.x")
			gocloakClient = gocloak.NewClient(s.idpConfig.URL)
		} else {
			gocloakClient = gocloak.NewClient(s.idpConfig.URL, gocloak.SetAuthAdminRealms("admin/realms"), gocloak.SetAuthRealms("realms"))
		}

		token, err := gocloakClient.LoginClient(ctx, s.idpConfig.ClientID, s.idpConfig.ClientSecret, s.idpConfig.Realm)
		if err != nil {
			s.logger.ErrorContext(ctx, "error connecting to Keycloak or logging in", slog.Any("error", err))
			return nil, fmt.Errorf("failed to login to Keycloak: %w", err)
		}

		s.connector = &Connector{
			token:     token,
			client:    gocloakClient,
			expiresAt: time.Now().Add(time.Duration(token.ExpiresIn) * time.Second),
		}
		s.logger.InfoContext(ctx, "successfully fetched new Keycloak token", slog.Int("expires_in_seconds", token.ExpiresIn))
	} else {
		s.logger.DebugContext(ctx, "using existing Keycloak token")
	}
	return s.connector, nil
}<|MERGE_RESOLUTION|>--- conflicted
+++ resolved
@@ -359,13 +359,8 @@
 	return genericMap, nil
 }
 
-<<<<<<< HEAD
 func expandGroup(ctx context.Context, groupID string, kcConnector *Connector, kcConfig *Config, logger *logger.Logger, svcCache *cache.Cache) ([]*gocloak.User, error) {
-	logger.Info("expanding group", slog.String("groupID", groupID))
-=======
-func expandGroup(ctx context.Context, groupID string, kcConnector *Connector, kcConfig *Config, logger *logger.Logger) ([]*gocloak.User, error) {
 	logger.Info("expanding group", slog.String("group_id", groupID))
->>>>>>> f5f27a47
 	var entityRepresentations []*gocloak.User
 
 	grp, err := retrieveGroupByID(ctx, logger, groupID, kcConfig.Realm, svcCache, kcConnector)
