module github.com/opentdf/platform/service

<<<<<<< HEAD
go 1.23.4
=======
go 1.24.0
>>>>>>> aa99448e

toolchain go1.24.2

require (
	connectrpc.com/connect v1.18.1
	connectrpc.com/grpchealth v1.3.0
	connectrpc.com/grpcreflect v1.2.0
	connectrpc.com/validate v0.2.0
	github.com/Masterminds/squirrel v1.5.4
	github.com/Nerzal/gocloak/v13 v13.9.0
	github.com/bmatcuk/doublestar v1.3.4
	github.com/bufbuild/protovalidate-go v0.9.3
	github.com/casbin/casbin/v2 v2.101.0
	github.com/creasty/defaults v1.7.0
	github.com/docker/docker v27.1.1+incompatible
	github.com/docker/go-connections v0.5.0
	github.com/go-chi/cors v1.2.1
	github.com/go-playground/validator/v10 v10.22.0
	github.com/google/uuid v1.6.0
	github.com/grpc-ecosystem/grpc-gateway/v2 v2.22.0
	github.com/jackc/pgerrcode v0.0.0-20220416144525-469b46aa5efa
	github.com/jackc/pgx/v5 v5.5.5
	github.com/lestrrat-go/jwx/v2 v2.0.21
	github.com/mitchellh/mapstructure v1.5.0
	github.com/open-policy-agent/opa v0.68.0
	github.com/opentdf/platform/lib/fixtures v0.2.10
	github.com/opentdf/platform/lib/flattening v0.1.3
	github.com/opentdf/platform/lib/ocrypto v0.1.9
	github.com/opentdf/platform/protocol/go v0.2.29
	github.com/opentdf/platform/sdk v0.3.29
	github.com/pressly/goose/v3 v3.19.1
	github.com/spf13/cobra v1.8.1
	github.com/spf13/viper v1.18.2
	github.com/stretchr/testify v1.10.0
	github.com/testcontainers/testcontainers-go v0.34.0
	go.opentelemetry.io/otel v1.31.0
	go.opentelemetry.io/otel/exporters/stdout/stdouttrace v1.31.0
	go.opentelemetry.io/otel/sdk v1.31.0
	go.opentelemetry.io/otel/trace v1.31.0
	golang.org/x/net v0.36.0
	google.golang.org/grpc v1.67.1
	google.golang.org/protobuf v1.36.6
	gopkg.in/natefinch/lumberjack.v2 v2.2.1
	gopkg.in/yaml.v2 v2.4.0
	gopkg.in/yaml.v3 v3.0.1
)

require cel.dev/expr v0.19.1 // indirect

require (
	buf.build/gen/go/bufbuild/protovalidate/protocolbuffers/go v1.36.6-20250307204501-0409229c3780.1 // indirect
	dario.cat/mergo v1.0.0 // indirect
	github.com/Azure/go-ansiterm v0.0.0-20230124172434-306776ec8161 // indirect
	github.com/Microsoft/go-winio v0.6.2 // indirect; indi\
	github.com/OneOfOne/xxhash v1.2.8 // indirect
	github.com/agnivade/levenshtein v1.1.1 // indirect
	github.com/andybalholm/brotli v1.1.0 // indirect
	github.com/antlr4-go/antlr/v4 v4.13.0 // indirect
	github.com/beorn7/perks v1.0.1 // indirect
	github.com/bmatcuk/doublestar/v4 v4.6.1 // indirect
	github.com/casbin/govaluate v1.2.0 // indirect
	github.com/cenkalti/backoff/v4 v4.3.0 // indirect
	github.com/cespare/xxhash/v2 v2.3.0 // indirect
	github.com/containerd/containerd v1.7.27 // indirect
	github.com/containerd/log v0.1.0 // indirect
	github.com/containerd/platforms v0.2.1 // indirect
	github.com/cpuguy83/dockercfg v0.3.2 // indirect
	github.com/davecgh/go-spew v1.1.2-0.20180830191138-d8f796af33cc // indirect
	github.com/decred/dcrd/dcrec/secp256k1/v4 v4.3.0 // indirect
	github.com/distribution/reference v0.6.0 // indirect
	github.com/docker/go-units v0.5.0 // indirect
	github.com/felixge/httpsnoop v1.0.4 // indirect
	github.com/fsnotify/fsnotify v1.7.0
	github.com/gabriel-vasile/mimetype v1.4.3 // indirect
	github.com/go-ini/ini v1.67.0 // indirect
	github.com/go-logr/logr v1.4.2 // indirect
	github.com/go-logr/stdr v1.2.2 // indirect
	github.com/go-ole/go-ole v1.2.6 // indirect
	github.com/go-playground/locales v0.14.1 // indirect
	github.com/go-playground/universal-translator v0.18.1 // indirect
	github.com/go-resty/resty/v2 v2.12.0 // indirect
	github.com/gobwas/glob v0.2.3 // indirect
	github.com/goccy/go-json v0.10.3 // indirect
	github.com/gogo/protobuf v1.3.2 // indirect
	github.com/golang-jwt/jwt/v5 v5.2.2 // indirect
	github.com/golang/mock v1.6.0 // indirect
	github.com/google/cel-go v0.24.1 // indirect
	github.com/google/flatbuffers v23.5.26+incompatible // indirect
	github.com/gorilla/mux v1.8.1 // indirect
	github.com/gowebpki/jcs v1.0.1 // indirect
	github.com/grpc-ecosystem/go-grpc-middleware/v2 v2.1.0 // indirect
	github.com/hashicorp/hcl v1.0.0 // indirect
	github.com/inconshreveable/mousetrap v1.1.0 // indirect
	github.com/jackc/pgpassfile v1.0.0 // indirect
	github.com/jackc/pgservicefile v0.0.0-20231201235250-de7065d80cb9 // indirect
	github.com/jackc/puddle/v2 v2.2.1 // indirect
	github.com/klauspost/compress v1.17.9 // indirect
	github.com/lann/builder v0.0.0-20180802200727-47ae307949d0 // indirect
	github.com/lann/ps v0.0.0-20150810152359-62de8c46ede0 // indirect
	github.com/leodido/go-urn v1.4.0 // indirect
	github.com/lestrrat-go/blackmagic v1.0.2 // indirect
	github.com/lestrrat-go/httpcc v1.0.1 // indirect
	github.com/lestrrat-go/httprc v1.0.5 // indirect
	github.com/lestrrat-go/iter v1.0.2 // indirect
	github.com/lestrrat-go/option v1.0.1 // indirect
	github.com/lufia/plan9stats v0.0.0-20211012122336-39d0f177ccd0 // indirect
	github.com/magiconair/properties v1.8.7 // indirect
	github.com/mfridman/interpolate v0.0.2 // indirect
	github.com/moby/docker-image-spec v1.3.1 // indirect
	github.com/moby/patternmatcher v0.6.0 // indirect
	github.com/moby/sys/sequential v0.5.0 // indirect
	github.com/moby/sys/user v0.3.0 // indirect
	github.com/moby/sys/userns v0.1.0 // indirect
	github.com/moby/term v0.5.0 // indirect
	github.com/morikuni/aec v1.0.0 // indirect
	github.com/munnerz/goautoneg v0.0.0-20191010083416-a7dc8b61c822 // indirect
	github.com/opencontainers/go-digest v1.0.0 // indirect
	github.com/opencontainers/image-spec v1.1.0 // indirect
	github.com/opentracing/opentracing-go v1.2.0 // indirect
	github.com/pelletier/go-toml/v2 v2.1.1 // indirect
	github.com/pkg/errors v0.9.1 // indirect
	github.com/pmezard/go-difflib v1.0.1-0.20181226105442-5d4384ee4fb2 // indirect
	github.com/power-devops/perfstat v0.0.0-20210106213030-5aafc221ea8c // indirect
	github.com/prometheus/client_golang v1.20.2 // indirect
	github.com/prometheus/client_model v0.6.1 // indirect
	github.com/prometheus/common v0.55.0 // indirect
	github.com/prometheus/procfs v0.15.1 // indirect
	github.com/rcrowley/go-metrics v0.0.0-20201227073835-cf1acfcdf475 // indirect
	github.com/sagikazarmark/locafero v0.4.0 // indirect
	github.com/sagikazarmark/slog-shim v0.1.0 // indirect
	github.com/segmentio/asm v1.2.0 // indirect
	github.com/segmentio/ksuid v1.0.4 // indirect
	github.com/sethvargo/go-retry v0.2.4 // indirect
	github.com/shirou/gopsutil/v3 v3.23.12 // indirect
	github.com/shoenig/go-m1cpu v0.1.6 // indirect
	github.com/sirupsen/logrus v1.9.3 // indirect
	github.com/sourcegraph/conc v0.3.0 // indirect
	github.com/spf13/afero v1.11.0 // indirect
	github.com/spf13/cast v1.6.0 // indirect
	github.com/spf13/pflag v1.0.5 // indirect
	github.com/stoewer/go-strcase v1.3.0 // indirect
	github.com/subosito/gotenv v1.6.0 // indirect
	github.com/tchap/go-patricia/v2 v2.3.1 // indirect
	github.com/tklauser/go-sysconf v0.3.12 // indirect
	github.com/tklauser/numcpus v0.6.1 // indirect
	github.com/xeipuuv/gojsonpointer v0.0.0-20190905194746-02993c407bfb // indirect
	github.com/xeipuuv/gojsonreference v0.0.0-20180127040603-bd5ef7bd5415 // indirect
	github.com/xeipuuv/gojsonschema v1.2.0 // indirect
	github.com/yashtewari/glob-intersection v0.2.0 // indirect
	github.com/yusufpapurcu/wmi v1.2.3 // indirect
	go.opentelemetry.io/contrib/instrumentation/net/http/otelhttp v0.53.0 // indirect
	go.opentelemetry.io/otel/exporters/otlp/otlptrace v1.31.0 // indirect
	go.opentelemetry.io/otel/exporters/otlp/otlptrace/otlptracegrpc v1.31.0 // indirect
	go.opentelemetry.io/otel/metric v1.31.0 // indirect
	go.uber.org/multierr v1.11.0 // indirect
	golang.org/x/crypto v0.35.0 // indirect
	golang.org/x/exp v0.0.0-20240325151524-a685a6edb6d8 // indirect
	golang.org/x/oauth2 v0.22.0 // indirect
	golang.org/x/sync v0.12.0 // indirect
	golang.org/x/sys v0.30.0 // indirect
	golang.org/x/text v0.23.0 // indirect
	google.golang.org/genproto/googleapis/api v0.0.0-20241007155032-5fefd90f89a9 // indirect
	google.golang.org/genproto/googleapis/rpc v0.0.0-20241007155032-5fefd90f89a9 // indirect
	gopkg.in/ini.v1 v1.67.0 // indirect
	sigs.k8s.io/yaml v1.4.0 // indirect
)<|MERGE_RESOLUTION|>--- conflicted
+++ resolved
@@ -1,10 +1,6 @@
 module github.com/opentdf/platform/service
 
-<<<<<<< HEAD
-go 1.23.4
-=======
 go 1.24.0
->>>>>>> aa99448e
 
 toolchain go1.24.2
 
