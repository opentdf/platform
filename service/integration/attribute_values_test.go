--- conflicted
+++ resolved
@@ -967,8 +967,6 @@
 	s.Equal(v, resp)
 }
 
-<<<<<<< HEAD
-=======
 // Add tests for assinging key to value / removing key from value
 
 func (s *AttributeValuesSuite) Test_AssociatePublicKeyToAttributeValue_Returns_Error_When_Attribute_Not_Found() {
@@ -1075,7 +1073,6 @@
 	s.NotNil(resp)
 }
 
->>>>>>> c0f94f24
 func TestAttributeValuesSuite(t *testing.T) {
 	if testing.Short() {
 		t.Skip("skipping attribute values integration tests")
