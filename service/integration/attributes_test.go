--- conflicted
+++ resolved
@@ -1328,8 +1328,6 @@
 	s.Equal(aKas, resp)
 }
 
-<<<<<<< HEAD
-=======
 func (s *AttributesSuite) Test_AssociatePublicKeyToAttribute_Returns_Error_When_Attribute_Not_Found() {
 	kasKeys := s.f.GetKasRegistryServerKeys("kas_key_1")
 	resp, err := s.db.PolicyClient.AssignPublicKeyToAttribute(s.ctx, &attributes.AttributeKey{
@@ -1427,7 +1425,6 @@
 
 // - Test that a Get/List attribute returns the Asymmetric Keys with the provider configs / add a key with no provider config
 
->>>>>>> c0f94f24
 func TestAttributesSuite(t *testing.T) {
 	if testing.Short() {
 		t.Skip("skipping attributes integration tests")
