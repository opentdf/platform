package integration

import (
	"context"
	"fmt"
	"log/slog"
	"strings"
	"testing"

	"github.com/opentdf/platform/protocol/go/common"
	"github.com/opentdf/platform/protocol/go/policy"
	"github.com/opentdf/platform/protocol/go/policy/attributes"
	"github.com/opentdf/platform/protocol/go/policy/kasregistry"
	"github.com/opentdf/platform/protocol/go/policy/namespaces"
	"github.com/opentdf/platform/service/internal/fixtures"
	"github.com/opentdf/platform/service/pkg/db"
	"google.golang.org/protobuf/proto"

	"github.com/stretchr/testify/suite"
)

var nonExistentKasRegistryID = "78909865-8888-9999-9999-000000654321"

type KasRegistrySuite struct {
	suite.Suite
	f   fixtures.Fixtures
	db  fixtures.DBInterface
	ctx context.Context //nolint:containedctx // context is used in the test suite
}

func (s *KasRegistrySuite) SetupSuite() {
	slog.Info("setting up db.KasRegistry test suite")
	s.ctx = context.Background()
	c := *Config
	c.DB.Schema = "test_opentdf_kas_registry"
	s.db = fixtures.NewDBInterface(c)
	s.f = fixtures.NewFixture(s.db)
	s.f.Provision()
}

func (s *KasRegistrySuite) TearDownSuite() {
	slog.Info("tearing down db.KasRegistry test suite")
	s.f.TearDown()
}

func (s *KasRegistrySuite) getKasRegistryFixtures() []fixtures.FixtureDataKasRegistry {
	return []fixtures.FixtureDataKasRegistry{
		s.f.GetKasRegistryKey("key_access_server_1"),
		s.f.GetKasRegistryKey("key_access_server_2"),
	}
}

func (s *KasRegistrySuite) Test_ListKeyAccessServers_NoPagination_Succeeds() {
	fixtures := s.getKasRegistryFixtures()
<<<<<<< HEAD
	listRsp, err := s.db.PolicyClient.ListKeyAccessServers(s.ctx, &kasregistry.ListKeyAccessServersRequest{})
	s.Require().NoError(err)
	s.NotNil(listRsp)

	listed := listRsp.GetKeyAccessServers()
	s.NotEmpty(listed)

	// ensure we find each fixture in the list response
	for _, f := range fixtures {
		found := false
		for _, kasr := range listed {
			if kasr.GetId() == f.ID {
				found = true
=======
	list, err := s.db.PolicyClient.ListKeyAccessServers(s.ctx)
	s.Require().NoError(err)
	s.NotNil(list)
	for _, fixture := range fixtures {
		for _, kas := range list {
			if kas.GetId() == fixture.ID {
				if kas.GetPublicKey().GetRemote() != "" {
					s.Equal(fixture.PubKey.Remote, kas.GetPublicKey().GetRemote())
				} else {
					s.Equal(fixture.PubKey.Cached, kas.GetPublicKey().GetCached())
				}
				s.Equal(fixture.URI, kas.GetUri())
				s.Equal(fixture.Name, kas.GetName())
>>>>>>> 9d6aa0b5
			}
		}
		s.True(found)
	}
}

func (s *KasRegistrySuite) Test_ListKeyAccessServers_Limit_Succeeds() {
	var limit int32 = 2
	listRsp, err := s.db.PolicyClient.ListKeyAccessServers(s.ctx, &kasregistry.ListKeyAccessServersRequest{
		Pagination: &policy.PageRequest{
			Limit: limit,
		},
	})
	s.Require().NoError(err)
	s.NotNil(listRsp)

	listed := listRsp.GetKeyAccessServers()
	s.Equal(len(listed), int(limit))

	for _, kas := range listed {
		s.NotEmpty(kas.GetId())
		s.NotEmpty(kas.GetUri())
		s.NotNil(kas.GetPublicKey())
	}

	// request with one below maximum
	listRsp, err = s.db.PolicyClient.ListKeyAccessServers(s.ctx, &kasregistry.ListKeyAccessServersRequest{
		Pagination: &policy.PageRequest{
			Limit: s.db.LimitMax - 1,
		},
	})
	s.Require().NoError(err)
	s.NotNil(listRsp)
}

func (s *NamespacesSuite) Test_ListKeyAccessServers_Limit_TooLarge_Fails() {
	listRsp, err := s.db.PolicyClient.ListKeyAccessServers(s.ctx, &kasregistry.ListKeyAccessServersRequest{
		Pagination: &policy.PageRequest{
			Limit: s.db.LimitMax + 1,
		},
	})
	s.Require().Error(err)
	s.Require().ErrorIs(err, db.ErrListLimitTooLarge)
	s.Nil(listRsp)
}

func (s *KasRegistrySuite) Test_ListKeyAccessServers_Offset_Succeeds() {
	req := &kasregistry.ListKeyAccessServersRequest{}
	// make initial list request to compare against
	listRsp, err := s.db.PolicyClient.ListKeyAccessServers(s.ctx, req)
	s.Require().NoError(err)
	s.NotNil(listRsp)
	listed := listRsp.GetKeyAccessServers()

	// set the offset pagination
	offset := 1
	req.Pagination = &policy.PageRequest{
		Offset: int32(offset),
	}
	offsetListRsp, err := s.db.PolicyClient.ListKeyAccessServers(s.ctx, req)
	s.Require().NoError(err)
	s.NotNil(offsetListRsp)
	offsetListed := offsetListRsp.GetKeyAccessServers()

	// length is reduced by the offset amount
	s.Equal(len(offsetListed), len(listed)-offset)

	// objects are equal between offset and original list beginning at offset index
	for i, val := range offsetListed {
		s.True(proto.Equal(val, listed[i+offset]))
	}
}

func (s *KasRegistrySuite) Test_GetKeyAccessServer() {
	remoteFixture := s.f.GetKasRegistryKey("key_access_server_1")
	localFixture := s.f.GetKasRegistryKey("key_access_server_2")

	remote, err := s.db.PolicyClient.GetKeyAccessServer(s.ctx, remoteFixture.ID)
	s.Require().NoError(err)
	s.NotNil(remote)
	s.Equal(remoteFixture.ID, remote.GetId())
	s.Equal(remoteFixture.URI, remote.GetUri())
	s.Equal(remoteFixture.Name, remote.GetName())
	s.Equal(remoteFixture.PubKey.Remote, remote.GetPublicKey().GetRemote())

	local, err := s.db.PolicyClient.GetKeyAccessServer(s.ctx, localFixture.ID)
	s.Require().NoError(err)
	s.NotNil(local)
	s.Equal(localFixture.ID, local.GetId())
	s.Equal(localFixture.URI, local.GetUri())
	s.Equal(localFixture.Name, local.GetName())
	s.Equal(localFixture.PubKey.Cached, local.GetPublicKey().GetCached())
}

func (s *KasRegistrySuite) Test_GetKeyAccessServer_WithNonExistentId_Fails() {
	resp, err := s.db.PolicyClient.GetKeyAccessServer(s.ctx, nonExistentKasRegistryID)
	s.Require().Error(err)
	s.Nil(resp)
	s.Require().ErrorIs(err, db.ErrNotFound)
}

func (s *KasRegistrySuite) Test_GetKeyAccessServer_WithInvalidID_Fails() {
	resp, err := s.db.PolicyClient.GetKeyAccessServer(s.ctx, "hello")
	s.Require().Error(err)
	s.Nil(resp)
	s.Require().ErrorIs(err, db.ErrUUIDInvalid)
}

func (s *KasRegistrySuite) Test_CreateKeyAccessServer_Remote() {
	metadata := &common.MetadataMutable{
		Labels: map[string]string{
			"name": "this is the test name of my key access server",
		},
	}

	pubKey := &policy.PublicKey{
		PublicKey: &policy.PublicKey_Remote{
			Remote: "https://remote.com/key",
		},
	}

	kasRegistry := &kasregistry.CreateKeyAccessServerRequest{
		Uri:       "kas.uri",
		PublicKey: pubKey,
		Metadata:  metadata,
		// Leave off 'name' to test optionality
	}
	r, err := s.db.PolicyClient.CreateKeyAccessServer(s.ctx, kasRegistry)
	s.Require().NoError(err)
	s.NotNil(r)
	s.NotEqual("", r.GetId())
}

func (s *KasRegistrySuite) Test_CreateKeyAccessServer_UriConflict_Fails() {
	uri := "testingCreationConflict.com"
	pubKey := &policy.PublicKey{
		PublicKey: &policy.PublicKey_Remote{
			Remote: "https://something.somewhere/key",
		},
	}

	kasRegistry := &kasregistry.CreateKeyAccessServerRequest{
		Uri:       uri,
		PublicKey: pubKey,
	}
	k, err := s.db.PolicyClient.CreateKeyAccessServer(s.ctx, kasRegistry)
	s.Require().NoError(err)
	s.NotNil(k)
	s.NotEqual("", k.GetId())

	// try to create another KAS with the same URI
	k, err = s.db.PolicyClient.CreateKeyAccessServer(s.ctx, kasRegistry)
	s.Require().Error(err)
	s.Require().ErrorIs(err, db.ErrUniqueConstraintViolation)
	s.Nil(k)
}

func (s *KasRegistrySuite) Test_CreateKeyAccessServer_NameConflict_Fails() {
	uri := "acmecorp.com"
	pubKey := &policy.PublicKey{
		PublicKey: &policy.PublicKey_Remote{
			Remote: "https://acmecorp.somewhere/key",
		},
	}
	name1 := "key-access-server-acme"

	kasRegistry := &kasregistry.CreateKeyAccessServerRequest{
		Uri:       uri,
		Name:      name1,
		PublicKey: pubKey,
	}
	k, err := s.db.PolicyClient.CreateKeyAccessServer(s.ctx, kasRegistry)
	s.Require().NoError(err)
	s.NotNil(k)
	s.NotEqual("", k.GetId())

	// try to create another KAS with the same Name
	kasRegistry.Uri = "acmecorp2.com"
	k, err = s.db.PolicyClient.CreateKeyAccessServer(s.ctx, kasRegistry)
	s.Require().Error(err)
	s.Require().ErrorIs(err, db.ErrUniqueConstraintViolation)
	s.Nil(k)
}

func (s *KasRegistrySuite) Test_CreateKeyAccessServer_Name_LowerCased() {
	uri := "somekas.com"
	pubKey := &policy.PublicKey{
		PublicKey: &policy.PublicKey_Remote{
			Remote: "https://acmecorp.somewhere/key",
		},
	}
	name := "1MiXEDCASEkas-name"

	kasRegistry := &kasregistry.CreateKeyAccessServerRequest{
		Uri:       uri,
		Name:      name,
		PublicKey: pubKey,
	}
	k, err := s.db.PolicyClient.CreateKeyAccessServer(s.ctx, kasRegistry)
	s.Require().NoError(err)
	s.NotNil(k)
	s.NotEqual("", k.GetId())

	got, err := s.db.PolicyClient.GetKeyAccessServer(s.ctx, k.GetId())
	s.NotNil(got)
	s.Require().NoError(err)
	s.Equal(strings.ToLower(name), got.GetName())
}

func (s *KasRegistrySuite) Test_CreateKeyAccessServer_Cached() {
	metadata := &common.MetadataMutable{
		Labels: map[string]string{
			"name": "cached KAS",
		},
	}
	cachedKeyPem := "some_local_public_key_in_base64"
	pubKey := &policy.PublicKey{
		PublicKey: &policy.PublicKey_Cached{
			Cached: &policy.KasPublicKeySet{
				Keys: []*policy.KasPublicKey{
					{
						Pem: cachedKeyPem,
					},
				},
			},
		},
	}

	kasRegistry := &kasregistry.CreateKeyAccessServerRequest{
		Uri:       "testingCreation.uri.com",
		PublicKey: pubKey,
		Metadata:  metadata,
		// Leave off 'name' to test optionality
	}
	r, err := s.db.PolicyClient.CreateKeyAccessServer(s.ctx, kasRegistry)
	s.Require().NoError(err)
	s.NotNil(r)
	s.NotZero(r.GetId())
	s.Equal(r.GetPublicKey().GetCached().GetKeys()[0].GetPem(), cachedKeyPem)
}

func (s *KasRegistrySuite) Test_UpdateKeyAccessServer_Everything() {
	fixedLabel := "fixed label"
	updateLabel := "update label"
	updatedLabel := "true"
	newLabel := "new label"

	uri := "beforeURI_everything.com"
	pubKeyRemote := "https://remote.com/key"
	updatedURI := "afterURI_everything.com"
	updatedPubKeyRemote := "https://remote2.com/key"
	// name is optional - test only adds name during update
	updatedName := "key-access-updated"

	// create a test KAS
	created, err := s.db.PolicyClient.CreateKeyAccessServer(s.ctx, &kasregistry.CreateKeyAccessServerRequest{
		Uri: uri,
		PublicKey: &policy.PublicKey{
			PublicKey: &policy.PublicKey_Remote{
				Remote: pubKeyRemote,
			},
		},
		Metadata: &common.MetadataMutable{
			Labels: map[string]string{
				"fixed":  fixedLabel,
				"update": updateLabel,
			},
		},
		// Leave off 'name' to test optionality
	})
	s.Require().NoError(err)
	s.NotNil(created)

	initialGot, err := s.db.PolicyClient.GetKeyAccessServer(s.ctx, created.GetId())
	s.Require().NoError(err)
	s.NotNil(initialGot)

	// update it with new values and metadata
	updated, err := s.db.PolicyClient.UpdateKeyAccessServer(s.ctx, created.GetId(), &kasregistry.UpdateKeyAccessServerRequest{
		Uri: updatedURI,
		PublicKey: &policy.PublicKey{
			PublicKey: &policy.PublicKey_Remote{
				Remote: updatedPubKeyRemote,
			},
		},
		Name: updatedName,
		Metadata: &common.MetadataMutable{
			Labels: map[string]string{
				"update": updatedLabel,
				"new":    newLabel,
			},
		},
		MetadataUpdateBehavior: common.MetadataUpdateEnum_METADATA_UPDATE_ENUM_EXTEND,
	})
	s.Require().NoError(err)
	s.NotNil(updated)

	// get after update to validate changes were successful
	got, err := s.db.PolicyClient.GetKeyAccessServer(s.ctx, created.GetId())
	s.Require().NoError(err)
	s.NotNil(got)
	s.Equal(created.GetId(), got.GetId())
	s.Equal(updatedURI, got.GetUri())
	s.Equal(updatedName, got.GetName())
	s.Equal(updatedPubKeyRemote, got.GetPublicKey().GetRemote())
	s.Zero(got.GetPublicKey().GetCached())
	s.Equal(fixedLabel, got.GetMetadata().GetLabels()["fixed"])
	s.Equal(updatedLabel, got.GetMetadata().GetLabels()["update"])
	s.Equal(newLabel, got.GetMetadata().GetLabels()["new"])
	creationTime := initialGot.GetMetadata().GetCreatedAt().AsTime()
	updatedTime := got.GetMetadata().GetUpdatedAt().AsTime()
	s.True(updatedTime.After(creationTime))
}

func (s *KasRegistrySuite) Test_UpdateKeyAccessServer_Metadata_DoesNotAlterOtherValues() {
	uri := "before_metadata_only.com"
	pubKeyRemote := "https://remote.com/key"
	name := "kas-name-not-changed"

	// create a test KAS
	created, err := s.db.PolicyClient.CreateKeyAccessServer(s.ctx, &kasregistry.CreateKeyAccessServerRequest{
		Uri: uri,
		PublicKey: &policy.PublicKey{
			PublicKey: &policy.PublicKey_Remote{
				Remote: pubKeyRemote,
			},
		},
		Name: name,
	})
	s.Require().NoError(err)
	s.NotNil(created)

	// update it with new metadata
	updated, err := s.db.PolicyClient.UpdateKeyAccessServer(s.ctx, created.GetId(), &kasregistry.UpdateKeyAccessServerRequest{
		Metadata: &common.MetadataMutable{
			Labels: map[string]string{
				"new": "new label",
			},
		},
		MetadataUpdateBehavior: common.MetadataUpdateEnum_METADATA_UPDATE_ENUM_REPLACE,
	})
	s.Require().NoError(err)
	s.NotNil(updated)

	// get after update to validate changes were to metadata alone
	got, err := s.db.PolicyClient.GetKeyAccessServer(s.ctx, created.GetId())
	s.Require().NoError(err)
	s.NotNil(got)
	s.Equal(created.GetId(), got.GetId())
	s.Equal(uri, got.GetUri())
	s.Equal(name, got.GetName())
	s.Equal(pubKeyRemote, got.GetPublicKey().GetRemote())
	s.Zero(got.GetPublicKey().GetCached())
	s.Equal("new label", got.GetMetadata().GetLabels()["new"])
}

func (s *KasRegistrySuite) Test_UpdateKeyAccessServer_Uri_DoesNotAlterOtherValues() {
	uri := "before_uri_only.com"
	pubKeyRemote := "https://remote.com/key"
	updatedURI := "after_uri_only.com"
	name := "kas-unaltered"

	// create a test KAS
	created, err := s.db.PolicyClient.CreateKeyAccessServer(s.ctx, &kasregistry.CreateKeyAccessServerRequest{
		Uri: uri,
		PublicKey: &policy.PublicKey{
			PublicKey: &policy.PublicKey_Remote{
				Remote: pubKeyRemote,
			},
		},
		Name: name,
	})
	s.Require().NoError(err)
	s.NotNil(created)

	// update it with new uri
	updated, err := s.db.PolicyClient.UpdateKeyAccessServer(s.ctx, created.GetId(), &kasregistry.UpdateKeyAccessServerRequest{
		Uri: updatedURI,
	})
	s.Require().NoError(err)
	s.NotNil(updated)

	// get after update to validate changes were successful
	got, err := s.db.PolicyClient.GetKeyAccessServer(s.ctx, created.GetId())
	s.Require().NoError(err)
	s.NotNil(got)
	s.Equal(created.GetId(), got.GetId())
	s.Equal(updatedURI, got.GetUri())
	s.Equal(name, got.GetName())
	s.Equal(pubKeyRemote, got.GetPublicKey().GetRemote())
	s.Zero(got.GetPublicKey().GetCached())
	s.Nil(got.GetMetadata().GetLabels())
}

// the same test but only altering the key
func (s *KasRegistrySuite) Test_UpdateKeyAccessServer_PublicKey_DoesNotAlterOtherValues() {
	uri := "before_pubkey_only.com"
	pubKeyRemote := "https://remote.com/key"
	updatedKeySet := &policy.KasPublicKeySet{
		Keys: []*policy.KasPublicKey{
			{
				Pem: "some-pem-data",
				Alg: policy.KasPublicKeyAlgEnum_KAS_PUBLIC_KEY_ALG_ENUM_RSA_2048,
				Kid: "r1",
			},
		},
	}
	updatedPubKey := &policy.PublicKey{
		PublicKey: &policy.PublicKey_Cached{
			Cached: updatedKeySet,
		},
	}

	// create a test KAS
	created, err := s.db.PolicyClient.CreateKeyAccessServer(s.ctx, &kasregistry.CreateKeyAccessServerRequest{
		Uri: uri,
		PublicKey: &policy.PublicKey{
			PublicKey: &policy.PublicKey_Remote{
				Remote: pubKeyRemote,
			},
		},
		Metadata: &common.MetadataMutable{
			Labels: map[string]string{
				"unchanged": "unchanged label",
			},
		},
		// Leave off 'name' to test optionality
	})
	s.Require().NoError(err)
	s.NotNil(created)

	// update it with new key
	updated, err := s.db.PolicyClient.UpdateKeyAccessServer(s.ctx, created.GetId(), &kasregistry.UpdateKeyAccessServerRequest{
		PublicKey: updatedPubKey,
	})
	s.Require().NoError(err)
	s.NotNil(updated)

	// get after update to validate changes were successful
	got, err := s.db.PolicyClient.GetKeyAccessServer(s.ctx, created.GetId())
	s.Require().NoError(err)
	s.NotNil(got)
	s.Equal(created.GetId(), got.GetId())
	s.Equal(uri, got.GetUri())
	s.Empty(got.GetName()) // name not given to KAS in create or update
	s.Equal(updatedKeySet, got.GetPublicKey().GetCached())
	s.Zero(got.GetPublicKey().GetRemote())
	s.Equal("unchanged label", got.GetMetadata().GetLabels()["unchanged"])
}

func (s *KasRegistrySuite) Test_UpdateKeyAccessServer_WithNonExistentId_Fails() {
	pubKey := &policy.PublicKey{
		PublicKey: &policy.PublicKey_Cached{
			Cached: &policy.KasPublicKeySet{
				Keys: []*policy.KasPublicKey{
					{
						Pem: "this_is_a_local_key",
					},
				},
			},
		},
	}
	updatedKas := &kasregistry.UpdateKeyAccessServerRequest{
		Uri:       "someKasUri.com",
		PublicKey: pubKey,
	}
	resp, err := s.db.PolicyClient.UpdateKeyAccessServer(s.ctx, nonExistentKasRegistryID, updatedKas)
	s.Require().Error(err)
	s.Nil(resp)
	s.Require().ErrorIs(err, db.ErrNotFound)
}

func (s *KasRegistrySuite) Test_UpdateKeyAccessServer_WithInvalidID_Fails() {
	resp, err := s.db.PolicyClient.GetKeyAccessServer(s.ctx, "not-a-uuid")
	s.Require().Error(err)
	s.Nil(resp)
	s.Require().ErrorIs(err, db.ErrUUIDInvalid)
}

func (s *KasRegistrySuite) Test_DeleteKeyAccessServer() {
	// create a test KAS
	pubKey := &policy.PublicKey{
		PublicKey: &policy.PublicKey_Remote{
			Remote: "https://remote.com/key",
		},
	}
	testKas := &kasregistry.CreateKeyAccessServerRequest{
		Uri:       "deleting.net",
		PublicKey: pubKey,
	}
	createdKas, err := s.db.PolicyClient.CreateKeyAccessServer(s.ctx, testKas)
	s.Require().NoError(err)
	s.NotNil(createdKas)

	// delete it
	deleted, err := s.db.PolicyClient.DeleteKeyAccessServer(s.ctx, createdKas.GetId())
	s.Require().NoError(err)
	s.NotNil(deleted)

	// get after delete to validate it's gone
	resp, err := s.db.PolicyClient.GetKeyAccessServer(s.ctx, createdKas.GetId())
	s.Require().Error(err)
	s.Nil(resp)
}

func (s *KasRegistrySuite) Test_DeleteKeyAccessServer_WithNonExistentId_Fails() {
	resp, err := s.db.PolicyClient.DeleteKeyAccessServer(s.ctx, nonExistentKasRegistryID)
	s.Require().Error(err)
	s.Nil(resp)
	s.Require().ErrorIs(err, db.ErrNotFound)
}

func (s *KasRegistrySuite) Test_DeleteKeyAccessServer_WithInvalidId_Fails() {
	resp, err := s.db.PolicyClient.DeleteKeyAccessServer(s.ctx, "definitely-not-a-uuid")
	s.Require().Error(err)
	s.Nil(resp)
	s.Require().ErrorIs(err, db.ErrUUIDInvalid)
}

func (s *KasRegistrySuite) Test_ListKeyAccessServerGrants_KasId() {
	// create an attribute
	attr := &attributes.CreateAttributeRequest{
		Name:        "test__list_key_access_server_grants_by_kas_id",
		NamespaceId: fixtureNamespaceID,
		Rule:        policy.AttributeRuleTypeEnum_ATTRIBUTE_RULE_TYPE_ENUM_ALL_OF,
	}
	createdAttr, err := s.db.PolicyClient.CreateAttribute(s.ctx, attr)
	s.Require().NoError(err)
	s.NotNil(createdAttr)

	// create a value
	val := &attributes.CreateAttributeValueRequest{
		AttributeId: createdAttr.GetId(),
		Value:       "value2",
	}
	createdVal, err := s.db.PolicyClient.CreateAttributeValue(s.ctx, createdAttr.GetId(), val)
	s.Require().NoError(err)
	s.NotNil(createdVal)

	firstKAS, err := s.db.PolicyClient.CreateKeyAccessServer(s.ctx, &kasregistry.CreateKeyAccessServerRequest{
		Uri: "https://firstkas.com/kas/uri",
		PublicKey: &policy.PublicKey{
			PublicKey: &policy.PublicKey_Cached{
				Cached: &policy.KasPublicKeySet{
					Keys: []*policy.KasPublicKey{
						{
							Pem: "public",
						},
					},
				},
			},
		},
		Name: "first_kas",
	})
	s.Require().NoError(err)
	s.NotNil(firstKAS)
	firstKAS, _ = s.db.PolicyClient.GetKeyAccessServer(s.ctx, firstKAS.GetId())

	otherKAS, err := s.db.PolicyClient.CreateKeyAccessServer(s.ctx, &kasregistry.CreateKeyAccessServerRequest{
		Uri: "https://otherkas.com/kas/uri",
		PublicKey: &policy.PublicKey{
			PublicKey: &policy.PublicKey_Cached{
				Cached: &policy.KasPublicKeySet{
					Keys: []*policy.KasPublicKey{
						{
							Pem: "public",
						},
					},
				},
			},
		},
		// Leave off 'name' to test optionality
	})
	s.Require().NoError(err)
	otherKAS, _ = s.db.PolicyClient.GetKeyAccessServer(s.ctx, otherKAS.GetId())

	// assign a KAS to the attribute
	aKas := &attributes.AttributeKeyAccessServer{
		AttributeId:       createdAttr.GetId(),
		KeyAccessServerId: firstKAS.GetId(),
	}
	createdGrant, err := s.db.PolicyClient.AssignKeyAccessServerToAttribute(s.ctx, aKas)
	s.Require().NoError(err)
	s.NotNil(createdGrant)

	// assign a KAS to the value
	bKas := &attributes.ValueKeyAccessServer{
		ValueId:           createdVal.GetId(),
		KeyAccessServerId: otherKAS.GetId(),
	}
	valGrant, err := s.db.PolicyClient.AssignKeyAccessServerToValue(s.ctx, bKas)
	s.Require().NoError(err)
	s.NotNil(valGrant)

	// list grants by KAS ID
<<<<<<< HEAD
	listRsp, err := s.db.PolicyClient.ListKeyAccessServerGrants(s.ctx, &kasregistry.ListKeyAccessServerGrantsRequest{
		KasId: firstKAS.GetId(),
	})
=======
	listedGrants, err := s.db.PolicyClient.ListKeyAccessServerGrants(s.ctx, firstKAS.GetId(), "", "")
>>>>>>> 9d6aa0b5
	s.Require().NoError(err)
	s.NotNil(listRsp)

	listedGrants := listRsp.GetGrants()
	s.Len(listedGrants, 1)
	g := listedGrants[0]
	s.Equal(firstKAS.GetId(), g.GetKeyAccessServer().GetId())
	s.Equal(firstKAS.GetUri(), g.GetKeyAccessServer().GetUri())
	s.Equal(firstKAS.GetName(), g.GetKeyAccessServer().GetName())
	s.Len(g.GetAttributeGrants(), 1)
	s.Empty(g.GetValueGrants())
	s.Empty(g.GetNamespaceGrants())

	// list grants by the other KAS ID
<<<<<<< HEAD
	listRsp, err = s.db.PolicyClient.ListKeyAccessServerGrants(s.ctx, &kasregistry.ListKeyAccessServerGrantsRequest{
		KasId: otherKAS.GetId(),
	})
=======
	listedGrants, err = s.db.PolicyClient.ListKeyAccessServerGrants(s.ctx, otherKAS.GetId(), "", "")
>>>>>>> 9d6aa0b5
	s.Require().NoError(err)
	s.NotNil(listRsp)

	listedGrants = listRsp.GetGrants()
	s.Len(listedGrants, 1)
	g = listedGrants[0]
	s.Equal(otherKAS.GetId(), g.GetKeyAccessServer().GetId())
	s.Equal(otherKAS.GetUri(), g.GetKeyAccessServer().GetUri())
	s.Empty(g.GetKeyAccessServer().GetName())
	s.Empty(g.GetAttributeGrants())
	s.Len(g.GetValueGrants(), 1)
	s.Empty(g.GetNamespaceGrants())
}

func (s *KasRegistrySuite) Test_ListKeyAccessServerGrants_KasId_NoResultsIfNotFound() {
	// list grants by KAS ID
<<<<<<< HEAD
	listRsp, err := s.db.PolicyClient.ListKeyAccessServerGrants(s.ctx, &kasregistry.ListKeyAccessServerGrantsRequest{
		KasId: nonExistentKasRegistryID,
	})
=======
	listedGrants, err := s.db.PolicyClient.ListKeyAccessServerGrants(s.ctx, nonExistentKasRegistryID, "", "")
>>>>>>> 9d6aa0b5
	s.Require().NoError(err)
	s.Empty(listRsp.GetGrants())
}

func (s *KasRegistrySuite) Test_ListKeyAccessServerGrants_KasUri() {
	fixtureKAS := s.f.GetKasRegistryKey("key_access_server_1")

	// create an attribute
	attr := &attributes.CreateAttributeRequest{
		Name:        "test__list_key_access_server_grants_by_kas_uri",
		NamespaceId: fixtureNamespaceID,
		Rule:        policy.AttributeRuleTypeEnum_ATTRIBUTE_RULE_TYPE_ENUM_ALL_OF,
	}
	createdAttr, err := s.db.PolicyClient.CreateAttribute(s.ctx, attr)
	s.Require().NoError(err)
	s.NotNil(createdAttr)

	// add a KAS to the attribute
	aKas := &attributes.AttributeKeyAccessServer{
		AttributeId:       createdAttr.GetId(),
		KeyAccessServerId: fixtureKAS.ID,
	}
	createdGrant, err := s.db.PolicyClient.AssignKeyAccessServerToAttribute(s.ctx, aKas)
	s.Require().NoError(err)
	s.NotNil(createdGrant)

	// list grants by KAS URI
<<<<<<< HEAD
	listGrantsRsp, err := s.db.PolicyClient.ListKeyAccessServerGrants(s.ctx, &kasregistry.ListKeyAccessServerGrantsRequest{
		KasUri: fixtureKAS.URI,
	})
=======
	listedGrants, err := s.db.PolicyClient.ListKeyAccessServerGrants(s.ctx, "", fixtureKAS.URI, "")

>>>>>>> 9d6aa0b5
	s.Require().NoError(err)
	s.NotNil(listGrantsRsp)
	listedGrants := listGrantsRsp.GetGrants()
	s.GreaterOrEqual(len(listedGrants), 1)
	for _, g := range listedGrants {
		s.Equal(fixtureKAS.ID, g.GetKeyAccessServer().GetId())
		s.Equal(fixtureKAS.URI, g.GetKeyAccessServer().GetUri())
		s.Equal(fixtureKAS.Name, g.GetKeyAccessServer().GetName())
	}
}

func (s *KasRegistrySuite) Test_ListKeyAccessServerGrants_KasUri_NoResultsIfNotFound() {
	// list grants by KAS ID
<<<<<<< HEAD
	listGrantsRsp, err := s.db.PolicyClient.ListKeyAccessServerGrants(s.ctx, &kasregistry.ListKeyAccessServerGrantsRequest{
		KasUri: "https://notfound.com/kas/uri",
	})
=======
	listedGrants, err := s.db.PolicyClient.ListKeyAccessServerGrants(s.ctx, "", "https://notfound.com/kas/uri", "")
	s.Require().NoError(err)
	s.Empty(listedGrants)
}

func (s *KasRegistrySuite) Test_ListKeyAccessServerGrants_KasName() {
	fixtureKAS := s.f.GetKasRegistryKey("key_access_server_acme")

	// create an attribute
	attr := &attributes.CreateAttributeRequest{
		Name:        "test__list_key_access_server_grants_by_kas_name",
		NamespaceId: fixtureNamespaceID,
		Rule:        policy.AttributeRuleTypeEnum_ATTRIBUTE_RULE_TYPE_ENUM_ANY_OF,
	}
	createdAttr, err := s.db.PolicyClient.CreateAttribute(s.ctx, attr)
	s.Require().NoError(err)
	s.NotNil(createdAttr)

	// add a KAS to the attribute
	aKas := &attributes.AttributeKeyAccessServer{
		AttributeId:       createdAttr.GetId(),
		KeyAccessServerId: fixtureKAS.ID,
	}
	createdGrant, err := s.db.PolicyClient.AssignKeyAccessServerToAttribute(s.ctx, aKas)
	s.Require().NoError(err)
	s.NotNil(createdGrant)

	// list grants by KAS URI
	listedGrants, err := s.db.PolicyClient.ListKeyAccessServerGrants(s.ctx, "", "", fixtureKAS.Name)

	s.Require().NoError(err)
	s.NotNil(listedGrants)
	s.GreaterOrEqual(len(listedGrants), 1)
	for _, g := range listedGrants {
		s.Equal(fixtureKAS.ID, g.GetKeyAccessServer().GetId())
		s.Equal(fixtureKAS.URI, g.GetKeyAccessServer().GetUri())
		s.Equal(fixtureKAS.Name, g.GetKeyAccessServer().GetName())
	}
}

func (s *KasRegistrySuite) Test_ListKeyAccessServerGrants_KasName_NoResultsIfNotFound() {
	// list grants by KAS ID
	listedGrants, err := s.db.PolicyClient.ListKeyAccessServerGrants(s.ctx, "", "", "unknown_kas")
>>>>>>> 9d6aa0b5
	s.Require().NoError(err)
	s.Empty(listGrantsRsp.GetGrants())
}

func (s *KasRegistrySuite) Test_ListAllKeyAccessServerGrants() {
	// create a KAS
	kas := &kasregistry.CreateKeyAccessServerRequest{
		Uri: "https://listingkasgrants.com/kas/uri",
		PublicKey: &policy.PublicKey{
			PublicKey: &policy.PublicKey_Cached{
				Cached: &policy.KasPublicKeySet{
					Keys: []*policy.KasPublicKey{
						{
							Pem: "public",
						},
					},
				},
			},
		},
		Name: "listingkasgrants",
	}
	firstKAS, err := s.db.PolicyClient.CreateKeyAccessServer(s.ctx, kas)
	s.Require().NoError(err)
	s.NotNil(firstKAS)

	// create a second KAS
	second := &kasregistry.CreateKeyAccessServerRequest{
		Uri: "https://listingkasgrants.com/another/kas/uri",
		PublicKey: &policy.PublicKey{
			PublicKey: &policy.PublicKey_Cached{
				Cached: &policy.KasPublicKeySet{
					Keys: []*policy.KasPublicKey{
						{
							Pem: "public",
						},
					},
				},
			},
		},
		Name: "listingkasgrants_second",
	}
	secondKAS, err := s.db.PolicyClient.CreateKeyAccessServer(s.ctx, second)
	s.Require().NoError(err)
	s.NotNil(secondKAS)

	// create a new namespace
	ns := &namespaces.CreateNamespaceRequest{
		Name: "test__list_all_kas_grants",
	}
	createdNs, err := s.db.PolicyClient.CreateNamespace(s.ctx, ns)
	s.Require().NoError(err)
	s.NotNil(createdNs)
	nsFQN := fmt.Sprintf("https://%s", ns.GetName())

	// create an attribute
	attr := &attributes.CreateAttributeRequest{
		Name:        "test_attr_list_all_kas_grants",
		NamespaceId: createdNs.GetId(),
		Rule:        policy.AttributeRuleTypeEnum_ATTRIBUTE_RULE_TYPE_ENUM_ALL_OF,
		Values:      []string{"value1"},
	}
	createdAttr, err := s.db.PolicyClient.CreateAttribute(s.ctx, attr)
	s.Require().NoError(err)
	s.NotNil(createdAttr)
	attrFQN := fmt.Sprintf("%s/attr/%s", nsFQN, attr.GetName())

	got, err := s.db.PolicyClient.GetAttribute(s.ctx, createdAttr.GetId())
	s.Require().NoError(err)
	s.NotNil(got)
	value := got.GetValues()[0]
	valueFQN := fmt.Sprintf("%s/value/%s", attrFQN, value.GetValue())

	// add first KAS to the attribute
	aKas := &attributes.AttributeKeyAccessServer{
		AttributeId:       createdAttr.GetId(),
		KeyAccessServerId: firstKAS.GetId(),
	}
	createdGrant, err := s.db.PolicyClient.AssignKeyAccessServerToAttribute(s.ctx, aKas)
	s.Require().NoError(err)
	s.NotNil(createdGrant)

	// assign a grant of the second KAS to the value
	bKas := &attributes.ValueKeyAccessServer{
		ValueId:           value.GetId(),
		KeyAccessServerId: secondKAS.GetId(),
	}
	valGrant, err := s.db.PolicyClient.AssignKeyAccessServerToValue(s.ctx, bKas)
	s.Require().NoError(err)
	s.NotNil(valGrant)

	// grant each KAS to the namespace
	nsKas := &namespaces.NamespaceKeyAccessServer{
		NamespaceId:       createdNs.GetId(),
		KeyAccessServerId: firstKAS.GetId(),
	}
	nsGrant, err := s.db.PolicyClient.AssignKeyAccessServerToNamespace(s.ctx, nsKas)
	s.Require().NoError(err)
	s.NotNil(nsGrant)

	nsAnotherKas := &namespaces.NamespaceKeyAccessServer{
		NamespaceId:       createdNs.GetId(),
		KeyAccessServerId: secondKAS.GetId(),
	}
	nsAnotherGrant, err := s.db.PolicyClient.AssignKeyAccessServerToNamespace(s.ctx, nsAnotherKas)
	s.Require().NoError(err)
	s.NotNil(nsAnotherGrant)

	// list all grants
<<<<<<< HEAD
	listGrantsRsp, err := s.db.PolicyClient.ListKeyAccessServerGrants(s.ctx, &kasregistry.ListKeyAccessServerGrantsRequest{})
	s.Require().NoError(err)
	s.NotNil(listGrantsRsp)
	listedGrants := listGrantsRsp.GetGrants()
	s.GreaterOrEqual(len(listedGrants), 1)

	s.GreaterOrEqual(len(listedGrants), 2)
	foundCount := 0
=======
	listedGrants, err := s.db.PolicyClient.ListKeyAccessServerGrants(s.ctx, "", "", "")
	s.Require().NoError(err)
	s.NotNil(listedGrants)
	s.GreaterOrEqual(len(listedGrants), 2)

>>>>>>> 9d6aa0b5
	for _, g := range listedGrants {
		switch g.GetKeyAccessServer().GetId() {
		case firstKAS.GetId():
			// should have expected sole attribute grant
			s.Len(g.GetAttributeGrants(), 1)
			s.Equal(createdAttr.GetId(), g.GetAttributeGrants()[0].GetId())
			s.Equal(attrFQN, g.GetAttributeGrants()[0].GetFqn())
			// should have expected sole namespace grant
			s.Len(g.GetNamespaceGrants(), 1)
			s.Equal(createdNs.GetId(), g.GetNamespaceGrants()[0].GetId())
			s.Equal(nsFQN, g.GetNamespaceGrants()[0].GetFqn())
<<<<<<< HEAD

			foundCount++

=======
>>>>>>> 9d6aa0b5
		case secondKAS.GetId():
			// should have expected value grant
			s.Len(g.GetValueGrants(), 1)
			s.Equal(value.GetId(), g.GetValueGrants()[0].GetId())
			s.Equal(valueFQN, g.GetValueGrants()[0].GetFqn())
			// should have expected namespace grant
			s.Len(g.GetNamespaceGrants(), 1)
			s.Equal(createdNs.GetId(), g.GetNamespaceGrants()[0].GetId())
			s.Equal(nsFQN, g.GetNamespaceGrants()[0].GetFqn())

			foundCount++
		}
	}
	s.Equal(2, foundCount)
}

func (s *KasRegistrySuite) Test_ListKeyAccessServerGrants_Limit_Succeeds() {
	var limit int32 = 2
	listRsp, err := s.db.PolicyClient.ListKeyAccessServerGrants(s.ctx, &kasregistry.ListKeyAccessServerGrantsRequest{
		Pagination: &policy.PageRequest{
			Limit: limit,
		},
	})
	s.Require().NoError(err)
	s.NotNil(listRsp)

	listed := listRsp.GetGrants()
	s.Equal(len(listed), int(limit))

	for _, grant := range listed {
		s.NotNil(grant.GetKeyAccessServer())
	}

	// request with one below maximum
	listRsp, err = s.db.PolicyClient.ListKeyAccessServerGrants(s.ctx, &kasregistry.ListKeyAccessServerGrantsRequest{
		Pagination: &policy.PageRequest{
			Limit: s.db.LimitMax - 1,
		},
	})
	s.Require().NoError(err)
	s.NotNil(listRsp)
}

func (s *NamespacesSuite) Test_ListKeyAccessServerGrants_Limit_TooLarge_Fails() {
	listRsp, err := s.db.PolicyClient.ListKeyAccessServerGrants(s.ctx, &kasregistry.ListKeyAccessServerGrantsRequest{
		Pagination: &policy.PageRequest{
			Limit: s.db.LimitMax + 1,
		},
	})
	s.Require().Error(err)
	s.Require().ErrorIs(err, db.ErrListLimitTooLarge)
	s.Nil(listRsp)
}

func (s *KasRegistrySuite) Test_ListKeyAccessServerGrants_Offset_Succeeds() {
	req := &kasregistry.ListKeyAccessServerGrantsRequest{}
	// make initial list request to compare against
	listRsp, err := s.db.PolicyClient.ListKeyAccessServerGrants(s.ctx, req)
	s.Require().NoError(err)
	s.NotNil(listRsp)
	listed := listRsp.GetGrants()

	// set the offset pagination
	offset := 1
	req.Pagination = &policy.PageRequest{
		Offset: int32(offset),
	}
	offsetListRsp, err := s.db.PolicyClient.ListKeyAccessServerGrants(s.ctx, req)
	s.Require().NoError(err)
	s.NotNil(offsetListRsp)
	offsetListed := offsetListRsp.GetGrants()

	// length is reduced by the offset amount
	s.Equal(len(offsetListed), len(listed)-offset)

	// objects are equal between offset and original list beginning at offset index
	for i, val := range offsetListed {
		s.True(proto.Equal(val, listed[i+offset]))
	}
}

func TestKasRegistrySuite(t *testing.T) {
	if testing.Short() {
		t.Skip("skipping db.KasRegistry integration tests")
	}
	suite.Run(t, new(KasRegistrySuite))
}<|MERGE_RESOLUTION|>--- conflicted
+++ resolved
@@ -52,7 +52,6 @@
 
 func (s *KasRegistrySuite) Test_ListKeyAccessServers_NoPagination_Succeeds() {
 	fixtures := s.getKasRegistryFixtures()
-<<<<<<< HEAD
 	listRsp, err := s.db.PolicyClient.ListKeyAccessServers(s.ctx, &kasregistry.ListKeyAccessServersRequest{})
 	s.Require().NoError(err)
 	s.NotNil(listRsp)
@@ -66,21 +65,6 @@
 		for _, kasr := range listed {
 			if kasr.GetId() == f.ID {
 				found = true
-=======
-	list, err := s.db.PolicyClient.ListKeyAccessServers(s.ctx)
-	s.Require().NoError(err)
-	s.NotNil(list)
-	for _, fixture := range fixtures {
-		for _, kas := range list {
-			if kas.GetId() == fixture.ID {
-				if kas.GetPublicKey().GetRemote() != "" {
-					s.Equal(fixture.PubKey.Remote, kas.GetPublicKey().GetRemote())
-				} else {
-					s.Equal(fixture.PubKey.Cached, kas.GetPublicKey().GetCached())
-				}
-				s.Equal(fixture.URI, kas.GetUri())
-				s.Equal(fixture.Name, kas.GetName())
->>>>>>> 9d6aa0b5
 			}
 		}
 		s.True(found)
@@ -676,13 +660,9 @@
 	s.NotNil(valGrant)
 
 	// list grants by KAS ID
-<<<<<<< HEAD
 	listRsp, err := s.db.PolicyClient.ListKeyAccessServerGrants(s.ctx, &kasregistry.ListKeyAccessServerGrantsRequest{
 		KasId: firstKAS.GetId(),
 	})
-=======
-	listedGrants, err := s.db.PolicyClient.ListKeyAccessServerGrants(s.ctx, firstKAS.GetId(), "", "")
->>>>>>> 9d6aa0b5
 	s.Require().NoError(err)
 	s.NotNil(listRsp)
 
@@ -697,13 +677,9 @@
 	s.Empty(g.GetNamespaceGrants())
 
 	// list grants by the other KAS ID
-<<<<<<< HEAD
 	listRsp, err = s.db.PolicyClient.ListKeyAccessServerGrants(s.ctx, &kasregistry.ListKeyAccessServerGrantsRequest{
 		KasId: otherKAS.GetId(),
 	})
-=======
-	listedGrants, err = s.db.PolicyClient.ListKeyAccessServerGrants(s.ctx, otherKAS.GetId(), "", "")
->>>>>>> 9d6aa0b5
 	s.Require().NoError(err)
 	s.NotNil(listRsp)
 
@@ -720,13 +696,9 @@
 
 func (s *KasRegistrySuite) Test_ListKeyAccessServerGrants_KasId_NoResultsIfNotFound() {
 	// list grants by KAS ID
-<<<<<<< HEAD
 	listRsp, err := s.db.PolicyClient.ListKeyAccessServerGrants(s.ctx, &kasregistry.ListKeyAccessServerGrantsRequest{
 		KasId: nonExistentKasRegistryID,
 	})
-=======
-	listedGrants, err := s.db.PolicyClient.ListKeyAccessServerGrants(s.ctx, nonExistentKasRegistryID, "", "")
->>>>>>> 9d6aa0b5
 	s.Require().NoError(err)
 	s.Empty(listRsp.GetGrants())
 }
@@ -754,14 +726,9 @@
 	s.NotNil(createdGrant)
 
 	// list grants by KAS URI
-<<<<<<< HEAD
 	listGrantsRsp, err := s.db.PolicyClient.ListKeyAccessServerGrants(s.ctx, &kasregistry.ListKeyAccessServerGrantsRequest{
 		KasUri: fixtureKAS.URI,
 	})
-=======
-	listedGrants, err := s.db.PolicyClient.ListKeyAccessServerGrants(s.ctx, "", fixtureKAS.URI, "")
-
->>>>>>> 9d6aa0b5
 	s.Require().NoError(err)
 	s.NotNil(listGrantsRsp)
 	listedGrants := listGrantsRsp.GetGrants()
@@ -775,14 +742,11 @@
 
 func (s *KasRegistrySuite) Test_ListKeyAccessServerGrants_KasUri_NoResultsIfNotFound() {
 	// list grants by KAS ID
-<<<<<<< HEAD
 	listGrantsRsp, err := s.db.PolicyClient.ListKeyAccessServerGrants(s.ctx, &kasregistry.ListKeyAccessServerGrantsRequest{
 		KasUri: "https://notfound.com/kas/uri",
 	})
-=======
-	listedGrants, err := s.db.PolicyClient.ListKeyAccessServerGrants(s.ctx, "", "https://notfound.com/kas/uri", "")
-	s.Require().NoError(err)
-	s.Empty(listedGrants)
+	s.Require().NoError(err)
+	s.Empty(listGrantsRsp.GetGrants())
 }
 
 func (s *KasRegistrySuite) Test_ListKeyAccessServerGrants_KasName() {
@@ -808,22 +772,36 @@
 	s.NotNil(createdGrant)
 
 	// list grants by KAS URI
-	listedGrants, err := s.db.PolicyClient.ListKeyAccessServerGrants(s.ctx, "", "", fixtureKAS.Name)
-
-	s.Require().NoError(err)
-	s.NotNil(listedGrants)
+	listedGrantsRsp, err := s.db.PolicyClient.ListKeyAccessServerGrants(s.ctx,
+		&kasregistry.ListKeyAccessServerGrantsRequest{
+			KasName: fixtureKAS.Name,
+		})
+
+	s.Require().NoError(err)
+	s.NotNil(listedGrantsRsp)
+	listedGrants := listedGrantsRsp.GetGrants()
 	s.GreaterOrEqual(len(listedGrants), 1)
+	found := false
 	for _, g := range listedGrants {
-		s.Equal(fixtureKAS.ID, g.GetKeyAccessServer().GetId())
-		s.Equal(fixtureKAS.URI, g.GetKeyAccessServer().GetUri())
-		s.Equal(fixtureKAS.Name, g.GetKeyAccessServer().GetName())
-	}
+		if g.GetKeyAccessServer().GetId() == fixtureKAS.ID {
+			s.Equal(fixtureKAS.URI, g.GetKeyAccessServer().GetUri())
+			s.Equal(fixtureKAS.Name, g.GetKeyAccessServer().GetName())
+			for _, attrGrant := range g.GetAttributeGrants() {
+				if attrGrant.GetId() == createdAttr.GetId() {
+					found = true
+					s.Equal(attrGrant.GetFqn(), createdAttr.GetFqn())
+				}
+			}
+		}
+	}
+	s.True(found)
 }
 
 func (s *KasRegistrySuite) Test_ListKeyAccessServerGrants_KasName_NoResultsIfNotFound() {
 	// list grants by KAS ID
-	listedGrants, err := s.db.PolicyClient.ListKeyAccessServerGrants(s.ctx, "", "", "unknown_kas")
->>>>>>> 9d6aa0b5
+	listGrantsRsp, err := s.db.PolicyClient.ListKeyAccessServerGrants(s.ctx, &kasregistry.ListKeyAccessServerGrantsRequest{
+		KasName: "unknown-name",
+	})
 	s.Require().NoError(err)
 	s.Empty(listGrantsRsp.GetGrants())
 }
@@ -932,7 +910,6 @@
 	s.NotNil(nsAnotherGrant)
 
 	// list all grants
-<<<<<<< HEAD
 	listGrantsRsp, err := s.db.PolicyClient.ListKeyAccessServerGrants(s.ctx, &kasregistry.ListKeyAccessServerGrantsRequest{})
 	s.Require().NoError(err)
 	s.NotNil(listGrantsRsp)
@@ -941,13 +918,6 @@
 
 	s.GreaterOrEqual(len(listedGrants), 2)
 	foundCount := 0
-=======
-	listedGrants, err := s.db.PolicyClient.ListKeyAccessServerGrants(s.ctx, "", "", "")
-	s.Require().NoError(err)
-	s.NotNil(listedGrants)
-	s.GreaterOrEqual(len(listedGrants), 2)
-
->>>>>>> 9d6aa0b5
 	for _, g := range listedGrants {
 		switch g.GetKeyAccessServer().GetId() {
 		case firstKAS.GetId():
@@ -959,12 +929,9 @@
 			s.Len(g.GetNamespaceGrants(), 1)
 			s.Equal(createdNs.GetId(), g.GetNamespaceGrants()[0].GetId())
 			s.Equal(nsFQN, g.GetNamespaceGrants()[0].GetFqn())
-<<<<<<< HEAD
 
 			foundCount++
 
-=======
->>>>>>> 9d6aa0b5
 		case secondKAS.GetId():
 			// should have expected value grant
 			s.Len(g.GetValueGrants(), 1)
