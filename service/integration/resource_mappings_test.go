--- conflicted
+++ resolved
@@ -123,20 +123,6 @@
 		s.Equal(testMapping.ID, mapping.GetId())
 		s.Equal(testMapping.AttributeValueID, mapping.GetAttributeValue().GetId())
 		s.Equal(testMapping.Terms, mapping.GetTerms())
-<<<<<<< HEAD
-
-=======
-		av, err := s.db.PolicyClient.GetAttributeValue(s.ctx, testMapping.AttributeValueID)
-		s.Require().NoError(err)
-		//nolint:staticcheck // SA1019: removing all references to members in later release
-		if len(av.GetMembers()) > 0 {
-			testedMembers = true
-		}
-		if idx == len(testData)-1 {
-			s.True(testedMembers, "expected to test at least one attribute value member")
-		}
-		equalMembers(s.T(), av, mapping.GetAttributeValue(), false)
->>>>>>> 5aef2457
 		metadata := mapping.GetMetadata()
 		createdAt := metadata.GetCreatedAt()
 		updatedAt := metadata.GetUpdatedAt()
