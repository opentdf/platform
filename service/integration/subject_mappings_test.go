package integration

import (
	"context"
	"log/slog"
	"testing"

	"github.com/opentdf/platform/protocol/go/common"
	"github.com/opentdf/platform/protocol/go/policy"
	"github.com/opentdf/platform/protocol/go/policy/subjectmapping"
	"github.com/opentdf/platform/service/internal/fixtures"
	"github.com/opentdf/platform/service/pkg/db"
	"github.com/stretchr/testify/suite"
	"google.golang.org/protobuf/proto"
)

const nonExistentAttributeValueUUID = "78909865-8888-9999-9999-000000000000"

type SubjectMappingsSuite struct {
	suite.Suite
	f  fixtures.Fixtures
	db fixtures.DBInterface
	//nolint:containedctx // Only used for test suite
	ctx context.Context
}

func (s *SubjectMappingsSuite) SetupSuite() {
	slog.Info("setting up db.SubjectMappings test suite")
	c := *Config
	c.DB.Schema = "test_opentdf_subject_mappings"
	s.db = fixtures.NewDBInterface(c)
	s.ctx = context.Background()
	s.f = fixtures.NewFixture(s.db)
	s.ctx = context.Background()
	s.f.Provision()
}

func (s *SubjectMappingsSuite) TearDownSuite() {
	slog.Info("tearing down db.SubjectMappings test suite")
	s.f.TearDown()
}

// a set of easily accessible actions for use in tests
var (
	Read           = "READ"
	Transmit       = "CUSTOM_TRANSMIT"
	CustomDownload = "CUSTOM_DOWNLOAD"
	CustomUpload   = "CUSTOM_UPLOAD"

	fixtureActions = map[string]*policy.Action{
		"DECRYPT": {
			Value: &policy.Action_Standard{
				Standard: policy.Action_STANDARD_ACTION_DECRYPT,
			},
		},
		"TRANSMIT": {
			Value: &policy.Action_Standard{
				Standard: policy.Action_STANDARD_ACTION_TRANSMIT,
			},
		},
		"CUSTOM_DOWNLOAD": {
			Value: &policy.Action_Custom{
				Custom: "DOWNLOAD",
			},
		},
		"CUSTOM_TRANSMIT": {
			Value: &policy.Action_Custom{
				Custom: "TRANSMIT",
			},
		},
		"CUSTOM_UPLOAD": {
			Value: &policy.Action_Custom{
				Custom: "UPLOAD",
			},
		},
	}

	nonExistentSubjectSetID     = "9f9f3282-ffff-1111-924a-7b8eb43d5423"
	nonExistentSubjectMappingID = "32977f0b-f2b9-44b5-8afd-e2e224ea8352"
)

/*--------------------------------------------------------
 *-------------------- SubjectMappings -------------------
 *-------------------------------------------------------*/

func (s *SubjectMappingsSuite) TestCreateSubjectMapping_ExistingSubjectConditionSetId() {
	fixtureAttrValID := s.f.GetAttributeValueKey("example.net/attr/attr1/value/value2").ID
	fixtureSCSId := s.f.GetSubjectConditionSetKey("subject_condition_set1").ID

<<<<<<< HEAD
	aDecrypt := fixtureActions[Read]
=======
	aRead := fixtureActions[Read]
>>>>>>> bbac53fd
	aTransmit := fixtureActions[Transmit]
	newSubjectMapping := &subjectmapping.CreateSubjectMappingRequest{
		AttributeValueId:              fixtureAttrValID,
		ExistingSubjectConditionSetId: fixtureSCSId,
		Actions:                       []*policy.Action{aRead, aTransmit},
	}

	created, err := s.db.PolicyClient.CreateSubjectMapping(s.ctx, newSubjectMapping)
	s.Require().NoError(err)
	s.NotNil(created)

	// verify the subject mapping was created
	sm, err := s.db.PolicyClient.GetSubjectMapping(s.ctx, created.GetId())
	s.Require().NoError(err)
	s.Equal(newSubjectMapping.GetAttributeValueId(), sm.GetAttributeValue().GetId())
	s.Equal(newSubjectMapping.GetExistingSubjectConditionSetId(), sm.GetSubjectConditionSet().GetId())
	s.Len(sm.GetActions(), 2)
}

func (s *SubjectMappingsSuite) TestCreateSubjectMapping_NewSubjectConditionSet() {
	fixtureAttrValID := s.f.GetAttributeValueKey("example.net/attr/attr1/value/value2").ID
	aTransmit := fixtureActions[Transmit]

	scs := &subjectmapping.SubjectConditionSetCreate{
		SubjectSets: []*policy.SubjectSet{
			{
				ConditionGroups: []*policy.ConditionGroup{
					{
						BooleanOperator: policy.ConditionBooleanTypeEnum_CONDITION_BOOLEAN_TYPE_ENUM_AND,
						Conditions: []*policy.Condition{
							{
								SubjectExternalSelectorValue: ".email",
								Operator:                     policy.SubjectMappingOperatorEnum_SUBJECT_MAPPING_OPERATOR_ENUM_IN,
								SubjectExternalValues:        []string{"hello@email.com"},
							},
						},
					},
				},
			},
		},
	}

	newSubjectMapping := &subjectmapping.CreateSubjectMappingRequest{
		AttributeValueId:       fixtureAttrValID,
		Actions:                []*policy.Action{aTransmit},
		NewSubjectConditionSet: scs,
	}

	created, err := s.db.PolicyClient.CreateSubjectMapping(s.ctx, newSubjectMapping)
	s.Require().NoError(err)
	s.NotNil(created)

	// verify the new subject condition set created was returned properly
	sm, err := s.db.PolicyClient.GetSubjectMapping(s.ctx, created.GetId())
	s.Require().NoError(err)
	s.NotNil(sm.GetSubjectConditionSet())
	s.Equal(len(scs.GetSubjectSets()), len(sm.GetSubjectConditionSet().GetSubjectSets()))

	expectedCGroups := scs.GetSubjectSets()[0].GetConditionGroups()
	gotCGroups := sm.GetSubjectConditionSet().GetSubjectSets()[0].GetConditionGroups()
	s.Equal(len(expectedCGroups), len(gotCGroups))
	s.Equal(len(expectedCGroups[0].GetConditions()), len(gotCGroups[0].GetConditions()))

	expectedCondition := expectedCGroups[0].GetConditions()[0]
	gotCondition := sm.GetSubjectConditionSet().GetSubjectSets()[0].GetConditionGroups()[0].GetConditions()[0]
	s.Equal(expectedCondition.GetSubjectExternalSelectorValue(), gotCondition.GetSubjectExternalSelectorValue())
	s.Equal(expectedCondition.GetOperator(), gotCondition.GetOperator())
	s.Equal(expectedCondition.GetSubjectExternalValues(), gotCondition.GetSubjectExternalValues())
}

func (s *SubjectMappingsSuite) TestCreateSubjectMapping_NonExistentAttributeValueId_Fails() {
	fixtureScs := s.f.GetSubjectConditionSetKey("subject_condition_set2")
	aTransmit := fixtureActions[Transmit]
	newSubjectMapping := &subjectmapping.CreateSubjectMappingRequest{
		Actions:                       []*policy.Action{aTransmit},
		ExistingSubjectConditionSetId: fixtureScs.ID,
		AttributeValueId:              nonExistentAttributeValueUUID,
	}

	created, err := s.db.PolicyClient.CreateSubjectMapping(s.ctx, newSubjectMapping)
	s.Require().Error(err)
	s.Nil(created)
	s.Require().ErrorIs(err, db.ErrForeignKeyViolation)
}

func (s *SubjectMappingsSuite) TestCreateSubjectMapping_NonExistentSubjectConditionSetId_Fails() {
	fixtureAttrVal := s.f.GetAttributeValueKey("example.com/attr/attr2/value/value1")
	aTransmit := fixtureActions[Transmit]
	newSubjectMapping := &subjectmapping.CreateSubjectMappingRequest{
		AttributeValueId:              fixtureAttrVal.ID,
		Actions:                       []*policy.Action{aTransmit},
		ExistingSubjectConditionSetId: nonExistentSubjectSetID,
	}

	created, err := s.db.PolicyClient.CreateSubjectMapping(s.ctx, newSubjectMapping)
	s.Require().Error(err)
	s.Nil(created)
	s.Require().ErrorIs(err, db.ErrNotFound)
}

func (s *SubjectMappingsSuite) TestUpdateSubjectMapping_Actions() {
	// create a new one, update it, and verify the update
	fixtureAttrValID := s.f.GetAttributeValueKey("example.net/attr/attr1/value/value2").ID
	fixtureScs := s.f.GetSubjectConditionSetKey("subject_condition_set3")
	aTransmit := fixtureActions[Transmit]
	aCustomUpload := fixtureActions[CustomUpload]

	newSubjectMapping := &subjectmapping.CreateSubjectMappingRequest{
		AttributeValueId:              fixtureAttrValID,
		Actions:                       []*policy.Action{aTransmit, aCustomUpload},
		ExistingSubjectConditionSetId: fixtureScs.ID,
	}
	created, err := s.db.PolicyClient.CreateSubjectMapping(s.ctx, newSubjectMapping)
	s.Require().NoError(err)
	s.NotNil(created)

	// update the subject mapping
	newActions := []*policy.Action{aTransmit}
	update := &subjectmapping.UpdateSubjectMappingRequest{
		Id:      created.GetId(),
		Actions: newActions,
	}

	updated, err := s.db.PolicyClient.UpdateSubjectMapping(s.ctx, update)
	s.Require().NoError(err)
	s.NotNil(updated)
	s.Equal(created.GetId(), updated.GetId())

	// verify the actions were updated but nothing else
	got, err := s.db.PolicyClient.GetSubjectMapping(s.ctx, created.GetId())
	s.Require().NoError(err)
	s.NotNil(got)
	s.Equal(len(newActions), len(got.GetActions()))
	s.Equal(got.GetActions(), newActions)
	s.Equal(newSubjectMapping.GetAttributeValueId(), got.GetAttributeValue().GetId())
	s.Equal(newSubjectMapping.GetExistingSubjectConditionSetId(), got.GetSubjectConditionSet().GetId())
	metadata := got.GetMetadata()
	createdAt := metadata.GetCreatedAt()
	updatedAt := metadata.GetUpdatedAt()
	s.False(createdAt.AsTime().IsZero())
	s.False(updatedAt.AsTime().IsZero())
	s.True(updatedAt.AsTime().After(createdAt.AsTime()))
}

func (s *SubjectMappingsSuite) TestUpdateSubjectMapping_SubjectConditionSetId() {
	// create a new one, update it, and verify the update
	fixtureAttrValID := s.f.GetAttributeValueKey("example.net/attr/attr1/value/value1").ID
	fixtureScs := s.f.GetSubjectConditionSetKey("subject_condition_set1")
	aTransmit := fixtureActions[Transmit]

	newSubjectMapping := &subjectmapping.CreateSubjectMappingRequest{
		AttributeValueId:              fixtureAttrValID,
		Actions:                       []*policy.Action{aTransmit},
		ExistingSubjectConditionSetId: fixtureScs.ID,
	}

	created, err := s.db.PolicyClient.CreateSubjectMapping(s.ctx, newSubjectMapping)
	s.Require().NoError(err)
	s.NotNil(created)

	// update the subject mapping
	newScs := s.f.GetSubjectConditionSetKey("subject_condition_set2")
	update := &subjectmapping.UpdateSubjectMappingRequest{
		Id:                    created.GetId(),
		SubjectConditionSetId: newScs.ID,
	}

	updated, err := s.db.PolicyClient.UpdateSubjectMapping(s.ctx, update)
	s.Require().NoError(err)
	s.NotNil(updated)
	s.Equal(created.GetId(), updated.GetId())

	// verify the subject condition set was updated but nothing else
	got, err := s.db.PolicyClient.GetSubjectMapping(s.ctx, created.GetId())
	s.Require().NoError(err)
	s.NotNil(got)
	s.Equal(newSubjectMapping.GetAttributeValueId(), got.GetAttributeValue().GetId())
	s.Equal(newScs.ID, got.GetSubjectConditionSet().GetId())
	s.Equal(len(newSubjectMapping.GetActions()), len(got.GetActions()))
	s.Equal(newSubjectMapping.GetActions(), got.GetActions())
}

func (s *SubjectMappingsSuite) TestUpdateSubjectMapping_UpdateAllAllowedFields() {
	// create a new one, update it, and verify the update
	fixtureAttrValID := s.f.GetAttributeValueKey("example.net/attr/attr1/value/value1").ID
	fixtureScs := s.f.GetSubjectConditionSetKey("subject_condition_set1")
	aTransmit := fixtureActions[Transmit]

	newSubjectMapping := &subjectmapping.CreateSubjectMappingRequest{
		AttributeValueId:              fixtureAttrValID,
		Actions:                       []*policy.Action{aTransmit},
		ExistingSubjectConditionSetId: fixtureScs.ID,
	}

	created, err := s.db.PolicyClient.CreateSubjectMapping(s.ctx, newSubjectMapping)
	s.Require().NoError(err)
	s.NotNil(created)

	// update the subject mapping
	newScs := s.f.GetSubjectConditionSetKey("subject_condition_set2")
	newActions := []*policy.Action{fixtureActions[CustomDownload]}
	metadata := &common.MetadataMutable{
		Labels: map[string]string{"key": "value"},
	}
	update := &subjectmapping.UpdateSubjectMappingRequest{
		Id:                     created.GetId(),
		SubjectConditionSetId:  newScs.ID,
		Actions:                newActions,
		Metadata:               metadata,
		MetadataUpdateBehavior: common.MetadataUpdateEnum_METADATA_UPDATE_ENUM_EXTEND,
	}

	updated, err := s.db.PolicyClient.UpdateSubjectMapping(s.ctx, update)
	s.Require().NoError(err)
	s.NotNil(updated)
	s.Equal(created.GetId(), updated.GetId())

	// verify the subject mapping was updated
	got, err := s.db.PolicyClient.GetSubjectMapping(s.ctx, created.GetId())
	s.Require().NoError(err)
	s.NotNil(got)
	s.Equal(created.GetId(), got.GetId())
	s.Equal(newSubjectMapping.GetAttributeValueId(), got.GetAttributeValue().GetId())
	s.Equal(newScs.ID, got.GetSubjectConditionSet().GetId())
	s.Equal(len(newActions), len(got.GetActions()))
	s.Equal(newActions, got.GetActions())
	s.Equal(metadata.GetLabels()["key"], got.GetMetadata().GetLabels()["key"])
}

func (s *SubjectMappingsSuite) TestUpdateSubjectMapping_NonExistentId_Fails() {
	update := &subjectmapping.UpdateSubjectMappingRequest{
		Id: nonExistentSubjectMappingID,
		Metadata: &common.MetadataMutable{
			Labels: map[string]string{"key": "value"},
		},
		MetadataUpdateBehavior: common.MetadataUpdateEnum_METADATA_UPDATE_ENUM_REPLACE,
	}

	sm, err := s.db.PolicyClient.UpdateSubjectMapping(s.ctx, update)
	s.Require().Error(err)
	s.Nil(sm)
	s.Require().ErrorIs(err, db.ErrNotFound)
}

func (s *SubjectMappingsSuite) TestUpdateSubjectMapping_NonExistentSubjectConditionSetId_Fails() {
	update := &subjectmapping.UpdateSubjectMappingRequest{
		Id:                    s.f.GetSubjectMappingKey("subject_mapping_subject_attribute3").ID,
		SubjectConditionSetId: nonExistentSubjectSetID,
	}

	sm, err := s.db.PolicyClient.UpdateSubjectMapping(s.ctx, update)
	s.Require().Error(err)
	s.Nil(sm)
	s.Require().ErrorIs(err, db.ErrForeignKeyViolation)
}

func (s *SubjectMappingsSuite) TestGetSubjectMapping() {
	fixture := s.f.GetSubjectMappingKey("subject_mapping_subject_attribute2")

	sm, err := s.db.PolicyClient.GetSubjectMapping(s.ctx, fixture.ID)
	s.Require().NoError(err)
	s.NotNil(sm)
	s.Equal(fixture.ID, sm.GetId())
	s.Equal(fixture.AttributeValueID, sm.GetAttributeValue().GetId())
	s.True(sm.GetAttributeValue().GetActive().GetValue())
	s.Equal(fixture.SubjectConditionSetID, sm.GetSubjectConditionSet().GetId())

	// verify the actions
	for i, a := range sm.GetActions() {
		s.NotNil(a)
		// In protos, standard actions are an enum and custom actions are a string,
		// so their string representations are slightly different
		if fixture.Actions[i].Standard != "" {
			s.Equal("standard:"+fixture.Actions[i].Standard, a.String())
		} else {
			s.Equal("custom:\""+fixture.Actions[i].Custom+"\"", a.String())
		}
	}
	got, err := s.db.PolicyClient.GetAttributeValue(s.ctx, fixture.AttributeValueID)
	s.Require().NoError(err)
	s.NotNil(got)
	s.Equal(fixture.AttributeValueID, got.GetId())
	metadata := sm.GetMetadata()
	createdAt := metadata.GetCreatedAt()
	updatedAt := metadata.GetUpdatedAt()
	s.True(createdAt.IsValid() && createdAt.AsTime().Unix() > 0)
	s.True(updatedAt.IsValid() && updatedAt.AsTime().Unix() > 0)
}

func (s *SubjectMappingsSuite) TestGetSubjectMapping_NonExistentId_Fails() {
	sm, err := s.db.PolicyClient.GetSubjectMapping(s.ctx, nonExistentSubjectMappingID)
	s.Require().Error(err)
	s.Nil(sm)
	s.Require().ErrorIs(err, db.ErrNotFound)
}

func (s *SubjectMappingsSuite) Test_ListSubjectMappings_NoPagination_Succeeds() {
	listRsp, err := s.db.PolicyClient.ListSubjectMappings(context.Background(), &subjectmapping.ListSubjectMappingsRequest{})
	s.Require().NoError(err)
	s.NotNil(listRsp)
	listed := listRsp.GetSubjectMappings()
	s.NotEmpty(listed)

	fixture1 := s.f.GetSubjectMappingKey("subject_mapping_subject_attribute1")
	found1 := false
	fixture2 := s.f.GetSubjectMappingKey("subject_mapping_subject_attribute2")
	found2 := false
	fixture3 := s.f.GetSubjectMappingKey("subject_mapping_subject_attribute3")
	found3 := false
	s.GreaterOrEqual(len(listed), 3)

	assertEqual := func(sm *policy.SubjectMapping, fixture fixtures.FixtureDataSubjectMapping) {
		s.Equal(fixture.AttributeValueID, sm.GetAttributeValue().GetId())
		s.True(sm.GetAttributeValue().GetActive().GetValue())
		s.Equal(fixture.SubjectConditionSetID, sm.GetSubjectConditionSet().GetId())
		s.Equal(len(fixture.Actions), len(sm.GetActions()))
	}
	for _, sm := range listed {
		if sm.GetId() == fixture1.ID {
			assertEqual(sm, fixture1)
			s.Equal("https://example.com/attr/attr1/value/value1", sm.GetAttributeValue().GetFqn())
			found1 = true
		}
		if sm.GetId() == fixture2.ID {
			assertEqual(sm, fixture2)
			s.Equal("https://example.com/attr/attr1/value/value2", sm.GetAttributeValue().GetFqn())
			found2 = true
		}
		if sm.GetId() == fixture3.ID {
			assertEqual(sm, fixture3)
			s.Equal("https://example.com/attr/attr1/value/value1", sm.GetAttributeValue().GetFqn())
			found3 = true
		}
	}
	s.True(found1)
	s.True(found2)
	s.True(found3)
}

func (s *SubjectMappingsSuite) Test_ListSubjectMappings_Limit_Succeeds() {
	var limit int32 = 3
	listRsp, err := s.db.PolicyClient.ListSubjectMappings(context.Background(), &subjectmapping.ListSubjectMappingsRequest{
		Pagination: &policy.PageRequest{
			Limit: limit,
		},
	})
	s.Require().NoError(err)
	s.NotNil(listRsp)

	listed := listRsp.GetSubjectMappings()
	s.NotEmpty(listed)

	for _, sm := range listed {
		s.NotEmpty(sm.GetId())
		s.NotEmpty(sm.GetAttributeValue())
		s.NotNil(sm.GetSubjectConditionSet())
	}

	// request with one below maximum
	listRsp, err = s.db.PolicyClient.ListSubjectMappings(context.Background(), &subjectmapping.ListSubjectMappingsRequest{
		Pagination: &policy.PageRequest{
			Limit: s.db.LimitMax - 1,
		},
	})
	s.Require().NoError(err)
	s.NotNil(listRsp)
}

func (s *NamespacesSuite) Test_ListSubjectMappings_Limit_TooLarge_Fails() {
	listRsp, err := s.db.PolicyClient.ListSubjectMappings(context.Background(), &subjectmapping.ListSubjectMappingsRequest{
		Pagination: &policy.PageRequest{
			Limit: s.db.LimitMax + 1,
		},
	})
	s.Require().Error(err)
	s.Require().ErrorIs(err, db.ErrListLimitTooLarge)
	s.Nil(listRsp)
}

func (s *SubjectMappingsSuite) Test_ListSubjectMappings_Offset_Succeeds() {
	req := &subjectmapping.ListSubjectMappingsRequest{}
	totalListRsp, err := s.db.PolicyClient.ListSubjectMappings(context.Background(), req)
	s.Require().NoError(err)
	s.NotNil(totalListRsp)

	totalList := totalListRsp.GetSubjectMappings()
	s.NotEmpty(totalList)

	// set the offset pagination
	offset := 2
	req.Pagination = &policy.PageRequest{
		Offset: int32(offset),
	}

	offetListRsp, err := s.db.PolicyClient.ListSubjectMappings(context.Background(), req)
	s.Require().NoError(err)
	s.NotNil(offetListRsp)

	offsetList := offetListRsp.GetSubjectMappings()
	s.NotEmpty(offsetList)

	// length is reduced by the offset amount
	s.Equal(len(offsetList), len(totalList)-offset)

	// objects are equal between offset and original list beginning at offset index
	for i, sm := range offsetList {
		s.True(proto.Equal(sm, totalList[i+offset]))
	}
}

func (s *SubjectMappingsSuite) TestDeleteSubjectMapping() {
	// create a new subject mapping, delete it, and verify get fails with not found
	fixtureAttrValID := s.f.GetAttributeValueKey("example.com/attr/attr2/value/value1").ID
	fixtureScs := s.f.GetSubjectConditionSetKey("subject_condition_set2")
	aTransmit := fixtureActions[Transmit]

	newSubjectMapping := &subjectmapping.CreateSubjectMappingRequest{
		AttributeValueId:              fixtureAttrValID,
		Actions:                       []*policy.Action{aTransmit},
		ExistingSubjectConditionSetId: fixtureScs.ID,
	}

	created, err := s.db.PolicyClient.CreateSubjectMapping(s.ctx, newSubjectMapping)
	s.Require().NoError(err)
	s.NotNil(created)

	deleted, err := s.db.PolicyClient.DeleteSubjectMapping(s.ctx, created.GetId())
	s.Require().NoError(err)
	s.NotNil(deleted)

	got, err := s.db.PolicyClient.GetSubjectMapping(s.ctx, created.GetId())
	s.Require().Error(err)
	s.Nil(got)
	s.Require().ErrorIs(err, db.ErrNotFound)
}

func (s *SubjectMappingsSuite) TestDeleteSubjectMapping_WithNonExistentId_Fails() {
	deleted, err := s.db.PolicyClient.DeleteSubjectMapping(s.ctx, nonExistentSubjectMappingID)
	s.Require().Error(err)
	s.Nil(deleted)
	s.Require().ErrorIs(err, db.ErrNotFound)
}

func (s *SubjectMappingsSuite) TestDeleteSubjectMapping_DoesNotDeleteSubjectConditionSet() {
	// create a new subject mapping, delete it, and verify the subject condition set still exists
	fixtureAttrValID := s.f.GetAttributeValueKey("example.com/attr/attr2/value/value2").ID
	newScs := &subjectmapping.SubjectConditionSetCreate{
		SubjectSets: []*policy.SubjectSet{
			{
				ConditionGroups: []*policy.ConditionGroup{
					{
						BooleanOperator: policy.ConditionBooleanTypeEnum_CONDITION_BOOLEAN_TYPE_ENUM_AND,
						Conditions: []*policy.Condition{
							{
								SubjectExternalSelectorValue: ".idp_field",
								Operator:                     policy.SubjectMappingOperatorEnum_SUBJECT_MAPPING_OPERATOR_ENUM_IN,
								SubjectExternalValues:        []string{"idp_value"},
							},
						},
					},
				},
			},
		},
	}
	aTransmit := fixtureActions[Transmit]

	newSubjectMapping := &subjectmapping.CreateSubjectMappingRequest{
		AttributeValueId:       fixtureAttrValID,
		Actions:                []*policy.Action{aTransmit},
		NewSubjectConditionSet: newScs,
	}

	created, err := s.db.PolicyClient.CreateSubjectMapping(s.ctx, newSubjectMapping)
	s.Require().NoError(err)
	s.NotNil(created)

	sm, err := s.db.PolicyClient.GetSubjectMapping(s.ctx, created.GetId())
	s.Require().NoError(err)
	s.NotNil(sm)
	deleted, err := s.db.PolicyClient.DeleteSubjectMapping(s.ctx, sm.GetId())
	s.Require().NoError(err)
	s.NotNil(deleted)
	s.NotZero(deleted.GetId())

	scs, err := s.db.PolicyClient.GetSubjectConditionSet(s.ctx, sm.GetSubjectConditionSet().GetId())
	s.Require().NoError(err)
	s.NotNil(scs)
	s.Equal(sm.GetSubjectConditionSet().GetId(), scs.GetId())
}

/*--------------------------------------------------------
 *----------------- SubjectConditionSets -----------------
 *-------------------------------------------------------*/

func (s *SubjectMappingsSuite) TestCreateSubjectConditionSet() {
	newConditionSet := &subjectmapping.SubjectConditionSetCreate{
		SubjectSets: []*policy.SubjectSet{
			{
				ConditionGroups: []*policy.ConditionGroup{
					{
						BooleanOperator: policy.ConditionBooleanTypeEnum_CONDITION_BOOLEAN_TYPE_ENUM_OR,
						Conditions: []*policy.Condition{
							{
								SubjectExternalSelectorValue: ".someField[1]",
								Operator:                     policy.SubjectMappingOperatorEnum_SUBJECT_MAPPING_OPERATOR_ENUM_NOT_IN,
								SubjectExternalValues:        []string{"some_value"},
							},
						},
					},
				},
			},
		},
	}

	scs, err := s.db.PolicyClient.CreateSubjectConditionSet(s.ctx, newConditionSet)
	s.Require().NoError(err)
	s.NotNil(scs)
}

func (s *SubjectMappingsSuite) TestCreateSubjectConditionSetContains() {
	newConditionSet := &subjectmapping.SubjectConditionSetCreate{
		SubjectSets: []*policy.SubjectSet{
			{
				ConditionGroups: []*policy.ConditionGroup{
					{
						BooleanOperator: policy.ConditionBooleanTypeEnum_CONDITION_BOOLEAN_TYPE_ENUM_OR,
						Conditions: []*policy.Condition{
							{
								SubjectExternalSelectorValue: ".someField[1]",
								Operator:                     policy.SubjectMappingOperatorEnum_SUBJECT_MAPPING_OPERATOR_ENUM_IN_CONTAINS,
								SubjectExternalValues:        []string{"some_partial_value"},
							},
						},
					},
				},
			},
		},
	}

	scs, err := s.db.PolicyClient.CreateSubjectConditionSet(s.ctx, newConditionSet)
	s.Require().NoError(err)
	s.NotNil(scs)
}

func (s *SubjectMappingsSuite) TestGetSubjectConditionSet_ById() {
	fixture := s.f.GetSubjectConditionSetKey("subject_condition_set1")

	scs, err := s.db.PolicyClient.GetSubjectConditionSet(s.ctx, fixture.ID)
	s.Require().NoError(err)
	s.NotNil(scs)
	s.Equal(fixture.ID, scs.GetId())
	metadata := scs.GetMetadata()
	createdAt := metadata.GetCreatedAt()
	updatedAt := metadata.GetUpdatedAt()
	s.True(createdAt.IsValid() && createdAt.AsTime().Unix() > 0)
	s.True(updatedAt.IsValid() && updatedAt.AsTime().Unix() > 0)
}

func (s *SubjectMappingsSuite) TestGetSubjectConditionSet_WithNoId_Fails() {
	scs, err := s.db.PolicyClient.GetSubjectConditionSet(s.ctx, "")
	s.Require().Error(err)
	s.Nil(scs)
	s.Require().ErrorIs(err, db.ErrUUIDInvalid)
}

func (s *SubjectMappingsSuite) TestGetSubjectConditionSet_NonExistentId_Fails() {
	scs, err := s.db.PolicyClient.GetSubjectConditionSet(s.ctx, nonExistentSubjectSetID)
	s.Require().Error(err)
	s.Nil(scs)
	s.Require().ErrorIs(err, db.ErrNotFound)
}

func (s *SubjectMappingsSuite) Test_ListSubjectConditionSet_NoPagination_Succeeds() {
	listRsp, err := s.db.PolicyClient.ListSubjectConditionSets(context.Background(), &subjectmapping.ListSubjectConditionSetsRequest{})
	s.Require().NoError(err)
	s.NotNil(listRsp)
	listed := listRsp.GetSubjectConditionSets()

	fixture1 := s.f.GetSubjectConditionSetKey("subject_condition_set1")
	found1 := false
	fixture2 := s.f.GetSubjectConditionSetKey("subject_condition_set2")
	found2 := false
	fixture3 := s.f.GetSubjectConditionSetKey("subject_condition_set3")
	found3 := false
	fixture4 := s.f.GetSubjectConditionSetKey("subject_condition_simple_in")
	found4 := false

	s.GreaterOrEqual(len(listed), 3)
	for _, scs := range listed {
		switch scs.GetId() {
		case fixture1.ID:
			found1 = true
		case fixture2.ID:
			found2 = true
		case fixture3.ID:
			found3 = true
		case fixture4.ID:
			found4 = true
		}
	}
	s.True(found1)
	s.True(found2)
	s.True(found3)
	s.True(found4)
}

func (s *SubjectMappingsSuite) Test_ListSubjectConditionSet_Limit_Succeeds() {
	var limit int32 = 3
	listRsp, err := s.db.PolicyClient.ListSubjectConditionSets(context.Background(), &subjectmapping.ListSubjectConditionSetsRequest{
		Pagination: &policy.PageRequest{
			Limit: limit,
		},
	})
	s.Require().NoError(err)
	s.NotNil(listRsp)

	listed := listRsp.GetSubjectConditionSets()
	s.NotEmpty(listed)

	for _, sm := range listed {
		s.NotEmpty(sm.GetId())
		s.NotEmpty(sm.GetSubjectSets())
	}

	// request with one below maximum
	listRsp, err = s.db.PolicyClient.ListSubjectConditionSets(context.Background(), &subjectmapping.ListSubjectConditionSetsRequest{
		Pagination: &policy.PageRequest{
			Limit: s.db.LimitMax - 1,
		},
	})
	s.Require().NoError(err)
	s.NotNil(listRsp)
}

func (s *NamespacesSuite) Test_ListSubjectConditionSets_Limit_TooLarge_Fails() {
	listRsp, err := s.db.PolicyClient.ListSubjectConditionSets(context.Background(), &subjectmapping.ListSubjectConditionSetsRequest{
		Pagination: &policy.PageRequest{
			Limit: s.db.LimitMax + 1,
		},
	})
	s.Require().Error(err)
	s.Require().ErrorIs(err, db.ErrListLimitTooLarge)
	s.Nil(listRsp)
}

func (s *SubjectMappingsSuite) Test_ListSubjectConditionSet_Offset_Succeeds() {
	req := &subjectmapping.ListSubjectConditionSetsRequest{}
	totalListRsp, err := s.db.PolicyClient.ListSubjectConditionSets(context.Background(), req)
	s.Require().NoError(err)
	s.NotNil(totalListRsp)

	totalList := totalListRsp.GetSubjectConditionSets()
	s.NotEmpty(totalList)

	// set the offset pagination
	offset := 5
	req.Pagination = &policy.PageRequest{
		Offset: int32(offset),
	}

	offetListRsp, err := s.db.PolicyClient.ListSubjectConditionSets(context.Background(), req)
	s.Require().NoError(err)
	s.NotNil(offetListRsp)

	offsetList := offetListRsp.GetSubjectConditionSets()
	s.NotEmpty(offsetList)

	// length is reduced by the offset amount
	s.Equal(len(offsetList), len(totalList)-offset)

	// objects are equal between offset and original list beginning at offset index
	for i, scs := range offsetList {
		s.True(proto.Equal(scs, totalList[i+offset]))
	}
}

func (s *SubjectMappingsSuite) TestDeleteSubjectConditionSet() {
	// create a new subject condition set, delete it, and verify get fails with not found
	newConditionSet := &subjectmapping.SubjectConditionSetCreate{
		SubjectSets: []*policy.SubjectSet{},
	}

	created, err := s.db.PolicyClient.CreateSubjectConditionSet(s.ctx, newConditionSet)
	s.Require().NoError(err)
	s.NotNil(created)

	deleted, err := s.db.PolicyClient.DeleteSubjectConditionSet(s.ctx, created.GetId())
	s.Require().NoError(err)
	s.NotNil(deleted)
	s.Equal(created.GetId(), deleted.GetId())

	got, err := s.db.PolicyClient.GetSubjectConditionSet(s.ctx, created.GetId())
	s.Require().Error(err)
	s.Nil(got)
	s.Require().ErrorIs(err, db.ErrNotFound)
}

func (s *SubjectMappingsSuite) TestDeleteSubjectConditionSet_WithNonExistentId_Fails() {
	deleted, err := s.db.PolicyClient.DeleteSubjectConditionSet(s.ctx, nonExistentSubjectSetID)
	s.Require().Error(err)
	s.Nil(deleted)
	s.Require().ErrorIs(err, db.ErrNotFound)
}

func (s *SubjectMappingsSuite) TestDeleteAllUnmappedSubjectConditionSets() {
	// create two new subject condition sets, create a subject mapping with one of them, then verify only the unmapped is deleted
	newSCS := &subjectmapping.SubjectConditionSetCreate{
		SubjectSets: []*policy.SubjectSet{
			{
				ConditionGroups: []*policy.ConditionGroup{
					{
						Conditions: []*policy.Condition{
							{
								SubjectExternalSelectorValue: ".some_selector",
							},
						},
					},
				},
			},
		},
	}

	unmapped, err := s.db.PolicyClient.CreateSubjectConditionSet(s.ctx, newSCS)
	s.Require().NoError(err)
	s.NotNil(unmapped)

	mapped, err := s.db.PolicyClient.CreateSubjectConditionSet(s.ctx, newSCS)
	s.Require().NoError(err)
	s.NotNil(mapped)

	sm, err := s.db.PolicyClient.CreateSubjectMapping(s.ctx, &subjectmapping.CreateSubjectMappingRequest{
		AttributeValueId:              s.f.GetAttributeValueKey("example.net/attr/attr1/value/value2").ID,
		Actions:                       []*policy.Action{fixtureActions[Read]},
		ExistingSubjectConditionSetId: mapped.GetId(),
	})
	s.Require().NoError(err)
	s.NotNil(sm)

	deleted, err := s.db.PolicyClient.DeleteAllUnmappedSubjectConditionSets(s.ctx)
	s.Require().NoError(err)
	s.NotEmpty(deleted)
	unmappedDeleted := true
	mappedDeleted := false
	for _, scs := range deleted {
		deletedID := scs.GetId()
		if deletedID == unmapped.GetId() {
			unmappedDeleted = true
		}
		if deletedID == mapped.GetId() {
			mappedDeleted = true
		}
	}
	s.True(unmappedDeleted)
	s.False(mappedDeleted)

	// cannot get after pruning
	got, err := s.db.PolicyClient.GetSubjectConditionSet(s.ctx, unmapped.GetId())
	s.Nil(got)
	s.Require().Error(err)
	s.ErrorIs(err, db.ErrNotFound)
}

func (s *SubjectMappingsSuite) TestUpdateSubjectConditionSet_NewSubjectSets() {
	// create a new one, update nothing but the subject sets, and verify the solo update
	newConditionSet := &subjectmapping.SubjectConditionSetCreate{
		SubjectSets: []*policy.SubjectSet{
			{},
		},
	}
	created, err := s.db.PolicyClient.CreateSubjectConditionSet(s.ctx, newConditionSet)
	s.Require().NoError(err)
	s.NotNil(created)

	// update the subject condition set
	ss := []*policy.SubjectSet{
		{
			ConditionGroups: []*policy.ConditionGroup{
				{
					BooleanOperator: policy.ConditionBooleanTypeEnum_CONDITION_BOOLEAN_TYPE_ENUM_OR,
					Conditions: []*policy.Condition{
						{
							SubjectExternalSelectorValue: ".origin.country",
							Operator:                     policy.SubjectMappingOperatorEnum_SUBJECT_MAPPING_OPERATOR_ENUM_NOT_IN,
							SubjectExternalValues:        []string{"USA", "Canada"},
						},
					},
				},
			},
		},
	}

	update := &subjectmapping.UpdateSubjectConditionSetRequest{
		SubjectSets:            ss,
		Id:                     created.GetId(),
		MetadataUpdateBehavior: common.MetadataUpdateEnum_METADATA_UPDATE_ENUM_REPLACE,
	}

	updated, err := s.db.PolicyClient.UpdateSubjectConditionSet(s.ctx, update)
	s.Require().NoError(err)
	s.NotNil(updated)
	s.Equal(created.GetId(), updated.GetId())

	// verify the subject condition set was updated
	got, err := s.db.PolicyClient.GetSubjectConditionSet(s.ctx, created.GetId())
	s.Require().NoError(err)
	s.NotNil(got)
	s.Equal(created.GetId(), got.GetId())
	s.Equal(len(ss), len(got.GetSubjectSets()))
	s.Equal(ss[0].GetConditionGroups()[0].GetConditions()[0].GetSubjectExternalSelectorValue(), got.GetSubjectSets()[0].GetConditionGroups()[0].GetConditions()[0].GetSubjectExternalSelectorValue())
	metadata := got.GetMetadata()
	createdAt := metadata.GetCreatedAt()
	updatedAt := metadata.GetUpdatedAt()
	s.False(createdAt.AsTime().IsZero())
	s.False(updatedAt.AsTime().IsZero())
	s.True(updatedAt.AsTime().After(createdAt.AsTime()))
}

func (s *SubjectMappingsSuite) TestUpdateSubjectConditionSet_AllAllowedFields() {
	// create a new one, update it, and verify the update
	newConditionSet := &subjectmapping.SubjectConditionSetCreate{
		SubjectSets: []*policy.SubjectSet{
			{},
		},
	}

	created, err := s.db.PolicyClient.CreateSubjectConditionSet(s.ctx, newConditionSet)
	s.Require().NoError(err)
	s.NotNil(created)

	// update the subject condition set
	ss := []*policy.SubjectSet{
		{
			ConditionGroups: []*policy.ConditionGroup{
				{
					BooleanOperator: policy.ConditionBooleanTypeEnum_CONDITION_BOOLEAN_TYPE_ENUM_OR,
					Conditions: []*policy.Condition{
						{
							SubjectExternalSelectorValue: ".origin",
							Operator:                     policy.SubjectMappingOperatorEnum_SUBJECT_MAPPING_OPERATOR_ENUM_NOT_IN,
							SubjectExternalValues:        []string{"neither here", "nor there"},
						},
					},
				},
			},
		},
	}
	metadata := &common.MetadataMutable{
		Labels: map[string]string{"key_example": "value_example"},
	}
	update := &subjectmapping.UpdateSubjectConditionSetRequest{
		SubjectSets:            ss,
		Metadata:               metadata,
		MetadataUpdateBehavior: common.MetadataUpdateEnum_METADATA_UPDATE_ENUM_REPLACE,
		Id:                     created.GetId(),
	}

	updated, err := s.db.PolicyClient.UpdateSubjectConditionSet(s.ctx, update)
	s.Require().NoError(err)
	s.NotNil(updated)
	s.Equal(created.GetId(), updated.GetId())

	// verify the subject condition set was updated
	got, err := s.db.PolicyClient.GetSubjectConditionSet(s.ctx, created.GetId())
	s.Require().NoError(err)
	s.NotNil(got)
	s.Equal(created.GetId(), got.GetId())
	s.Equal(len(ss), len(got.GetSubjectSets()))
	s.Equal(ss[0].GetConditionGroups()[0].GetConditions()[0].GetSubjectExternalSelectorValue(), got.GetSubjectSets()[0].GetConditionGroups()[0].GetConditions()[0].GetSubjectExternalSelectorValue())
	s.Equal(metadata.GetLabels()["key_example"], got.GetMetadata().GetLabels()["key_example"])
}

func (s *SubjectMappingsSuite) TestUpdateSubjectConditionSet_ChangeOperator() {
	newConditionSet := &subjectmapping.SubjectConditionSetCreate{
		SubjectSets: []*policy.SubjectSet{
			{
				ConditionGroups: []*policy.ConditionGroup{
					{
						BooleanOperator: policy.ConditionBooleanTypeEnum_CONDITION_BOOLEAN_TYPE_ENUM_OR,
						Conditions: []*policy.Condition{
							{
								SubjectExternalSelectorValue: ".someField[1]",
								Operator:                     policy.SubjectMappingOperatorEnum_SUBJECT_MAPPING_OPERATOR_ENUM_NOT_IN,
								SubjectExternalValues:        []string{"some_value"},
							},
						},
					},
				},
			},
		},
	}

	created, err := s.db.PolicyClient.CreateSubjectConditionSet(s.ctx, newConditionSet)
	s.Require().NoError(err)
	s.NotNil(created)

	// update the subject condition set
	newSS := []*policy.SubjectSet{
		{
			ConditionGroups: []*policy.ConditionGroup{
				{
					BooleanOperator: policy.ConditionBooleanTypeEnum_CONDITION_BOOLEAN_TYPE_ENUM_AND,
					Conditions: []*policy.Condition{
						{
							SubjectExternalSelectorValue: ".someField[1]",
							Operator:                     policy.SubjectMappingOperatorEnum_SUBJECT_MAPPING_OPERATOR_ENUM_IN_CONTAINS,
							SubjectExternalValues:        []string{"some_partial_value"},
						},
					},
				},
			},
		},
	}

	update := &subjectmapping.UpdateSubjectConditionSetRequest{
		SubjectSets: newSS,
		Id:          created.GetId(),
	}
	updated, err := s.db.PolicyClient.UpdateSubjectConditionSet(s.ctx, update)
	s.Require().NoError(err)
	s.NotNil(updated)

	got, err := s.db.PolicyClient.GetSubjectConditionSet(s.ctx, created.GetId())
	s.Require().NoError(err)
	s.NotNil(got)
	s.Equal(created.GetId(), got.GetId())
	condition := got.GetSubjectSets()[0].GetConditionGroups()[0].GetConditions()[0]
	s.Equal(policy.SubjectMappingOperatorEnum_SUBJECT_MAPPING_OPERATOR_ENUM_IN_CONTAINS, condition.GetOperator())
	s.Equal(".someField[1]", condition.GetSubjectExternalSelectorValue())
	s.Len(condition.GetSubjectExternalValues(), 1)
	s.Equal("some_partial_value", condition.GetSubjectExternalValues()[0])
}

func (s *SubjectMappingsSuite) TestUpdateSubjectConditionSet_NonExistentId_Fails() {
	update := &subjectmapping.UpdateSubjectConditionSetRequest{
		Id:          nonExistentSubjectSetID,
		SubjectSets: []*policy.SubjectSet{},
	}

	updated, err := s.db.PolicyClient.UpdateSubjectConditionSet(s.ctx, update)
	s.Require().Error(err)
	s.Nil(updated)
	s.Require().ErrorIs(err, db.ErrNotFound)
}

func (s *SubjectMappingsSuite) TestGetMatchedSubjectMappings_SingleMatch() {
	externalSelector := ".testing_matched_sm"
	fixtureAttrValID := s.f.GetAttributeValueKey("example.com/attr/attr1/value/value1").ID
	newScs := &subjectmapping.SubjectConditionSetCreate{
		SubjectSets: []*policy.SubjectSet{
			{
				ConditionGroups: []*policy.ConditionGroup{
					{
						BooleanOperator: policy.ConditionBooleanTypeEnum_CONDITION_BOOLEAN_TYPE_ENUM_AND,
						Conditions: []*policy.Condition{
							{
								SubjectExternalSelectorValue: externalSelector,
								Operator:                     policy.SubjectMappingOperatorEnum_SUBJECT_MAPPING_OPERATOR_ENUM_IN,
								SubjectExternalValues:        []string{"match"},
							},
						},
					},
				},
			},
		},
	}
	aTransmit := fixtureActions[Transmit]

	subjectMapping := &subjectmapping.CreateSubjectMappingRequest{
		AttributeValueId:       fixtureAttrValID,
		Actions:                []*policy.Action{aTransmit},
		NewSubjectConditionSet: newScs,
	}
	created, err := s.db.PolicyClient.CreateSubjectMapping(s.ctx, subjectMapping)
	s.Require().NoError(err)
	s.NotNil(created)

	props := []*policy.SubjectProperty{
		{
			ExternalSelectorValue: externalSelector,
		},
	}

	smList, err := s.db.PolicyClient.GetMatchedSubjectMappings(s.ctx, props)
	s.Require().NoError(err)
	s.NotZero(smList)
	matched := smList[0]
	s.Equal(created.GetId(), matched.GetId())
	s.NotZero(matched.GetAttributeValue().GetId())
	s.NotZero(matched.GetId())
	s.NotNil(matched.GetActions())
}

func (s *SubjectMappingsSuite) TestGetMatchedSubjectMappings_IgnoresExternalValueInCondition() {
	externalSelector := ".testing_unmatched_condition"
	fixtureAttrValID := s.f.GetAttributeValueKey("example.com/attr/attr2/value/value2").ID
	newScs := &subjectmapping.SubjectConditionSetCreate{
		SubjectSets: []*policy.SubjectSet{
			{
				ConditionGroups: []*policy.ConditionGroup{
					{
						BooleanOperator: policy.ConditionBooleanTypeEnum_CONDITION_BOOLEAN_TYPE_ENUM_AND,
						Conditions: []*policy.Condition{
							{
								SubjectExternalSelectorValue: externalSelector,
								Operator:                     policy.SubjectMappingOperatorEnum_SUBJECT_MAPPING_OPERATOR_ENUM_IN,
								SubjectExternalValues:        []string{"idp_value"},
							},
						},
					},
				},
			},
		},
	}
	aTransmit := fixtureActions[Transmit]

	subjectMapping := &subjectmapping.CreateSubjectMappingRequest{
		AttributeValueId:       fixtureAttrValID,
		Actions:                []*policy.Action{aTransmit},
		NewSubjectConditionSet: newScs,
	}
	created, err := s.db.PolicyClient.CreateSubjectMapping(s.ctx, subjectMapping)
	s.Require().NoError(err)
	s.NotNil(created)

	props := []*policy.SubjectProperty{
		{
			ExternalSelectorValue: externalSelector,
			ExternalValue:         "unrelated",
		},
	}

	smList, err := s.db.PolicyClient.GetMatchedSubjectMappings(s.ctx, props)
	s.Require().NoError(err)
	s.NotZero(smList)
	matched := smList[0]
	s.Equal(created.GetId(), matched.GetId())
	s.NotZero(matched.GetAttributeValue().GetId())
	s.NotZero(matched.GetId())
	s.NotNil(matched.GetActions())
}

func (s *SubjectMappingsSuite) TestGetMatchedSubjectMappings_MultipleMatches() {
	externalSelector1 := ".idp_field"
	externalSelector2 := ".org.attributes[]"
	// create a two subject mappings with different subject condition sets
	fixtureAttrValID := s.f.GetAttributeValueKey("example.com/attr/attr2/value/value2").ID
	newScs := &subjectmapping.SubjectConditionSetCreate{
		SubjectSets: []*policy.SubjectSet{
			{
				ConditionGroups: []*policy.ConditionGroup{
					{
						BooleanOperator: policy.ConditionBooleanTypeEnum_CONDITION_BOOLEAN_TYPE_ENUM_AND,
						Conditions: []*policy.Condition{
							{
								SubjectExternalSelectorValue: externalSelector1,
								Operator:                     policy.SubjectMappingOperatorEnum_SUBJECT_MAPPING_OPERATOR_ENUM_IN,
								SubjectExternalValues:        []string{"idp_value"},
							},
						},
					},
				},
			},
		},
	}
	aTransmit := fixtureActions[Transmit]

	subjectMapping := &subjectmapping.CreateSubjectMappingRequest{
		AttributeValueId:       fixtureAttrValID,
		Actions:                []*policy.Action{aTransmit},
		NewSubjectConditionSet: newScs,
	}

	subjectMappingFirst, err := s.db.PolicyClient.CreateSubjectMapping(s.ctx, subjectMapping)
	s.Require().NoError(err)
	s.NotNil(subjectMappingFirst)

	// create the second subject mapping with the second SCS
	newScs.SubjectSets[0].ConditionGroups[0].Conditions[0].SubjectExternalSelectorValue = externalSelector2
	subjectMapping.NewSubjectConditionSet = newScs

	subjectMappingSecond, err := s.db.PolicyClient.CreateSubjectMapping(s.ctx, subjectMapping)
	s.Require().NoError(err)
	s.NotNil(subjectMappingSecond)

	props := []*policy.SubjectProperty{
		{
			ExternalSelectorValue: externalSelector1,
		},
		{
			ExternalSelectorValue: externalSelector2,
		},
	}

	candidateEntitlements, err := s.db.PolicyClient.GetMatchedSubjectMappings(s.ctx, props)
	s.Require().NoError(err)
	s.NotZero(candidateEntitlements)
	s.GreaterOrEqual(len(candidateEntitlements), 2)

	foundFirst := false
	foundSecond := false

	for _, sm := range candidateEntitlements {
		if sm.GetId() == subjectMappingFirst.GetId() {
			foundFirst = true
		} else if sm.GetId() == subjectMappingSecond.GetId() {
			foundSecond = true
		}
	}
	s.True(foundFirst)
	s.True(foundSecond)
}

func (s *SubjectMappingsSuite) TestGetMatchedSubjectMappings_DeactivatedValueNotReturned() {
	// create a new subject mapping with a deactivated attribute value
	fixtureAttrVal := s.f.GetAttributeValueKey("deactivated.io/attr/deactivated_attr/value/deactivated_value")
	fixtureScs := s.f.GetSubjectConditionSetKey("subject_condition_set1")
	aTransmit := fixtureActions[Transmit]

	newSubjectMapping := &subjectmapping.CreateSubjectMappingRequest{
		AttributeValueId:              fixtureAttrVal.ID,
		Actions:                       []*policy.Action{aTransmit},
		ExistingSubjectConditionSetId: fixtureScs.ID,
	}
	sm, err := s.db.PolicyClient.CreateSubjectMapping(s.ctx, newSubjectMapping)
	s.Require().NoError(err)
	s.NotNil(sm)

	// call GetMatchedSubjectMappings with the expected subject properties to match the new subject mapping
	props := []*policy.SubjectProperty{
		{
			ExternalSelectorValue: fixtureScs.Condition.SubjectSets[0].ConditionGroups[0].Conditions[0].SubjectExternalSelectorValue,
		},
	}
	smList, err := s.db.PolicyClient.GetMatchedSubjectMappings(s.ctx, props)
	s.Require().NoError(err)
	s.NotZero(smList)

	// verify the list contains only active values and our deactivated value was not found as a match
	for _, sm := range smList {
		s.NotEqual(sm.GetAttributeValue().GetValue(), fixtureAttrVal.Value)
		s.NotEqual(sm.GetAttributeValue().GetId(), fixtureAttrVal.ID)
		s.True(sm.GetAttributeValue().GetActive().GetValue())
	}
}

func (s *SubjectMappingsSuite) TestGetMatchedSubjectMappings_ConditionSetReusedByMultipleSubjectMappings() {
	selector := ".hello_world"
	toCreate := &subjectmapping.SubjectConditionSetCreate{
		SubjectSets: []*policy.SubjectSet{
			{
				ConditionGroups: []*policy.ConditionGroup{
					{
						BooleanOperator: policy.ConditionBooleanTypeEnum_CONDITION_BOOLEAN_TYPE_ENUM_AND,
						Conditions: []*policy.Condition{
							{
								SubjectExternalSelectorValue: selector,
								Operator:                     policy.SubjectMappingOperatorEnum_SUBJECT_MAPPING_OPERATOR_ENUM_IN,
								SubjectExternalValues:        []string{"goodnight_moon"},
							},
						},
					},
				},
			},
		},
	}
	createdSCS, err := s.db.PolicyClient.CreateSubjectConditionSet(s.ctx, toCreate)
	s.Require().NoError(err)
	s.NotNil(createdSCS)

	// Create two subject mappings across different values that reuse the same subject condition set
	attrVal1 := s.f.GetAttributeValueKey("example.com/attr/attr1/value/value1").ID
	sm1, err := s.db.PolicyClient.CreateSubjectMapping(s.ctx, &subjectmapping.CreateSubjectMappingRequest{
		AttributeValueId:              attrVal1,
		ExistingSubjectConditionSetId: createdSCS.GetId(),
		Actions:                       []*policy.Action{fixtureActions[Read]},
	})
	s.Require().NoError(err)
	s.NotNil(sm1)
	attrVal2 := s.f.GetAttributeValueKey("example.com/attr/attr1/value/value2").ID
	sm2, err := s.db.PolicyClient.CreateSubjectMapping(s.ctx, &subjectmapping.CreateSubjectMappingRequest{
		AttributeValueId:              attrVal2,
		ExistingSubjectConditionSetId: createdSCS.GetId(),
		Actions:                       []*policy.Action{fixtureActions[Transmit]},
	})
	s.Require().NoError(err)
	s.NotNil(sm2)

	// check matched subject mappings for the selector in the reused SCS
	props := []*policy.SubjectProperty{
		{
			ExternalSelectorValue: selector,
		},
	}

	smList, err := s.db.PolicyClient.GetMatchedSubjectMappings(s.ctx, props)
	s.Require().NoError(err)
	s.NotZero(smList)
	s.Len(smList, 2)
	foundSm1 := false
	foundSm2 := false
	for _, sm := range smList {
		smID := sm.GetId()
		foundSCS := sm.GetSubjectConditionSet().GetId()
		foundAttrVal := sm.GetAttributeValue().GetId()
		s.Equal(foundSCS, createdSCS.GetId())
		if smID == sm1.GetId() {
			foundSm1 = true
			s.Equal(sm1.GetAttributeValue().GetId(), foundAttrVal)
		}
		if smID == sm2.GetId() {
			foundSm2 = true
			s.Equal(sm2.GetAttributeValue().GetId(), foundAttrVal)
		}
	}
	s.True(foundSm1)
	s.True(foundSm2)
}

func (s *SubjectMappingsSuite) TestGetMatchedSubjectMappings_OnlyMatchesOneProperty() {
	selector := ".only_matches_one[]"
	fixtureAttrValID := s.f.GetAttributeValueKey("example.com/attr/attr1/value/value2").ID
	newScs := &subjectmapping.SubjectConditionSetCreate{
		SubjectSets: []*policy.SubjectSet{
			{
				ConditionGroups: []*policy.ConditionGroup{
					{
						BooleanOperator: policy.ConditionBooleanTypeEnum_CONDITION_BOOLEAN_TYPE_ENUM_AND,
						Conditions: []*policy.Condition{
							{
								SubjectExternalSelectorValue: selector,
								Operator:                     policy.SubjectMappingOperatorEnum_SUBJECT_MAPPING_OPERATOR_ENUM_IN,
								SubjectExternalValues:        []string{"random_value"},
							},
						},
					},
				},
			},
		},
	}

	subjectMapping := &subjectmapping.CreateSubjectMappingRequest{
		AttributeValueId:       fixtureAttrValID,
		Actions:                []*policy.Action{fixtureActions[Transmit], fixtureActions[Read]},
		NewSubjectConditionSet: newScs,
	}

	createdSM, err := s.db.PolicyClient.CreateSubjectMapping(s.ctx, subjectMapping)
	s.Require().NoError(err)
	s.NotNil(createdSM)

	props := []*policy.SubjectProperty{
		{
			ExternalSelectorValue: selector,
		},
		{
			ExternalSelectorValue: "random_value_987654321",
		},
	}

	smList, err := s.db.PolicyClient.GetMatchedSubjectMappings(s.ctx, props)
	s.Require().NoError(err)
	s.Len(smList, 1)
	s.Equal(smList[0].GetId(), createdSM.GetId())
}

func (s *SubjectMappingsSuite) TestGetMatchedSubjectMappings_NonExistentField_ReturnsNoMappings() {
	props := []*policy.SubjectProperty{
		{
			ExternalSelectorValue: ".non_existent_field[1]",
		},
	}
	sm, err := s.db.PolicyClient.GetMatchedSubjectMappings(s.ctx, props)
	s.Require().NoError(err)
	s.NotZero(sm)
	s.Empty(sm)
}

func (s *SubjectMappingsSuite) TestUpdateSubjectConditionSet_MetadataVariations() {
	fixedLabel := "fixed label"
	updateLabel := "update label"
	updatedLabel := "true"
	newLabel := "new label"

	labels := map[string]string{
		"fixed":  fixedLabel,
		"update": updateLabel,
	}
	updateLabels := map[string]string{
		"update": updatedLabel,
		"new":    newLabel,
	}
	expectedLabels := map[string]string{
		"fixed":  fixedLabel,
		"update": updatedLabel,
		"new":    newLabel,
	}

	created, err := s.db.PolicyClient.CreateSubjectConditionSet(s.ctx, &subjectmapping.SubjectConditionSetCreate{
		SubjectSets: []*policy.SubjectSet{
			{},
		},
		Metadata: &common.MetadataMutable{
			Labels: labels,
		},
	})
	s.Require().NoError(err)
	s.NotNil(created)

	// update with no changes
	updatedWithoutChange, err := s.db.PolicyClient.UpdateSubjectConditionSet(s.ctx, &subjectmapping.UpdateSubjectConditionSetRequest{
		Id: created.GetId(),
	})
	s.Require().NoError(err)
	s.NotNil(updatedWithoutChange)
	s.Equal(created.GetId(), updatedWithoutChange.GetId())

	// update with changes
	updatedWithChange, err := s.db.PolicyClient.UpdateSubjectConditionSet(s.ctx, &subjectmapping.UpdateSubjectConditionSetRequest{
		Id:                     created.GetId(),
		Metadata:               &common.MetadataMutable{Labels: updateLabels},
		MetadataUpdateBehavior: common.MetadataUpdateEnum_METADATA_UPDATE_ENUM_EXTEND,
	})
	s.Require().NoError(err)
	s.NotNil(updatedWithChange)
	s.Equal(created.GetId(), updatedWithChange.GetId())

	// verify the metadata was extended
	got, err := s.db.PolicyClient.GetSubjectConditionSet(s.ctx, created.GetId())
	s.Require().NoError(err)
	s.NotNil(got)
	s.Equal(created.GetId(), got.GetId())
	s.Equal(expectedLabels, got.GetMetadata().GetLabels())

	// update with replace
	updatedWithReplace, err := s.db.PolicyClient.UpdateSubjectConditionSet(s.ctx, &subjectmapping.UpdateSubjectConditionSetRequest{
		Id:                     created.GetId(),
		Metadata:               &common.MetadataMutable{Labels: labels},
		MetadataUpdateBehavior: common.MetadataUpdateEnum_METADATA_UPDATE_ENUM_REPLACE,
	})
	s.Require().NoError(err)
	s.NotNil(updatedWithReplace)
	s.Equal(created.GetId(), updatedWithReplace.GetId())

	// verify the metadata was replaced
	got, err = s.db.PolicyClient.GetSubjectConditionSet(s.ctx, created.GetId())
	s.Require().NoError(err)
	s.NotNil(got)
	s.Equal(created.GetId(), got.GetId())
	s.Equal(labels, got.GetMetadata().GetLabels())
}

func TestSubjectMappingSuite(t *testing.T) {
	if testing.Short() {
		t.Skip("skipping subject_mappings integration tests")
	}
	suite.Run(t, new(SubjectMappingsSuite))
}<|MERGE_RESOLUTION|>--- conflicted
+++ resolved
@@ -87,11 +87,7 @@
 	fixtureAttrValID := s.f.GetAttributeValueKey("example.net/attr/attr1/value/value2").ID
 	fixtureSCSId := s.f.GetSubjectConditionSetKey("subject_condition_set1").ID
 
-<<<<<<< HEAD
-	aDecrypt := fixtureActions[Read]
-=======
 	aRead := fixtureActions[Read]
->>>>>>> bbac53fd
 	aTransmit := fixtureActions[Transmit]
 	newSubjectMapping := &subjectmapping.CreateSubjectMappingRequest{
 		AttributeValueId:              fixtureAttrValID,
