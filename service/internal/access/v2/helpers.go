--- conflicted
+++ resolved
@@ -248,38 +248,39 @@
 		}
 
 		attributeAndValue, ok := entitleableAttributesByValueFQN[attrValueFQN]
-<<<<<<< HEAD
-		if !ok && allowDirectEntitlements {
-			// If enabled, process direct entitlements
-
-			// Try to find the definition by extracting partial FQN for adhoc attributes
-			parentDefinition, err := getDefinition(attrValueFQN, allAttributesByDefinitionFQN)
-			if err != nil {
-				return nil, fmt.Errorf("resource attribute value FQN not found in memory and no definition found [%s]: %w", attrValueFQN, err)
-			}
-
-			// Extract the value part from the FQN
-			// FQN format: https://<namespace>/attr/<name>/value/<value>
-			parsedAttrValueFQN, err := identifier.Parse[*identifier.FullyQualifiedAttribute](attrValueFQN)
-			if err != nil {
-				return nil, fmt.Errorf("failed to parse attribute value FQN [%s]: %w", attrValueFQN, err)
-			}
-
-			// Create synthetic AttributeAndValue for adhoc attribute
-			syntheticValue := &policy.Value{
-				Fqn:   attrValueFQN,
-				Value: parsedAttrValueFQN.Value,
-			}
-
-			attributeAndValue = &attrs.GetAttributeValuesByFqnsResponse_AttributeAndValue{
-				Value:     syntheticValue,
-				Attribute: parentDefinition,
-			}
-=======
+
 		if !ok {
 			notFoundFQNs = append(notFoundFQNs, attrValueFQN)
-			continue
->>>>>>> 003a0a0d
+
+			if !allowDirectEntitlements {
+				continue
+			} else {
+				// If enabled, process direct entitlements
+
+				// Try to find the definition by extracting partial FQN for adhoc attributes
+				parentDefinition, err := getDefinition(attrValueFQN, allAttributesByDefinitionFQN)
+				if err != nil {
+					return nil, fmt.Errorf("resource attribute value FQN not found in memory and no definition found [%s]: %w", attrValueFQN, err)
+				}
+
+				// Extract the value part from the FQN
+				// FQN format: https://<namespace>/attr/<name>/value/<value>
+				parsedAttrValueFQN, err := identifier.Parse[*identifier.FullyQualifiedAttribute](attrValueFQN)
+				if err != nil {
+					return nil, fmt.Errorf("failed to parse attribute value FQN [%s]: %w", attrValueFQN, err)
+				}
+
+				// Create synthetic AttributeAndValue for adhoc attribute
+				syntheticValue := &policy.Value{
+					Fqn:   attrValueFQN,
+					Value: parsedAttrValueFQN.Value,
+				}
+
+				attributeAndValue = &attrs.GetAttributeValuesByFqnsResponse_AttributeAndValue{
+					Value:     syntheticValue,
+					Attribute: parentDefinition,
+				}
+			}
 		}
 
 		decisionableAttributes[attrValueFQN] = attributeAndValue
