--- conflicted
+++ resolved
@@ -58,22 +58,12 @@
 
 // Authentication holds a jwks cache and information about the openid configuration
 type Authentication struct {
+	allowNoDPoP bool
 	// cache holds the jwks cache
 	cache *jwk.Cache
 	// openidConfigurations holds the openid configuration for each issuer
 	oidcConfigurations map[string]AuthNConfig
 	// Casbin enforcer
-<<<<<<< HEAD
-	enforcer    *Enforcer
-	allowNoDPoP bool
-}
-
-// Creates new authN which is used to verify tokens for a set of given issuers
-func NewAuthenticator(ctx context.Context, cfg AuthNConfig, d *db.Client) (*Authentication, error) {
-	a := &Authentication{
-		allowNoDPoP: cfg.AllowNoDPoP,
-	}
-=======
 	enforcer *Enforcer
 	// Public Routes HTTP & gRPC
 	publicRoutes []string
@@ -81,8 +71,9 @@
 
 // Creates new authN which is used to verify tokens for a set of given issuers
 func NewAuthenticator(ctx context.Context, cfg Config, d *db.Client) (*Authentication, error) {
-	a := &Authentication{}
->>>>>>> 7c653084
+	a := &Authentication{
+		allowNoDPoP: cfg.AllowNoDPoP,
+	}
 	a.oidcConfigurations = make(map[string]AuthNConfig)
 
 	// validate the configuration
@@ -464,10 +455,7 @@
 	if ath != base64.URLEncoding.WithPadding(base64.NoPadding).EncodeToString(h.Sum(nil)) {
 		return nil, fmt.Errorf("incorrect `ath` claim in DPoP JWT")
 	}
-<<<<<<< HEAD
 	return dpopKey, nil
-=======
-	return &dpopKey, nil
 }
 
 func (a Authentication) isPublicRoute(path string) func(string) bool {
@@ -480,5 +468,4 @@
 		slog.Debug("matching route", slog.String("route", route), slog.String("path", path), slog.Bool("matched", matched))
 		return matched
 	}
->>>>>>> 7c653084
 }