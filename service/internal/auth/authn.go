--- conflicted
+++ resolved
@@ -445,50 +445,4 @@
 		return nil, fmt.Errorf("incorrect `ath` claim in DPoP JWT")
 	}
 	return &dpopKey, nil
-<<<<<<< HEAD
-}
-
-// claimsValidator is a custom validator to check extra claims in the token.
-// right now it only checks for client_id
-func (a Authentication) claimsValidator(_ context.Context, token jwt.Token) jwt.ValidationError {
-	var (
-		clientID string
-	)
-
-	// Need to check for cid and client_id as this claim seems to be different between idp's
-	cidClaim, cidExists := token.Get("cid")
-	clientIDClaim, clientIDExists := token.Get("client_id")
-
-	// Check to see if we have a client id claim
-	switch {
-	case cidExists:
-		if cid, ok := cidClaim.(string); ok {
-			clientID = cid
-			break
-		}
-	case clientIDExists:
-		if cid, ok := clientIDClaim.(string); ok {
-			clientID = cid
-			break
-		}
-	default:
-		return nil
-		// return jwt.NewValidationError(fmt.Errorf("client id required"))
-	}
-
-	// Check if the client id is allowed in list of clients
-	foundClientID := false
-	for _, c := range a.oidcConfigurations[token.Issuer()].Clients {
-		if c == clientID {
-			foundClientID = true
-			break
-		}
-	}
-	if !foundClientID {
-		return jwt.NewValidationError(fmt.Errorf("invalid client id"))
-	}
-
-	return nil
-=======
->>>>>>> a1e70f9d
 }