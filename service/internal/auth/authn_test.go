package auth

import (
	"context"
	"crypto"
	"crypto/rand"
	"crypto/rsa"
	"crypto/sha256"
	"encoding/base64"
	"encoding/json"
	"errors"
	"fmt"
	"log/slog"
	"net"
	"net/http"
	"net/http/httptest"
	"slices"
	"testing"
	"time"

	"github.com/lestrrat-go/jwx/v2/jwa"
	"github.com/lestrrat-go/jwx/v2/jwk"
	"github.com/lestrrat-go/jwx/v2/jws"
	"github.com/lestrrat-go/jwx/v2/jwt"
	"github.com/opentdf/platform/protocol/go/kas"
	sdkauth "github.com/opentdf/platform/sdk/auth"
	"github.com/stretchr/testify/suite"
	"google.golang.org/grpc"
	"google.golang.org/grpc/codes"
	"google.golang.org/grpc/credentials/insecure"
	"google.golang.org/grpc/metadata"
	"google.golang.org/grpc/status"
	"google.golang.org/grpc/test/bufconn"
	"google.golang.org/protobuf/types/known/wrapperspb"
)

type AuthSuite struct {
	suite.Suite
	server *httptest.Server
	key    jwk.Key
	auth   *Authentication
}

type FakeAccessTokenSource struct {
	dpopKey     jwk.Key
	accessToken string
}

type FakeAccessServiceServer struct {
	accessToken []string
	dpopKey     jwk.Key
	kas.UnimplementedAccessServiceServer
}

func (f *FakeAccessServiceServer) Info(ctx context.Context, _ *kas.InfoRequest) (*kas.InfoResponse, error) {
	if md, ok := metadata.FromIncomingContext(ctx); ok {
		f.accessToken = md.Get("authorization")
		f.dpopKey = GetJWKFromContext(ctx)
	}

	return &kas.InfoResponse{}, nil
}
func (f *FakeAccessServiceServer) PublicKey(context.Context, *kas.PublicKeyRequest) (*kas.PublicKeyResponse, error) {
	return &kas.PublicKeyResponse{}, status.Error(codes.Unauthenticated, "no public key for you")
}
func (f *FakeAccessServiceServer) LegacyPublicKey(context.Context, *kas.LegacyPublicKeyRequest) (*wrapperspb.StringValue, error) {
	return &wrapperspb.StringValue{}, nil
}
func (f *FakeAccessServiceServer) Rewrap(context.Context, *kas.RewrapRequest) (*kas.RewrapResponse, error) {
	return &kas.RewrapResponse{}, nil
}

type FakeTokenSource struct {
	key         jwk.Key
	accessToken string
}

func (fts *FakeTokenSource) AccessToken() (sdkauth.AccessToken, error) {
	return sdkauth.AccessToken(fts.accessToken), nil
}
func (fts *FakeTokenSource) MakeToken(f func(jwk.Key) ([]byte, error)) ([]byte, error) {
	if fts.key == nil {
		return nil, errors.New("no such key")
	}
	return f(fts.key)
}

func (fake FakeAccessTokenSource) AccessToken() (sdkauth.AccessToken, error) {
	return sdkauth.AccessToken(fake.accessToken), nil
}
func (fake FakeAccessTokenSource) MakeToken(tokenMaker func(jwk.Key) ([]byte, error)) ([]byte, error) {
	return tokenMaker(fake.dpopKey)
}

func must(err error) {
	if err != nil {
		panic(err)
	}
}

func (s *AuthSuite) SetupTest() {
	privKey, err := rsa.GenerateKey(rand.Reader, 2048)
	if err != nil {
		slog.Error("failed to generate RSA private key", slog.String("error", err.Error()))
		panic(err)
	}

	pubKeyJWK, err := jwk.FromRaw(privKey.PublicKey)
	if err != nil {
		slog.Error("failed to create jwk.Key from RSA public key", slog.String("error", err.Error()))
		panic(err)
	}
	must(pubKeyJWK.Set(jws.KeyIDKey, "test"))
	must(pubKeyJWK.Set(jwk.AlgorithmKey, jwa.RS256))

	// Create a new set with rsa public key
	set := jwk.NewSet()
	must(set.AddKey(pubKeyJWK))

	key, err := jwk.FromRaw(privKey)
	must(err)
	must(key.Set(jws.KeyIDKey, "test"))

	s.key = key

	s.server = httptest.NewServer(http.HandlerFunc(func(w http.ResponseWriter, r *http.Request) {
		w.WriteHeader(http.StatusOK)
		if r.URL.Path == "/.well-known/openid-configuration" {
			_, err := w.Write([]byte(fmt.Sprintf(`{"jwks_uri": "%s/jwks"}`, s.server.URL)))
			if err != nil {
				panic(err)
			}
			return
		}
		if r.URL.Path == "/jwks" {
			err := json.NewEncoder(w).Encode(set)
			if err != nil {
				panic(err)
			}
		}
	}))

	auth, err := NewAuthenticator(
		context.Background(),
<<<<<<< HEAD
		AuthNConfig{
			AllowNoDPoP: false,
			Issuer:      s.server.URL,
			Audience:    "test",
		}, nil)
=======
		Config{
			AuthNConfig: AuthNConfig{
				Issuer:   s.server.URL,
				Audience: "test",
			},
			PublicRoutes: []string{"/public", "/public2/*", "/public3/static", "/static/*", "/static/*/*"},
		},
		nil)
>>>>>>> 7c653084

	s.Require().NoError(err)

	s.auth = auth
}

func (s *AuthSuite) TearDownTest() {
	s.server.Close()
}

func TestAuthSuite(t *testing.T) {
	suite.Run(t, new(AuthSuite))
}

func (s *AuthSuite) Test_CheckToken_When_JWT_Expired_Expect_Error() {
	tok := jwt.New()
	s.Require().NoError(tok.Set(jwt.ExpirationKey, time.Date(2009, 11, 17, 20, 34, 58, 651387237, time.UTC)))

	signedTok, err := jwt.Sign(tok, jwt.WithKey(jwa.RS256, s.key))

	s.NotNil(signedTok)
	s.Require().NoError(err)

	_, _, err = s.auth.checkToken(context.Background(), []string{fmt.Sprintf("Bearer %s", string(signedTok))}, dpopInfo{})
	s.Require().Error(err)
	s.Equal("\"exp\" not satisfied", err.Error())
}

func (s *AuthSuite) Test_MuxHandler_When_Authorization_Header_Missing_Expect_Error() {
	handler := s.auth.MuxHandler(http.HandlerFunc(func(_ http.ResponseWriter, _ *http.Request) {}))
	rec := httptest.NewRecorder()
	handler.ServeHTTP(rec, httptest.NewRequest(http.MethodGet, "/", nil))
	s.Equal(http.StatusUnauthorized, rec.Code)
	s.Equal("missing authorization header\n", rec.Body.String())
}

func (s *AuthSuite) Test_UnaryServerInterceptor_When_Authorization_Header_Missing_Expect_Error() {
	md := metadata.New(map[string]string{})
	ctx := metadata.NewIncomingContext(context.Background(), md)
	_, err := s.auth.UnaryServerInterceptor(ctx, "test", &grpc.UnaryServerInfo{
		FullMethod: "/test",
	}, nil)
	s.Require().Error(err)
	s.ErrorIs(err, status.Error(codes.Unauthenticated, "missing authorization header"))
}

func (s *AuthSuite) Test_CheckToken_When_Authorization_Header_Invalid_Expect_Error() {
	_, _, err := s.auth.checkToken(context.Background(), []string{"BPOP "}, dpopInfo{})
	s.Require().Error(err)
	s.Equal("not of type bearer or dpop", err.Error())
}

func (s *AuthSuite) Test_CheckToken_When_Missing_Issuer_Expect_Error() {
	tok := jwt.New()
	s.Require().NoError(tok.Set(jwt.ExpirationKey, time.Now().Add(time.Hour)))

	signedTok, err := jwt.Sign(tok, jwt.WithKey(jwa.RS256, s.key))

	s.NotNil(signedTok)
	s.Require().NoError(err)

	_, _, err = s.auth.checkToken(context.Background(), []string{fmt.Sprintf("Bearer %s", string(signedTok))}, dpopInfo{})
	s.Require().Error(err)
	s.Equal("missing issuer", err.Error())
}

func (s *AuthSuite) Test_CheckToken_When_Invalid_Issuer_Value_Expect_Error() {
	tok := jwt.New()
	s.Require().NoError(tok.Set(jwt.ExpirationKey, time.Now().Add(time.Hour)))
	s.Require().NoError(tok.Set("iss", "invalid"))

	signedTok, err := jwt.Sign(tok, jwt.WithKey(jwa.RS256, s.key))

	s.NotNil(signedTok)
	s.Require().NoError(err)

	_, _, err = s.auth.checkToken(context.Background(), []string{fmt.Sprintf("Bearer %s", string(signedTok))}, dpopInfo{})
	s.Require().Error(err)
	s.Equal("invalid issuer", err.Error())
}

func (s *AuthSuite) Test_CheckToken_When_Audience_Missing_Expect_Error() {
	tok := jwt.New()
	s.Require().NoError(tok.Set(jwt.ExpirationKey, time.Now().Add(time.Hour)))
	s.Require().NoError(tok.Set("iss", s.server.URL))
	signedTok, err := jwt.Sign(tok, jwt.WithKey(jwa.RS256, s.key))

	s.NotNil(signedTok)
	s.Require().NoError(err)

	_, _, err = s.auth.checkToken(context.Background(), []string{fmt.Sprintf("Bearer %s", string(signedTok))}, dpopInfo{})
	s.Require().Error(err)
	s.Equal("claim \"aud\" not found", err.Error())
}

func (s *AuthSuite) Test_CheckToken_When_Audience_Invalid_Expect_Error() {
	tok := jwt.New()
	s.Require().NoError(tok.Set(jwt.ExpirationKey, time.Now().Add(time.Hour)))
	s.Require().NoError(tok.Set("iss", s.server.URL))
	s.Require().NoError(tok.Set("aud", "invalid"))
	signedTok, err := jwt.Sign(tok, jwt.WithKey(jwa.RS256, s.key))

	s.NotNil(signedTok)
	s.Require().NoError(err)

	_, _, err = s.auth.checkToken(context.Background(), []string{fmt.Sprintf("Bearer %s", string(signedTok))}, dpopInfo{})
	s.Require().Error(err)
	s.Equal("\"aud\" not satisfied", err.Error())
}

func (s *AuthSuite) Test_CheckToken_When_Valid_No_DPoP_Expect_Error() {
	tok := jwt.New()
	s.Require().NoError(tok.Set(jwt.ExpirationKey, time.Now().Add(time.Hour)))
	s.Require().NoError(tok.Set("iss", s.server.URL))
	s.Require().NoError(tok.Set("aud", "test"))
	s.Require().NoError(tok.Set("client_id", "client1"))
	signedTok, err := jwt.Sign(tok, jwt.WithKey(jwa.RS256, s.key))

	s.NotNil(signedTok)
	s.Require().NoError(err)

	_, _, err = s.auth.checkToken(context.Background(), []string{fmt.Sprintf("Bearer %s", string(signedTok))}, dpopInfo{})
	s.Require().Error(err)
	s.Require().Contains(err.Error(), "dpop")
}

type dpopTestCase struct {
	key              jwk.Key
	actualSigningKey jwk.Key
	accessToken      []byte
	alg              jwa.SignatureAlgorithm
	typ              string
	htm              string
	htu              string
	ath              string
	iat              time.Time
	errorMessage     string
}

func (s *AuthSuite) TestInvalid_DPoP_Cases() {
	dpopRaw, err := rsa.GenerateKey(rand.Reader, 2048)
	s.Require().NoError(err)
	dpopKey, err := jwk.FromRaw(dpopRaw)
	s.Require().NoError(err)
	s.Require().NoError(dpopKey.Set(jwk.AlgorithmKey, jwa.RS256))

	tok := jwt.New()
	s.Require().NoError(tok.Set(jwt.ExpirationKey, time.Now().Add(time.Hour)))
	s.Require().NoError(tok.Set("iss", s.server.URL))
	s.Require().NoError(tok.Set("aud", "test"))
	s.Require().NoError(tok.Set("cid", "client2"))
	dpopPublic, err := dpopKey.PublicKey()
	s.Require().NoError(err)
	thumbprint, err := dpopKey.Thumbprint(crypto.SHA256)
	s.Require().NoError(err)
	cnf := map[string]string{"jkt": base64.URLEncoding.WithPadding(base64.NoPadding).EncodeToString(thumbprint)}
	s.Require().NoError(tok.Set("cnf", cnf))
	signedTok, err := jwt.Sign(tok, jwt.WithKey(jwa.RS256, s.key))

	s.NotNil(signedTok)
	s.Require().NoError(err)

	otherKeyRaw, err := rsa.GenerateKey(rand.Reader, 2048)
	s.Require().NoError(err)
	otherKey, err := jwk.FromRaw(otherKeyRaw)
	s.Require().NoError(err)
	otherKeyPublic, err := otherKey.PublicKey()
	s.Require().NoError(err)
	s.Require().NoError(otherKey.Set(jwk.AlgorithmKey, jwa.RS256))

	tokenWithNoCNF := jwt.New()
	s.Require().NoError(tokenWithNoCNF.Set(jwt.ExpirationKey, time.Now().Add(time.Hour)))
	s.Require().NoError(tokenWithNoCNF.Set("iss", s.server.URL))
	s.Require().NoError(tokenWithNoCNF.Set("aud", "test"))
	s.Require().NoError(tokenWithNoCNF.Set("cid", "client2"))
	signedTokWithNoCNF, err := jwt.Sign(tokenWithNoCNF, jwt.WithKey(jwa.RS256, s.key))
	s.NotNil(signedTokWithNoCNF)
	s.Require().NoError(err)

	testCases := []dpopTestCase{
		{dpopPublic, dpopKey, signedTok, jwa.RS256, "dpop+jwt", http.MethodPost, "/a/path", "", time.Now().Add(time.Hour * -100), "the DPoP JWT has expired"},
		{dpopKey, dpopKey, signedTok, jwa.RS256, "dpop+jwt", http.MethodPost, "/a/path", "", time.Now(), "cannot use a private key for DPoP"},
		{dpopPublic, dpopKey, signedTok, jwa.RS256, "a weird type", http.MethodPost, "/a/path", "", time.Now(), "invalid typ on DPoP JWT: a weird type"},
		{dpopPublic, otherKey, signedTok, jwa.RS256, "dpop+jwt", http.MethodPost, "/a/path", "", time.Now(), "failed to verify signature on DPoP JWT"},
		{dpopPublic, dpopKey, signedTok, jwa.RS256, "dpop+jwt", http.MethodPost, "/a/different/path", "", time.Now(), "incorrect `htu` claim in DPoP JWT"},
		{dpopPublic, dpopKey, signedTok, jwa.RS256, "dpop+jwt", "POSTERS", "/a/path", "", time.Now(), "incorrect `htm` claim in DPoP JWT"},
		{dpopPublic, dpopKey, signedTok, jwa.RS256, "dpop+jwt", http.MethodPost, "/a/path", "bad ath", time.Now(), "incorrect `ath` claim in DPoP JWT"},
		{otherKeyPublic, dpopKey, signedTok, jwa.RS256, "dpop+jwt", http.MethodPost, "/a/path", "", time.Now(),
			"the `jkt` from the DPoP JWT didn't match the thumbprint from the access token"},
		{dpopPublic, dpopKey, signedTokWithNoCNF, jwa.RS256, "dpop+jwt", http.MethodPost, "/a/path", "", time.Now(),
			"missing `cnf` claim in access token"},
	}

	for _, testCase := range testCases {
		dpopToken := makeDPoPToken(s.T(), testCase)
		_, _, err = s.auth.checkToken(
			context.Background(),
			[]string{fmt.Sprintf("DPoP %s", string(testCase.accessToken))},
			dpopInfo{
				headers: []string{dpopToken},
				path:    "/a/path",
				method:  http.MethodPost,
			},
		)

		s.Require().Error(err)
		s.Equal(testCase.errorMessage, err.Error())
	}
}

func (s *AuthSuite) TestDPoPEndToEnd_GRPC() {
	dpopKeyRaw, err := rsa.GenerateKey(rand.Reader, 2048)
	s.Require().NoError(err)
	dpopKey, err := jwk.FromRaw(dpopKeyRaw)
	s.Require().NoError(err)
	s.Require().NoError(dpopKey.Set(jwk.AlgorithmKey, jwa.RS256))

	tok := jwt.New()
	s.Require().NoError(tok.Set(jwt.ExpirationKey, time.Now().Add(time.Hour)))
	s.Require().NoError(tok.Set("iss", s.server.URL))
	s.Require().NoError(tok.Set("aud", "test"))
	s.Require().NoError(tok.Set("cid", "client2"))
	s.Require().NoError(tok.Set("realm_access", map[string][]string{"roles": {"opentdf-readonly"}}))
	thumbprint, err := dpopKey.Thumbprint(crypto.SHA256)
	s.Require().NoError(err)
	cnf := map[string]string{"jkt": base64.URLEncoding.WithPadding(base64.NoPadding).EncodeToString(thumbprint)}
	s.Require().NoError(tok.Set("cnf", cnf))
	signedTok, err := jwt.Sign(tok, jwt.WithKey(jwa.RS256, s.key))
	s.Require().NoError(err)

	buffer := 1024 * 1024
	listener := bufconn.Listen(buffer)

	server := grpc.NewServer(grpc.UnaryInterceptor(s.auth.UnaryServerInterceptor))
	defer server.Stop()

	fakeServer := &FakeAccessServiceServer{}
	kas.RegisterAccessServiceServer(server, fakeServer)
	go func() {
		err := server.Serve(listener)
		if err != nil {
			panic(err)
		}
	}()

	addingInterceptor := sdkauth.NewTokenAddingInterceptor(&FakeTokenSource{
		key:         dpopKey,
		accessToken: string(signedTok),
	})

	conn, _ := grpc.DialContext(context.Background(), "", grpc.WithContextDialer(func(context.Context, string) (net.Conn, error) {
		return listener.Dial()
	}), grpc.WithTransportCredentials(insecure.NewCredentials()), grpc.WithBlock(), grpc.WithUnaryInterceptor(addingInterceptor.AddCredentials))

	client := kas.NewAccessServiceClient(conn)

	_, err = client.Info(context.Background(), &kas.InfoRequest{})
	s.Require().NoError(err)
	s.NotNil(fakeServer.dpopKey)
	dpopJWKFromRequest, ok := fakeServer.dpopKey.(jwk.RSAPublicKey)
	s.True(ok)
	dpopPublic, err := dpopKey.PublicKey()
	s.Require().NoError(err)
	dpopJWK, ok := dpopPublic.(jwk.RSAPublicKey)
	s.True(ok)

	s.Equal(dpopJWK.Algorithm(), dpopJWKFromRequest.Algorithm())
	s.Equal(dpopJWK.E(), dpopJWKFromRequest.E())
	s.Equal(dpopJWK.N(), dpopJWKFromRequest.N())
}

func (s *AuthSuite) TestDPoPEndToEnd_HTTP() {
	dpopKeyRaw, err := rsa.GenerateKey(rand.Reader, 2048)
	s.Require().NoError(err)
	dpopKey, err := jwk.FromRaw(dpopKeyRaw)
	s.Require().NoError(err)
	s.Require().NoError(dpopKey.Set(jwk.AlgorithmKey, jwa.RS256))

	tok := jwt.New()
	s.Require().NoError(tok.Set(jwt.ExpirationKey, time.Now().Add(time.Hour)))
	s.Require().NoError(tok.Set("iss", s.server.URL))
	s.Require().NoError(tok.Set("aud", "test"))
	s.Require().NoError(tok.Set("cid", "client2"))
	s.Require().NoError(tok.Set("realm_access", map[string][]string{"roles": {"opentdf-readonly"}}))
	thumbprint, err := dpopKey.Thumbprint(crypto.SHA256)
	s.Require().NoError(err)
	cnf := map[string]string{"jkt": base64.URLEncoding.WithPadding(base64.NoPadding).EncodeToString(thumbprint)}
	s.Require().NoError(tok.Set("cnf", cnf))
	signedTok, err := jwt.Sign(tok, jwt.WithKey(jwa.RS256, s.key))
	s.Require().NoError(err)

	jwkChan := make(chan jwk.Key, 1)
	timeout := make(chan string, 1)
	go func() {
		time.Sleep(5 * time.Second)
		timeout <- ""
	}()
	server := httptest.NewServer(s.auth.MuxHandler(http.HandlerFunc(func(_ http.ResponseWriter, req *http.Request) {
		jwkChan <- GetJWKFromContext(req.Context())
	})))
	defer server.Close()

	req, err := http.NewRequest(http.MethodGet, server.URL+"/attributes", nil)

	addingInterceptor := sdkauth.NewTokenAddingInterceptor(&FakeTokenSource{
		key:         dpopKey,
		accessToken: string(signedTok),
	})
	s.Require().NoError(err)
	req.Header.Set("authorization", fmt.Sprintf("Bearer %s", signedTok))
	dpopTok, err := addingInterceptor.GetDPoPToken("/attributes", "GET", string(signedTok))
	s.Require().NoError(err)
	req.Header.Set("DPoP", dpopTok)

	client := http.Client{}
	_, err = client.Do(req)
	s.Require().NoError(err)
	var dpopKeyFromRequest jwk.Key
	select {
	case k := <-jwkChan:
		dpopKeyFromRequest = k
	case <-timeout:
		s.Require().FailNow("timed out waiting for call to complete")
	}

	s.NotNil(dpopKeyFromRequest)
	dpopJWKFromRequest, ok := dpopKeyFromRequest.(jwk.RSAPublicKey)
	s.True(ok)
	s.Require().NoError(err)
	dpopPublic, err := dpopKey.PublicKey()
	s.Require().NoError(err)
	dpopJWK, ok := dpopPublic.(jwk.RSAPublicKey)
	s.True(ok)

	s.Equal(dpopJWK.Algorithm(), dpopJWKFromRequest.Algorithm())
	s.Equal(dpopJWK.E(), dpopJWKFromRequest.E())
	s.Equal(dpopJWK.N(), dpopJWKFromRequest.N())
}

func makeDPoPToken(t *testing.T, tc dpopTestCase) string {
	jtiBytes := make([]byte, sdkauth.JTILength)
	_, err := rand.Read(jtiBytes)
	if err != nil {
		t.Fatalf("error creating jti for dpop jwt: %v", err)
	}

	headers := jws.NewHeaders()
	err = headers.Set(jws.JWKKey, tc.key)
	if err != nil {
		t.Fatalf("error setting the key on the DPoP token: %v", err)
	}
	err = headers.Set(jws.TypeKey, tc.typ)
	if err != nil {
		t.Fatalf("error setting the type on the DPoP token: %v", err)
	}
	err = headers.Set(jws.AlgorithmKey, tc.alg)
	if err != nil {
		t.Fatalf("error setting the algorithm on the DPoP token: %v", err)
	}

	var ath string
	if tc.ath == "" {
		h := sha256.New()
		h.Write(tc.accessToken)
		ath = base64.URLEncoding.WithPadding(base64.NoPadding).EncodeToString(h.Sum(nil))
	} else {
		ath = tc.ath
	}

	b := jwt.NewBuilder().
		Claim("htu", tc.htu).
		Claim("htm", tc.htm).
		Claim("ath", ath).
		Claim("jti", base64.StdEncoding.EncodeToString(jtiBytes))

	if tc.iat.IsZero() {
		b = b.IssuedAt(time.Now())
	} else {
		b = b.IssuedAt(tc.iat)
	}

	dpopTok, err := b.Build()

	if err != nil {
		t.Fatalf("error creating dpop jwt: %v", err)
	}

	signedToken, err := jwt.Sign(dpopTok, jwt.WithKey(tc.actualSigningKey.Algorithm(), tc.actualSigningKey, jws.WithProtectedHeaders(headers)))
	if err != nil {
		t.Fatalf("error signing dpop jwt: %v", err)
		return ""
	}
	return string(signedToken)
}

<<<<<<< HEAD
func (s *AuthSuite) Test_Allowing_Auth_With_No_DPoP() {
	auth, err := NewAuthenticator(
		context.Background(),
		AuthNConfig{
			AllowNoDPoP: true,
			Issuer:      s.server.URL,
			Audience:    "test",
		}, nil)

	s.Require().NoError(err)

	tok := jwt.New()
	s.Require().NoError(tok.Set(jwt.ExpirationKey, time.Now().Add(time.Hour)))
	s.Require().NoError(tok.Set("iss", s.server.URL))
	s.Require().NoError(tok.Set("aud", "test"))
	s.Require().NoError(tok.Set("client_id", "client1"))
	signedTok, err := jwt.Sign(tok, jwt.WithKey(jwa.RS256, s.key))

	s.NotNil(signedTok)
	s.Require().NoError(err)

	_, ctx, err := auth.checkToken(context.Background(), []string{fmt.Sprintf("Bearer %s", string(signedTok))}, dpopInfo{})
	s.Require().NoError(err)
	s.Require().Nil(GetJWKFromContext(ctx))
=======
func (s *AuthSuite) Test_PublicPath_Matches() {
	// Passing routes
	s.Require().True(slices.ContainsFunc(s.auth.publicRoutes, s.auth.isPublicRoute("/public")))
	s.Require().True(slices.ContainsFunc(s.auth.publicRoutes, s.auth.isPublicRoute("/public2/test")))
	s.Require().True(slices.ContainsFunc(s.auth.publicRoutes, s.auth.isPublicRoute("/public3/static")))
	s.Require().True(slices.ContainsFunc(s.auth.publicRoutes, s.auth.isPublicRoute("/public2/")))
	s.Require().True(slices.ContainsFunc(s.auth.publicRoutes, s.auth.isPublicRoute("/static/test")))
	s.Require().True(slices.ContainsFunc(s.auth.publicRoutes, s.auth.isPublicRoute("/static/test/next")))

	// Failing routes
	s.Require().False(slices.ContainsFunc(s.auth.publicRoutes, s.auth.isPublicRoute("/public3/")))
	s.Require().False(slices.ContainsFunc(s.auth.publicRoutes, s.auth.isPublicRoute("/public2")))
	s.Require().False(slices.ContainsFunc(s.auth.publicRoutes, s.auth.isPublicRoute("/private")))
	s.Require().False(slices.ContainsFunc(s.auth.publicRoutes, s.auth.isPublicRoute("/public2/test/fail")))
>>>>>>> 7c653084
}<|MERGE_RESOLUTION|>--- conflicted
+++ resolved
@@ -140,27 +140,16 @@
 		}
 	}))
 
-	auth, err := NewAuthenticator(
-		context.Background(),
-<<<<<<< HEAD
-		AuthNConfig{
-			AllowNoDPoP: false,
-			Issuer:      s.server.URL,
-			Audience:    "test",
-		}, nil)
-=======
-		Config{
-			AuthNConfig: AuthNConfig{
-				Issuer:   s.server.URL,
-				Audience: "test",
-			},
-			PublicRoutes: []string{"/public", "/public2/*", "/public3/static", "/static/*", "/static/*/*"},
-		},
-		nil)
->>>>>>> 7c653084
-
-	s.Require().NoError(err)
-
+	config := Config{}
+	authnConfig := AuthNConfig{
+		AllowNoDPoP: false,
+		Issuer:      s.server.URL,
+		Audience:    "test",
+	}
+	config.AuthNConfig = authnConfig
+
+	auth, err := NewAuthenticator(context.Background(), config, nil)
+	s.Require().NoError(err)
 	s.auth = auth
 }
 
@@ -553,15 +542,15 @@
 	return string(signedToken)
 }
 
-<<<<<<< HEAD
 func (s *AuthSuite) Test_Allowing_Auth_With_No_DPoP() {
-	auth, err := NewAuthenticator(
-		context.Background(),
-		AuthNConfig{
-			AllowNoDPoP: true,
-			Issuer:      s.server.URL,
-			Audience:    "test",
-		}, nil)
+	authnConfig := AuthNConfig{
+		AllowNoDPoP: true,
+		Issuer:      s.server.URL,
+		Audience:    "test",
+	}
+	config := Config{}
+	config.AuthNConfig = authnConfig
+	auth, err := NewAuthenticator(context.Background(), config, nil)
 
 	s.Require().NoError(err)
 
@@ -578,7 +567,8 @@
 	_, ctx, err := auth.checkToken(context.Background(), []string{fmt.Sprintf("Bearer %s", string(signedTok))}, dpopInfo{})
 	s.Require().NoError(err)
 	s.Require().Nil(GetJWKFromContext(ctx))
-=======
+}
+
 func (s *AuthSuite) Test_PublicPath_Matches() {
 	// Passing routes
 	s.Require().True(slices.ContainsFunc(s.auth.publicRoutes, s.auth.isPublicRoute("/public")))
@@ -593,5 +583,4 @@
 	s.Require().False(slices.ContainsFunc(s.auth.publicRoutes, s.auth.isPublicRoute("/public2")))
 	s.Require().False(slices.ContainsFunc(s.auth.publicRoutes, s.auth.isPublicRoute("/private")))
 	s.Require().False(slices.ContainsFunc(s.auth.publicRoutes, s.auth.isPublicRoute("/public2/test/fail")))
->>>>>>> 7c653084
 }