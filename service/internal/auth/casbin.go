--- conflicted
+++ resolved
@@ -59,18 +59,10 @@
 
 # Role: Admin
 ## gRPC routes
-<<<<<<< HEAD
-p,  role:admin,		policy.unsafe.*,															*,			deny
-p,	role:admin,		policy.*,																		*,			allow
-p,	role:admin,		kasregistry.*,															*,			allow
-p,	role:admin,		kas.AccessService/Info,					            *,			allow
-p,	role:admin,		kas.AccessService/Rewrap, 			            *,			allow
-=======
 p,	role:admin,		    policy.*,																*,			allow
 p,	role:admin,		    kasregistry.*,													*,			allow
 p,	role:admin,		    kas.AccessService/Rewrap, 			        *,			allow
 p,  role:admin,   authorization.*,                        *,      allow
->>>>>>> 8193cec8
 ## HTTP routes
 p,	role:admin,		/attributes*,																*,			allow
 p,	role:admin,		/namespaces*,																*,			allow
