package auth

import (
	"errors"
	"fmt"
	"log/slog"
	"strings"

	"github.com/casbin/casbin/v2"
	casbinModel "github.com/casbin/casbin/v2/model"
	stringadapter "github.com/casbin/casbin/v2/persist/string-adapter"
	"github.com/lestrrat-go/jwx/v2/jwt"
	"github.com/opentdf/platform/service/logger"
	"github.com/opentdf/platform/service/pkg/util"
)

var (
	ErrPolicyMalformed    = errors.New("malformed authz policy")
	rolePrefix            = "role:"
	defaultRole           = "unknown"
	defaultPolicyPartsLen = 5
)

var defaultRoleClaim = "realm_access.roles"

var defaultRoleMap = map[string]string{
	"standard": "opentdf-standard",
	"admin":    "opentdf-admin",
}

var defaultPolicy = `
## Roles (prefixed with role:)
# admin - admin
# standard - standard
# unknown - unknown role or no role

## Resources
# Resources beginning with / are HTTP routes. Generally, this does not matter, but when HTTP routes don't map well
# with the protos this may become important.

## Actions
# read - read the resource
# write - write to the resource
# delete - delete the resource
# unsafe - unsafe actions

<<<<<<< HEAD
# Role: Org-Admin
## gRPC routes
p,	role:org-admin,		policy.*,																*,			allow
p,	role:org-admin,		kasregistry.*,													*,			allow
p,	role:org-admin,		kas.AccessService/Rewrap, 			        *,			allow
p,  role:org-admin,   	authorization.*,                        *,      allow
p,	role:org-admin,	  	entityresolution.EntityResolutionService/ResolveEntities,					*,		allow
p,	role:org-admin,	  	entityresolution.EntityResolutionService/CreateEntityChainFromJwt,					*,		allow
## HTTP routes
p,	role:org-admin,		/attributes*,														*,			allow
p,	role:org-admin,		/namespaces*,														*,			allow
p,	role:org-admin,		/subject-mappings*,											*,			allow
p,	role:org-admin,		/resource-mappings*,										*,			allow
p,	role:org-admin,		/key-access-servers*,										*,			allow
p,	role:org-admin, 	/kas/v2/rewrap,						  		        *,      allow
p,	role:org-admin,		/unsafe*,										            *,			allow
p,	role:org-admin,		/v1/entitlements,						  				        *,      allow
p,	role:org-admin,		/v1/authorization,						  				        *,      allow
p,	role:org-admin,		/v1/token/authorization,						  				        *,      allow
p,	role:org-admin,		/entityresolution/resolve,							  *,		allow
p,	role:org-admin,		/entityresolution/entitychain,							  *,		allow

# Role: Admin
## gRPC routes
p,	role:admin,		    policy.*,																read,			allow
p,	role:admin,		    policy.*,																write,			allow
p,	role:admin,		    policy.*,																delete,			allow
p,	role:admin,		    kasregistry.*,													*,			allow
p,	role:admin,		    kas.AccessService/Rewrap, 			        *,			allow
p,  role:admin,   		authorization.*,                        *,      allow
p,	role:admin,	  		entityresolution.EntityResolutionService/ResolveEntities,					*,		allow
p,	role:admin,	  		entityresolution.EntityResolutionService/CreateEntityChainFromJwt,					*,		allow

## HTTP routes
p,	role:admin,		/attributes*,																*,			allow
p,	role:admin,		/namespaces*,																*,			allow
p,	role:admin,		/subject-mappings*,													*,			allow
p,	role:admin,		/resource-mappings*,												*,			allow
p,	role:admin,		/key-access-servers*,												*,			allow
p,	role:admin,		/kas/v2/rewrap,						  				        *,      allow
p,	role:admin,		/v1/entitlements,						  				        *,      allow
p,	role:admin,		/v1/authorization,						  				        *,      allow
p,	role:admin,		/v1/token/authorization,						  				        *,      allow
p,	role:admin,		/entityresolution/resolve,							  *,		allow
p,	role:admin,		/entityresolution/entitychain,							  *,		allow
=======

# Role: Admin
## gRPC and HTTP routes
p,	role:admin,		*,					*,			allow
>>>>>>> ec46a3a4

## Role: Standard
## gRPC routes
p,	role:standard,		policy.*,																read,			allow
p,	role:standard,		kasregistry.*,													read,			allow
p,	role:standard,      kas.AccessService/Rewrap, 			           *,			allow
p,  role:standard,      authorization.AuthorizationService/GetDecisions,        read, allow
p,  role:standard,      authorization.AuthorizationService/GetDecisionsByToken, read, allow

## HTTP routes
p,	role:standard,		/attributes*,														read,			allow
p,	role:standard,		/namespaces*,														read,			allow
p,	role:standard,		/subject-mappings*,											read,			allow
p,	role:standard,		/resource-mappings*,										read,			allow
p,	role:standard,		/key-access-servers*,										read,			allow
p,	role:standard,		/kas/v2/rewrap,													write,		allow
<<<<<<< HEAD
p,      role:standard,          /v1/authorization,                                                              write,          allow
p,      role:standard,          /v1/token/authorization,                                                        write,          allow
=======
p,  role:standard,      /v1/authorization,                                                              write,          allow
p,  role:standard,      /v1/token/authorization,                                                        write,          allow
>>>>>>> ec46a3a4

# Public routes
## gRPC routes
## for ERS, right now we don't care about requester role, just that a valid jwt is provided when the OPA engine calls (enforced in the ERS itself, not casbin)
p,	role:unknown,     kas.AccessService/Rewrap, 			                                  *,	  allow
## HTTP routes
## for ERS, right now we don't care about requester role, just that a valid jwt is provided when the OPA engine calls (enforced in the ERS itself, not casbin)
p,	role:unknown,		  /kas/v2/rewrap,													  *,		allow

`

var defaultModel = `
[request_definition]
r = sub,	res,	act

[policy_definition]
p = sub,	res,	act,	eft

[role_definition]
g = _,	_

[policy_effect]
e = some(where (p.eft == allow)) && !some(where (p.eft == deny))

[matchers]
m = g(r.sub,	p.sub) && keyMatch(r.res,	p.res) && keyMatch(r.act,	p.act)
`

type Enforcer struct {
	*casbin.Enforcer
	Config CasbinConfig
	Policy string
	logger *logger.Logger

	isDefaultRoleClaim bool
	isDefaultRoleMap   bool
	isDefaultPolicy    bool
	isDefaultModel     bool
}

type casbinSubject struct {
	Subject string
	Roles   []string
}

type CasbinConfig struct {
	PolicyConfig
}

// newCasbinEnforcer creates a new casbin enforcer
func NewCasbinEnforcer(c CasbinConfig, logger *logger.Logger) (*Enforcer, error) {
	// TODO implement the sqlx adapter
	// sqlx := sqlx.NewDb(d, "pgx")
	// ca, err := sqlxadapter.NewAdapter(sqlx, "auth_casbin")
	// if err != nil {
	// 	return nil, err
	// }

	// Set Casbin config defaults if not provided
	isDefaultModel := false
	if c.Model == "" {
		c.Model = defaultModel
		isDefaultModel = true
	}
	isDefaultPolicy := false
	if c.Csv == "" {
		c.Csv = defaultPolicy
		isDefaultPolicy = true
	}
	policyString := c.Csv

	isDefaultRoleClaim := false
	if c.RoleClaim == "" {
		isDefaultRoleClaim = true
		c.RoleClaim = defaultRoleClaim
	}

	isDefaultRoleMap := false
	if len(c.RoleMap) == 0 {
		isDefaultRoleMap = true
		c.RoleMap = defaultRoleMap
	}

	logger.Debug("creating casbin enforcer",
		slog.Any("config", c),
		slog.Bool("isDefaultModel", isDefaultModel),
		slog.Bool("isDefaultPolicy", isDefaultPolicy),
		slog.Bool("isDefaultRoleMap", isDefaultRoleMap),
		slog.Bool("isDefaultRoleClaim", isDefaultRoleClaim),
	)

	m, err := casbinModel.NewModelFromString(c.Model)
	if err != nil {
		return nil, fmt.Errorf("failed to create casbin model: %w", err)
	}
	a := stringadapter.NewAdapter(policyString)
	e, err := casbin.NewEnforcer(m, a)
	if err != nil {
		return nil, fmt.Errorf("failed to create casbin enforcer: %w", err)
	}

	return &Enforcer{
		Enforcer:           e,
		Config:             c,
		Policy:             policyString,
		isDefaultPolicy:    isDefaultPolicy,
		isDefaultModel:     isDefaultModel,
		isDefaultRoleClaim: isDefaultRoleClaim,
		isDefaultRoleMap:   isDefaultRoleMap,
		logger:             logger,
	}, nil
}

// deprecated
// Extend the default policy
func (e *Enforcer) ExtendDefaultPolicy(policies [][]string) error {
	if !e.isDefaultPolicy {
		// don't error out, just log a warning
		e.logger.Warn("default authz policy could not be not extended because policies are not the default", slog.Any("unextended_policies", policies))
		return nil
	}

	policy := strings.TrimSpace(defaultPolicy)
	policy += "\n\n## Extended Policies"
	for _, pol := range policies {
		polCsv := strings.Join(pol, ", ")
		if len(pol) < defaultPolicyPartsLen {
			return fmt.Errorf("policy missing one of 'p, subject, resource, action, effect', pol: [%s] %w", polCsv, ErrPolicyMalformed)
		}
		if pol[0] != "p" {
			return fmt.Errorf("policy must be prefixed with 'p', pol: [%s] %w", polCsv, ErrPolicyMalformed)
		}
		if !strings.HasPrefix(pol[1], rolePrefix) {
			return fmt.Errorf("policy must contain default role prefix, pol: [%s] %w", polCsv, ErrPolicyMalformed)
		}
		policy += "\n" + polCsv
	}
	policy += "\n"

	// Load up new adapter then load the new policy
	a := stringadapter.NewAdapter(policy)
	e.SetAdapter(a)
	if err := e.LoadPolicy(); err != nil {
		return fmt.Errorf("failed to load extended default policy: %w", err)
	}
	e.isDefaultPolicy = false

	return nil
}

// SetPolicy sets the policy for the enforcer
func (e *Enforcer) SetPolicy(policy string) error {
	a := stringadapter.NewAdapter(policy)
	e.SetAdapter(a)
	if err := e.LoadPolicy(); err != nil {
		return fmt.Errorf("failed to load extended default policy: %w", err)
	}
	e.isDefaultPolicy = false
	return nil
}

// casbinEnforce is a helper function to enforce the policy with casbin
// TODO implement a common type so this can be used for both http and grpc
func (e *Enforcer) Enforce(token jwt.Token, resource, action string) (bool, error) {
	var err error
	permDeniedError := fmt.Errorf("permission denied")

	// extract the role claim from the token
	s := e.buildSubjectFromToken(token)

	if len(s.Roles) == 0 {
		sub := rolePrefix + defaultRole
		e.logger.Debug("enforcing policy", slog.Any("subject", sub), slog.String("resource", resource), slog.String("action", action))
		return e.Enforcer.Enforce(sub, resource, action)
	}

	allowed := false
	for _, role := range s.Roles {
		sub := rolePrefix + role
		allowed, err = e.Enforcer.Enforce(sub, resource, action)
		if err != nil {
			e.logger.Error("enforce by role error", slog.String("subject", sub), slog.String("resource", resource), slog.String("action", action), slog.String("error", err.Error()))
			continue
		}
		if allowed {
			e.logger.Debug("allowed by policy", slog.String("subject", sub), slog.String("resource", resource), slog.String("action", action))
			break
		}
	}
	if !allowed {
		e.logger.Debug("permission denied by policy", slog.Any("roles", s.Roles), slog.String("resource", resource), slog.String("action", action))
		return false, permDeniedError
	}

	return true, nil
}

func (e *Enforcer) buildSubjectFromToken(t jwt.Token) casbinSubject {
	e.logger.Debug("building subject from token", slog.Any("token", t))
	roles := e.extractRolesFromToken(t)

	return casbinSubject{
		Subject: t.Subject(),
		Roles:   roles,
	}
}

func (e *Enforcer) extractRolesFromToken(t jwt.Token) []string {
	e.logger.Debug("extracting roles from token", slog.Any("token", t))
	roles := []string{}

	roleClaim := e.Config.RoleClaim
	roleMap := e.Config.RoleMap

	selectors := strings.Split(roleClaim, ".")
	claim, exists := t.Get(selectors[0])
	if !exists {
		e.logger.Warn("claim not found", slog.String("claim", roleClaim), slog.Any("token", t))
		return nil
	}
	e.logger.Debug("root claim found", slog.String("claim", roleClaim), slog.Any("claims", claim))
	// use dotnotation if the claim is nested
	if len(selectors) > 1 {
		claimMap, ok := claim.(map[string]interface{})
		if !ok {
			e.logger.Warn("claim is not of type map[string]interface{}", slog.String("claim", roleClaim), slog.Any("claims", claim))
			return nil
		}
		claim = util.Dotnotation(claimMap, strings.Join(selectors[1:], "."))
		if claim == nil {
			e.logger.Warn("claim not found", slog.String("claim", roleClaim), slog.Any("claims", claim))
			return nil
		}
	}

	// check the type of the role claim
	switch v := claim.(type) {
	case string:
		roles = append(roles, v)
	case []interface{}:
		for _, rr := range v {
			if r, ok := rr.(string); ok {
				roles = append(roles, r)
			}
		}
	default:
		e.logger.Warn("could not get claim type", slog.String("selector", roleClaim), slog.Any("claims", claim))
		return nil
	}

	// filter roles based on the role map
	filtered := []string{}
	for _, r := range roles {
		for m, rr := range roleMap {
			// if the role is in the map, add the mapped role to the filtered list
			if r == rr {
				filtered = append(filtered, m)
			}
		}
	}

	if len(filtered) == 0 {
		filtered = append(filtered, defaultRole)
	}
	e.logger.Debug("roles found for", slog.Any("roles", filtered), slog.Any("claims", claim))

	return filtered
}<|MERGE_RESOLUTION|>--- conflicted
+++ resolved
@@ -44,58 +44,10 @@
 # delete - delete the resource
 # unsafe - unsafe actions
 
-<<<<<<< HEAD
-# Role: Org-Admin
-## gRPC routes
-p,	role:org-admin,		policy.*,																*,			allow
-p,	role:org-admin,		kasregistry.*,													*,			allow
-p,	role:org-admin,		kas.AccessService/Rewrap, 			        *,			allow
-p,  role:org-admin,   	authorization.*,                        *,      allow
-p,	role:org-admin,	  	entityresolution.EntityResolutionService/ResolveEntities,					*,		allow
-p,	role:org-admin,	  	entityresolution.EntityResolutionService/CreateEntityChainFromJwt,					*,		allow
-## HTTP routes
-p,	role:org-admin,		/attributes*,														*,			allow
-p,	role:org-admin,		/namespaces*,														*,			allow
-p,	role:org-admin,		/subject-mappings*,											*,			allow
-p,	role:org-admin,		/resource-mappings*,										*,			allow
-p,	role:org-admin,		/key-access-servers*,										*,			allow
-p,	role:org-admin, 	/kas/v2/rewrap,						  		        *,      allow
-p,	role:org-admin,		/unsafe*,										            *,			allow
-p,	role:org-admin,		/v1/entitlements,						  				        *,      allow
-p,	role:org-admin,		/v1/authorization,						  				        *,      allow
-p,	role:org-admin,		/v1/token/authorization,						  				        *,      allow
-p,	role:org-admin,		/entityresolution/resolve,							  *,		allow
-p,	role:org-admin,		/entityresolution/entitychain,							  *,		allow
-
-# Role: Admin
-## gRPC routes
-p,	role:admin,		    policy.*,																read,			allow
-p,	role:admin,		    policy.*,																write,			allow
-p,	role:admin,		    policy.*,																delete,			allow
-p,	role:admin,		    kasregistry.*,													*,			allow
-p,	role:admin,		    kas.AccessService/Rewrap, 			        *,			allow
-p,  role:admin,   		authorization.*,                        *,      allow
-p,	role:admin,	  		entityresolution.EntityResolutionService/ResolveEntities,					*,		allow
-p,	role:admin,	  		entityresolution.EntityResolutionService/CreateEntityChainFromJwt,					*,		allow
-
-## HTTP routes
-p,	role:admin,		/attributes*,																*,			allow
-p,	role:admin,		/namespaces*,																*,			allow
-p,	role:admin,		/subject-mappings*,													*,			allow
-p,	role:admin,		/resource-mappings*,												*,			allow
-p,	role:admin,		/key-access-servers*,												*,			allow
-p,	role:admin,		/kas/v2/rewrap,						  				        *,      allow
-p,	role:admin,		/v1/entitlements,						  				        *,      allow
-p,	role:admin,		/v1/authorization,						  				        *,      allow
-p,	role:admin,		/v1/token/authorization,						  				        *,      allow
-p,	role:admin,		/entityresolution/resolve,							  *,		allow
-p,	role:admin,		/entityresolution/entitychain,							  *,		allow
-=======
 
 # Role: Admin
 ## gRPC and HTTP routes
 p,	role:admin,		*,					*,			allow
->>>>>>> ec46a3a4
 
 ## Role: Standard
 ## gRPC routes
@@ -112,13 +64,8 @@
 p,	role:standard,		/resource-mappings*,										read,			allow
 p,	role:standard,		/key-access-servers*,										read,			allow
 p,	role:standard,		/kas/v2/rewrap,													write,		allow
-<<<<<<< HEAD
-p,      role:standard,          /v1/authorization,                                                              write,          allow
-p,      role:standard,          /v1/token/authorization,                                                        write,          allow
-=======
 p,  role:standard,      /v1/authorization,                                                              write,          allow
 p,  role:standard,      /v1/token/authorization,                                                        write,          allow
->>>>>>> ec46a3a4
 
 # Public routes
 ## gRPC routes
