##
# Namespaces
##
attribute_namespaces:
  metadata:
    table_name: attribute_namespaces
    columns:
      - id
      - name
      - active
  data:
    example.com:
      id: 8f1d8839-2851-4bf4-8bf4-5243dbfe517d
      name: example.com
      active: true
    example.net:
      id: d69cf14d-744b-48cf-aab4-43756e97a8e5
      name: example.net
      active: true
    example.org:
      id: 0d94e00a-7bd3-4482-afe3-f1e4b03c1353
      name: example.org
      active: true
    scenario.com:
      id: 87ba60e1-da12-4889-95fd-267968bf0896
      name: scenario.com
      active: true
    # deactivated state
    deactivated_ns:
      id: 40790395-88b1-4adc-8bf5-1900491a79ba
      name: deactivated.io
      active: false
##
# Attributes
#
# Attribute Rule Enum: UNSPECIFIED, ANY_OF, ALL_OF, HIERARCHY
##
attributes:
  metadata:
    table_name: attribute_definitions
    columns:
      - id
      - namespace_id
      - name
      - rule
      - active
  data:
    example.com/attr/attr1:
      id: 6a261d68-0899-4e17-bb2f-124abba7c09c
      namespace_id: 8f1d8839-2851-4bf4-8bf4-5243dbfe517d
      name: attr1
      rule: ANY_OF
      active: true
    example.com/attr/attr2:
      id: e1536f25-d287-43ed-9ad9-2cf4a7698e5f
      namespace_id: 8f1d8839-2851-4bf4-8bf4-5243dbfe517d
      name: attr2
      rule: ALL_OF
      active: true

    example.net/attr/attr1:
      id: d2396dd6-0e4e-4b6d-9ab1-74b69c4b9b99
      namespace_id: d69cf14d-744b-48cf-aab4-43756e97a8e5
      name: attr1
      rule: ANY_OF
      active: true
    example.net/attr/attr2:
      id: 8e778b7f-3a0e-4ed7-b007-5e4d8dfc03df
      namespace_id: d69cf14d-744b-48cf-aab4-43756e97a8e5
      name: attr2
      rule: ALL_OF
      active: true
    example.net/attr/attr3:
      id: 438a0dfb-cd1a-4f73-af73-2325a6e9db1b
      namespace_id: d69cf14d-744b-48cf-aab4-43756e97a8e5
      name: attr3
      rule: HIERARCHY
      active: true

    example.org/attr/attr1:
      id: 07d04942-c5b4-42d1-964e-f5b2d6365d80
      namespace_id: 0d94e00a-7bd3-4482-afe3-f1e4b03c1353
      name: attr1
      rule: ANY_OF
      active: true
    example.org/attr/attr2:
      id: 65a0e745-7a22-4e16-8004-09ebc932f621
      namespace_id: 0d94e00a-7bd3-4482-afe3-f1e4b03c1353
      name: attr2
      rule: ALL_OF
      active: true
    example.org/attr/attr3:
      id: 6dc88b9e-319b-4c6e-85c7-6f7e43a5d8d4
      namespace_id: 0d94e00a-7bd3-4482-afe3-f1e4b03c1353
      name: attr3
      rule: HIERARCHY
      active: true

    scenario.com/attr/working_group:
      id: 6181b7f3-c7ed-4050-b654-315016a65563
      namespace_id: 87ba60e1-da12-4889-95fd-267968bf0896
      name: working_group
      rule: ALL_OF
      active: true

    # deactivated state
    deactivated.io/attr/deactivated_attr:
      id: 3e3e3e3e-3e3e-3e3e-3e3e-3e3e3e3e3e3e
      namespace_id: 40790395-88b1-4adc-8bf5-1900491a79ba
      name: deactivated_attr
      rule: ANY_OF
      active: false

attribute_key_access_servers:
  - attribute_id: 6a261d68-0899-4e17-bb2f-124abba7c09c
    key_access_server_id: 34f2acdc-3d9c-4e92-80b6-90fe4dc9afcb
  - attribute_id: 6a261d68-0899-4e17-bb2f-124abba7c09c
    key_access_server_id: e36640a6-61c5-4d4c-a45b-0e0a26d1c45f

##
# Attribute Values
##
attribute_values:
  metadata:
    table_name: attribute_values
    columns:
      - id
      - attribute_definition_id
      - value
      - active
  data:
    example.com/attr/attr1/value/value1:
      id: 74babca6-016f-4f3e-a99b-4e46ea8d0fd8
      attribute_definition_id: 6a261d68-0899-4e17-bb2f-124abba7c09c
      value: value1
      active: true
    example.com/attr/attr1/value/value2:
      id: 2fe8dea1-3555-498c-afe9-99724f35f3d3
      attribute_definition_id: 6a261d68-0899-4e17-bb2f-124abba7c09c
      value: value2
      active: true

    example.com/attr/attr2/value/value1:
      id: 0fd363db-27b1-4210-b77b-8c82fe044d41
      attribute_definition_id: e1536f25-d287-43ed-9ad9-2cf4a7698e5f
      value: value1
      active: true
    example.com/attr/attr2/value/value2:
      id: 81f643f8-e050-4b97-a005-b61294d4c8bb
      attribute_definition_id: e1536f25-d287-43ed-9ad9-2cf4a7698e5f
      value: value2
      active: true

    example.net/attr/attr1/value/value1:
      id: 532e5957-28f7-466d-91e2-493e9431cd83
      attribute_definition_id: d2396dd6-0e4e-4b6d-9ab1-74b69c4b9b99
      value: value1
      active: true
    example.net/attr/attr1/value/value2:
      id: 04bd2657-de10-46bc-a88f-5d687de4816b
      attribute_definition_id: d2396dd6-0e4e-4b6d-9ab1-74b69c4b9b99
      value: value2
      active: true

    scenario.com/attr/working_group/value/blue:
      id: c2140825-0969-44c9-8dd6-5d7e0a856b9c
      attribute_definition_id: 6181b7f3-c7ed-4050-b654-315016a65563
      value: blue
      active: true

    # deactivated state
    deactivated.io/attr/deactivated_attr/value/deactivated_value:
      id: 06fa035b-8205-4000-86ad-2439cc1325ec
      attribute_definition_id: 3e3e3e3e-3e3e-3e3e-3e3e-3e3e3e3e3e3e
      value: deactivated_value
      active: false

attribute_value_key_access_servers:
  - value_id: 74babca6-016f-4f3e-a99b-4e46ea8d0fd8
    key_access_server_id: 34f2acdc-3d9c-4e92-80b6-90fe4dc9afcb
  - value_id: 74babca6-016f-4f3e-a99b-4e46ea8d0fd8
    key_access_server_id: e36640a6-61c5-4d4c-a45b-0e0a26d1c45f

##
# Subject Mappings -> 1 Group of Subject Condition Sets
##
subject_mappings:
  metadata:
    table_name: subject_mappings
    columns:
      - id
      - attribute_value_id
      - subject_condition_set_id
      - actions
  data:
    subject_mapping_subject_attribute1:
      id: 812fab35-9aa4-4e73-bf22-c96638d58ea4
      attribute_value_id: 74babca6-016f-4f3e-a99b-4e46ea8d0fd8
      # subject_condition_set1
      subject_condition_set_id: b3903282-06f9-41a4-924a-7b8eb43dffe0
      actions:
        - standard: STANDARD_ACTION_DECRYPT

    subject_mapping_subject_attribute2:
      id: e6a3f940-e24f-4383-8763-718a1a304948
      attribute_value_id: 2fe8dea1-3555-498c-afe9-99724f35f3d3
      # subject_condition_set2
      subject_condition_set_id: 798aacd2-abaf-4623-975e-3bb8ca43e318
      actions:
        - standard: STANDARD_ACTION_TRANSMIT
        - standard: STANDARD_ACTION_DECRYPT

    subject_mapping_subject_attribute3:
      id: 9d06c757-06b9-4713-8fbd-5ef007b1afe2
      attribute_value_id: 74babca6-016f-4f3e-a99b-4e46ea8d0fd8
      # subject_condition_set3
      subject_condition_set_id: eaf866c0-327f-4826-846a-5041c3c22f06
      actions:
        - standard: STANDARD_ACTION_TRANSMIT
        - custom: custom_action_1

    subject_mapping_subject_simple_in:
      id: 3c623ede-df88-4906-8a78-ebdfacadcd57
      attribute_value_id: 74babca6-016f-4f3e-a99b-4e46ea8d0fd8
      # subject_condition_simple_in
      subject_condition_set_id: 3c623ede-df88-4906-8a78-ebdfacadcd57
      actions:
        - standard: STANDARD_ACTION_DECRYPT

    subject_mapping_subject_simple_not_in:
      id: 1b9508a7-746a-4705-a1f1-4b6e676377ce
      attribute_value_id: 532e5957-28f7-466d-91e2-493e9431cd83
      # subject_condition_simple_not_in
      subject_condition_set_id: cf17ec4c-d206-4b74-b3db-5ce07d6995cc
      actions:
        - standard: STANDARD_ACTION_DECRYPT

    subject_mapping_scenario_blue:
      id: 1748761a-bd8c-4b23-8560-16ba7a181f19
      attribute_value_id: c2140825-0969-44c9-8dd6-5d7e0a856b9c
      # subject_condition_working_group_blue_scenario
      subject_condition_set_id: 10d03422-7eae-43b9-ac3b-d10400171858
      actions:
        - standard: STANDARD_ACTION_DECRYPT

    subject_mapping_sdk_attribute1:
      id: bc28cacb-1687-4c87-9c63-eae55e271320
      attribute_value_id: 74babca6-016f-4f3e-a99b-4e46ea8d0fd8
      # subject_condition_sdk_client
      subject_condition_set_id: 86621a00-b63e-42e9-bea5-40ba52d98ede
      actions:
        - standard: STANDARD_ACTION_TRANSMIT
        - standard: STANDARD_ACTION_DECRYPT

subject_condition_set:
  metadata:
    table_name: subject_condition_set
    columns:
      - id
      - condition
  data:
    subject_condition_set1:
      id: b3903282-06f9-41a4-924a-7b8eb43dffe0
      condition:
        subject_sets:
          - condition_groups:
              - boolean_operator: CONDITION_BOOLEAN_TYPE_ENUM_AND
                conditions:
                  - subject_external_selector_value: ".attributes.superhero_name[]"
                    operator: SUBJECT_MAPPING_OPERATOR_ENUM_IN
                    subject_external_values:
                      - thor
                      - captain_america
                  - subject_external_selector_value: ".attributes.superhero_group[]"
                    operator: SUBJECT_MAPPING_OPERATOR_ENUM_IN
                    subject_external_values:
                      - avengers
    subject_condition_set2:
      id: 798aacd2-abaf-4623-975e-3bb8ca43e318
      condition:
        subject_sets:
          - condition_groups:
              - boolean_operator: CONDITION_BOOLEAN_TYPE_ENUM_AND
                conditions:
                  - subject_external_selector_value: ".org"
                    operator: SUBJECT_MAPPING_OPERATOR_ENUM_IN
                    subject_external_values:
                      - marketing
                      - sales
                  - subject_external_selector_value: ".role"
                    operator: SUBJECT_MAPPING_OPERATOR_ENUM_IN
                    subject_external_values:
                      - senior_vice_president
                      - vice_president
                      - director
    subject_condition_set3:
      id: eaf866c0-327f-4826-846a-5041c3c22f06
      condition:
        subject_sets:
          - condition_groups:
              - boolean_operator: CONDITION_BOOLEAN_TYPE_ENUM_OR
                conditions:
                  # any index
                  - subject_external_selector_value: ".data[0].favorite_things[]"
                    operator: SUBJECT_MAPPING_OPERATOR_ENUM_IN
                    subject_external_values:
                      - futbol
                      - soccer
                  # specific index
                  - subject_external_selector_value: ".data[0].favorite_things[1]"
                    operator: SUBJECT_MAPPING_OPERATOR_ENUM_NOT_IN
                    subject_external_values:
                      - ice_cream
              - boolean_operator: CONDITION_BOOLEAN_TYPE_ENUM_AND
                conditions:
                  - subject_external_selector_value: ".department"
                    operator: SUBJECT_MAPPING_OPERATOR_ENUM_IN
                    subject_external_values:
                      - engineering
                  - subject_external_selector_value: ".role"
                    operator: SUBJECT_MAPPING_OPERATOR_ENUM_NOT_IN
                    subject_external_values:
                      - manager
                      - director
                      - vice_president
    subject_condition_simple_in:
      id: 3c623ede-df88-4906-8a78-ebdfacadcd57
      condition:
        subject_sets:
          - condition_groups:
              - boolean_operator: CONDITION_BOOLEAN_TYPE_ENUM_OR
                conditions:
                  - subject_external_selector_value: ".some_field"
                    operator: SUBJECT_MAPPING_OPERATOR_ENUM_IN
                    subject_external_values:
                      - some_value
    subject_condition_simple_not_in:
      id: cf17ec4c-d206-4b74-b3db-5ce07d6995cc
      condition:
        subject_sets:
          - condition_groups:
              - boolean_operator: CONDITION_BOOLEAN_TYPE_ENUM_OR
                conditions:
                  - subject_external_selector_value: ".some_other_field[1]"
                    operator: SUBJECT_MAPPING_OPERATOR_ENUM_NOT_IN
                    subject_external_values:
                      - some_other_value_123
    subject_condition_working_group_blue_scenario:
      id: 10d03422-7eae-43b9-ac3b-d10400171858
      condition:
        subject_sets:
          - condition_groups:
              - boolean_operator: CONDITION_BOOLEAN_TYPE_ENUM_AND
                conditions:
                  - subject_external_selector_value: ".team.name"
                    operator: SUBJECT_MAPPING_OPERATOR_ENUM_IN
                    subject_external_values:
                      - CoolTool
                      - RadService
                      - ShinyThing
                  - subject_external_selector_value: ".org.name"
                    operator: SUBJECT_MAPPING_OPERATOR_ENUM_IN
                    subject_external_values:
                      - marketing
    subject_condition_sdk_client:
      id: 86621a00-b63e-42e9-bea5-40ba52d98ede
      condition:
        subject_sets:
          - condition_groups:
              - boolean_operator: CONDITION_BOOLEAN_TYPE_ENUM_OR
                conditions:
                  - subject_external_selector_value: ".clientId"
                    operator: SUBJECT_MAPPING_OPERATOR_ENUM_IN
                    subject_external_values:
                      - opentdf-sdk

##
# Resource Mapping Groups
#
##
resource_mapping_groups:
  metadata:
    table_name: resource_mapping_groups
    columns:
      - id
      - namespace_id
      - name
  data:
    example.com_ns_group_1:
      id: 173bb45c-76ae-4993-a648-d9bc0bc05147
      namespace_id: 8f1d8839-2851-4bf4-8bf4-5243dbfe517d
      name: example_group_1
    example.com_ns_group_2:
      id: 32d4df0c-8600-4b8d-89cf-801b61bc7abe
      namespace_id: 8f1d8839-2851-4bf4-8bf4-5243dbfe517d
      name: example_group_2
    scenario.com_ns_group_1:
      id: 45f392f0-7d9e-4c73-9bf7-11bbd3bd40af
      namespace_id: 87ba60e1-da12-4889-95fd-267968bf0896
      name: scenario_group_1

##
# Resource Mappings
#
##
resource_mappings:
  metadata:
    table_name: resource_mappings
    columns:
      - id
      - attribute_value_id
      - terms
      - group_id
  data:
    resource_mapping_to_attribute_value1:
      id: 02092d67-fffa-4030-9775-b5cd5d581e1f
      attribute_value_id: 74babca6-016f-4f3e-a99b-4e46ea8d0fd8
      terms:
        - TS
        - TOPSECRET
      group_id: 173bb45c-76ae-4993-a648-d9bc0bc05147
    resource_mapping_to_attribute_value2:
      id: b05d8d25-42ad-445d-b973-12b7561a7738
      attribute_value_id: 2fe8dea1-3555-498c-afe9-99724f35f3d3
      terms:
        - test0
      group_id: 173bb45c-76ae-4993-a648-d9bc0bc05147
    resource_mapping_to_attribute_value3:
      id: f4d76bfb-e1a1-4f7a-83f2-8e8433cf229f
      attribute_value_id: c2140825-0969-44c9-8dd6-5d7e0a856b9c
      terms:
        - helloworld
      group_id: 45f392f0-7d9e-4c73-9bf7-11bbd3bd40af

##
# KAS Registry (key access server registry)
#
##
kas_registry:
  metadata:
    table_name: key_access_servers
    columns:
      - id
      - uri
      - name
      - public_key
  data:
    key_access_server_1:
      id: 34f2acdc-3d9c-4e92-80b6-90fe4dc9afcb
      uri: https://kas.example.com
      public_key:
        remote: https://kas.example.com/public_key
      name: kas-remote-example
    key_access_server_2:
      id: e36640a6-61c5-4d4c-a45b-0e0a26d1c45f
      uri: https://local.kas.com:3000
      name: kas-cached-key
      public_key:
        cached:
          keys:
            - pem: |-
                -----BEGIN CERTIFICATE-----
                MIIBzzCCAXWgAwIBAgIUORuV3avU9AE6zsB6ZxyllHpi5d4wCgYIKoZIzj0EAwIw
                PTELMAkGA1UEBhMCdXMxCzAJBgNVBAgMAmN0MSEwHwYDVQQKDBhJbnRlcm5ldCBX
                aWRnaXRzIFB0eSBMdGQwHhcNMjQwMTAyMTY1NjU2WhcNMjUwMTAxMTY1NjU2WjA9
                MQswCQYDVQQGEwJ1czELMAkGA1UECAwCY3QxITAfBgNVBAoMGEludGVybmV0IFdp
                ZGdpdHMgUHR5IEx0ZDBZMBMGByqGSM49AgEGCCqGSM49AwEHA0IABLV9fCJHD/kc
                rXrUHQwAZx0Mc0dPvLjsJ/ojEtMMn0ROdeOx8ygxgcQTFFAxyCtBuadhAdm/iVHt
                8g2EMz5dO3WjUzBRMB0GA1UdDgQWBBQYNkuk+JIuRWyn+bE8sBhRw27OVTAfBgNV
                HSMEGDAWgBQYNkuk+JIuRWyn+bE8sBhRw27OVTAPBgNVHRMBAf8EBTADAQH/MAoG
                CCqGSM49BAMCA0gAMEUCIQCAB2jiYe8AY6MJ4ADPSQGE47+a3kWFLcGsJhoZbxtg
                UwIgcfIIuPfh4fbcv8cTi2BlI3k7sWPuAmIFVriI2d3Ux5Q=
                -----END CERTIFICATE-----
              kid: r1
              alg: 1
    key_access_server_acme:
      id: 882c5ee8-1a26-4d32-af98-38c9df0993cb
      uri: https://kas.acme.net
      public_key:
        remote: https://kas.acme.net/key
      name: remote-acme-kas

##############
# Key access server keys
##############
<<<<<<< HEAD
# public_keys:
#   metadata:
#     table_name: public_keys
#     columns:
#       - id
#       - key_access_server_id
#       - key_id
#       - alg
#       - public_key
#   data:
#     key_1:
#       id: f478f1cd-df6e-4a55-9603-d961b36ea392
#       kas_id: 34f2acdc-3d9c-4e92-80b6-90fe4dc9afcb
#       key:
#         alg: KAS_PUBLIC_KEY_ALG_ENUM_RSA_2048
#         kid: r1
#         pem: |-
#           -----BEGIN CERTIFICATE-----
#           MIIBzzCCAXWgAwIBAgIUORuV3avU9AE6zsB6ZxyllHpi5d4wCgYIKoZIzj0EAwIw
#           PTELMAkGA1UEBhMCdXMxCzAJBgNVBAgMAmN0MSEwHwYDVQQKDBhJbnRlcm5ldCBX
#           aWRnaXRzIFB0eSBMdGQwHhcNMjQwMTAyMTY1NjU2WhcNMjUwMTAxMTY1NjU2WjA9
#           MQswCQYDVQQGEwJ1czELMAkGA1UECAwCY3QxITAfBgNVBAoMGEludGVybmV0IFdp
#           ZGdpdHMgUHR5IEx0ZDBZMBMGByqGSM49AgEGCCqGSM49AwEHA0IABLV9fCJHD/kc
#           rXrUHQwAZx0Mc0dPvLjsJ/ojEtMMn0ROdeOx8ygxgcQTFFAxyCtBuadhAdm/iVHt
#           8g2EMz5dO3WjUzBRMB0GA1UdDgQWBBQYNkuk+JIuRWyn+bE8sBhRw27OVTAfBgNV
#           HSMEGDAWgBQYNkuk+JIuRWyn+bE8sBhRw27OVTAPBgNVHRMBAf8EBTADAQH/MAoG
#           CCqGSM49BAMCA0gAMEUCIQCAB2jiYe8AY6MJ4ADPSQGE47+a3kWFLcGsJhoZbxtg
#           UwIgcfIIuPfh4fbcv8cTi2BlI3k7sWPuAmIFVriI2d3Ux5Q=
#           -----END CERTIFICATE-----
#     key_2:
#       id: 68fb7e3e-6c7b-434d-bf38-07701ad8655a
#       kas_id: e36640a6-61c5-4d4c-a45b-0e0a26d1c45f
#       key:
#         alg: KAS_PUBLIC_KEY_ALG_ENUM_RSA_2048
#         kid: r2
#         pem: |-
#           -----BEGIN CERTIFICATE-----
#           MIIBzzCCAXWgAwIBAgIUORuV3avU9AE6zsB6ZxyllHpi5d4wCgYIKoZIzj0EAwIw
#           PTELMAkGA1UEBhMCdXMxCzAJBgNVBAgMAmN0MSEwHwYDVQQKDBhJbnRlcm5ldCBX
#           aWRnaXRzIFB0eSBMdGQwHhcNMjQwMTAyMTY1NjU2WhcNMjUwMTAxMTY1NjU2WjA9
#           MQswCQYDVQQGEwJ1czELMAkGA1UECAwCY3QxITAfBgNVBAoMGEludGVybmV0IFdp
#           ZGdpdHMgUHR5IEx0ZDBZMBMGByqGSM49AgEGCCqGSM49AwEHA0IABLV9fCJHD/kc
#           rXrUHQwAZx0Mc0dPvLjsJ/ojEtMMn0ROdeOx8ygxgcQTFFAxyCtBuadhAdm/iVHt
#           8g2EMz5dO3WjUzBRMB0GA1UdDgQWBBQYNkuk+JIuRWyn+bE8sBhRw27OVTAfBgNV
#           HSMEGDAWgBQYNkuk+JIuRWyn+bE8sBhRw27OVTAPBgNVHRMBAf8EBTADAQH/MAoG
#           CCqGSM49BAMCA0gAMEUCIQCAB2jiYe8AY6MJ4ADPSQGE47+a3kWFLcGsJhoZbxtg
#           UwIgcfIIuPfh4fbcv8cTi2BlI3k7sWPuAmIFVriI2d3Ux5Q=
#           -----END CERTIFICATE-----
#     key_3:
#       id: d433e903-e3d1-4823-9b3e-7b188e7c6060
#       kas_id: e36640a6-61c5-4d4c-a45b-0e0a26d1c45f
#       is_active: false
#       key:
#         alg: KAS_PUBLIC_KEY_ALG_ENUM_RSA_4096
#         kid: r3
#         pem: |-
#           -----BEGIN CERTIFICATE-----
#           MIIBzzCCAXWgAwIBAgIUORuV3avU9AE6zsB6ZxyllHpi5d4wCgYIKoZIzj0EAwIw
#           PTELMAkGA1UEBhMCdXMxCzAJBgNVBAgMAmN0MSEwHwYDVQQKDBhJbnRlcm5ldCBX
#           aWRnaXRzIFB0eSBMdGQwHhcNMjQwMTAyMTY1NjU2WhcNMjUwMTAxMTY1NjU2WjA9
#           MQswCQYDVQQGEwJ1czELMAkGA1UECAwCY3QxITAfBgNVBAoMGEludGVybmV0IFdp
#           ZGdpdHMgUHR5IEx0ZDBZMBMGByqGSM49AgEGCCqGSM49AwEHA0IABLV9fCJHD/kc
#           rXrUHQwAZx0Mc0dPvLjsJ/ojEtMMn0ROdeOx8ygxgcQTFFAxyCtBuadhAdm/iVHt
#           8g2EMz5dO3WjUzBRMB0GA1UdDgQWBBQYNkuk+JIuRWyn+bE8sBhRw27OVTAfBgNV
#           HSMEGDAWgBQYNkuk+JIuRWyn+bE8sBhRw27OVTAPBgNVHRMBAf8EBTADAQH/MAoG
#           CCqGSM49BAMCA0gAMEUCIQCAB2jiYe8AY6MJ4ADPSQGE47+a3kWFLcGsJhoZbxtg
#           UwIgcfIIuPfh4fbcv8cTi2BlI3k7sWPuAmIFVriI2d3Ux5Q=
#           -----END CERTIFICATE-----
#     key_4:
#       id: 6abdb73e-89a2-4628-8c95-f40994833c66
#       kas_id: e36640a6-61c5-4d4c-a45b-0e0a26d1c45f
#       is_active: false
#       key:
#         alg: KAS_PUBLIC_KEY_ALG_ENUM_EC_SECP256R1
#         kid: r1
#         pem: |-
#           -----BEGIN CERTIFICATE-----
#           MIIBzzCCAXWgAwIBAgIUORuV3avU9AE6zsB6ZxyllHpi5d4wCgYIKoZIzj0EAwIw
#           PTELMAkGA1UEBhMCdXMxCzAJBgNVBAgMAmN0MSEwHwYDVQQKDBhJbnRlcm5ldCBX
#           aWRnaXRzIFB0eSBMdGQwHhcNMjQwMTAyMTY1NjU2WhcNMjUwMTAxMTY1NjU2WjA9
#           MQswCQYDVQQGEwJ1czELMAkGA1UECAwCY3QxITAfBgNVBAoMGEludGVybmV0IFdp
#           ZGdpdHMgUHR5IEx0ZDBZMBMGByqGSM49AgEGCCqGSM49AwEHA0IABLV9fCJHD/kc
#           rXrUHQwAZx0Mc0dPvLjsJ/ojEtMMn0ROdeOx8ygxgcQTFFAxyCtBuadhAdm/iVHt
#           8g2EMz5dO3WjUzBRMB0GA1UdDgQWBBQYNkuk+JIuRWyn+bE8sBhRw27OVTAfBgNV
#           HSMEGDAWgBQYNkuk+JIuRWyn+bE8sBhRw27OVTAPBgNVHRMBAf8EBTADAQH/MAoG
#           CCqGSM49BAMCA0gAMEUCIQCAB2jiYe8AY6MJ4ADPSQGE47+a3kWFLcGsJhoZbxtg
#           UwIgcfIIuPfh4fbcv8cTi2BlI3k7sWPuAmIFVriI2d3Ux5Q=
#           -----END CERTIFICATE-----

# value_key_map:
#   metadata:
#     table_name: attribute_value_public_key_map
#     columns:
#       - value_id
#       - key_id
#   data:
#     - value_id: 74babca6-016f-4f3e-a99b-4e46ea8d0fd8
#       key_id: f478f1cd-df6e-4a55-9603-d961b36ea392
#     - value_id: 2fe8dea1-3555-498c-afe9-99724f35f3d3
#       key_id: 68fb7e3e-6c7b-434d-bf38-07701ad8655a
#     - value_id: 2fe8dea1-3555-498c-afe9-99724f35f3d3 # deactivated
#       key_id: d433e903-e3d1-4823-9b3e-7b188e7c6060

# definition_key_map:
#   metadata:
#     table_name: attribute_definition_public_key_map
#     columns:
#       - definition_id
#       - key_id
#   data:
#     - definition_id: 6a261d68-0899-4e17-bb2f-124abba7c09c
#       key_id: f478f1cd-df6e-4a55-9603-d961b36ea392
#     - definition_id: 6a261d68-0899-4e17-bb2f-124abba7c09c # deactivated
#       key_id: d433e903-e3d1-4823-9b3e-7b188e7c6060

=======
kas_registry_keys:
  metadata:
    table_name: key_access_server_keys
    columns:
      - id
      - key_access_server_id
      - key_algorithm
      - key_id
      - key_mode
      - key_status
      - private_key_ctx
      - public_key_ctx
      - provider_config_id
  data:
    kas_key_1:
      id: 7b9c4f44-ee74-418c-b05c-8320e01953be
      key_access_server_id: 34f2acdc-3d9c-4e92-80b6-90fe4dc9afcb # key_access_server_1
      key_algorithm: 1 # ALGORITHM_RSA_2048
      key_id: kas_key_1
      key_mode: 1 # KEY_MODE_LOCAL 
      key_status: 1 # KEY_STATUS_ACTIVE
      private_key_ctx: eyJzb21lIjogInZhbHVlIn0g
      public_key_ctx: eyJzb21lIjogInZhbHVlIn0g
      provider_config_id: 4ab6b1c4-fa5c-4036-8921-53f8c267b728 # provider_config_1
    kas_key_2:
      id: 7b7197e4-f2de-4f74-b2f5-17c2d87ba13c
      key_access_server_id: 34f2acdc-3d9c-4e92-80b6-90fe4dc9afcb # key_access_server_1
      key_algorithm: 1 # ALGORITHM_RSA_2048
      key_id: kas_key_2
      key_mode: 1 # KEY_MODE_LOCAL 
      key_status: 2 # KEY_STATUS_INACTIVE
      private_key_ctx: eyJzb21lIjogInZhbHVlIn0g
      public_key_ctx: eyJzb21lIjogInZhbHVlIn0g
      provider_config_id: 19098106-54a1-4d33-8846-4894b5b6db3e # provider_config_2

##############
# Provider Config
##############
provider_configs:
  metadata:
    table_name: provider_config
    columns:
      - id
      - provider_name
      - config
  data:
    provider_config_1:
      id: 4ab6b1c4-fa5c-4036-8921-53f8c267b728
      provider_name: aws
      config: eyJzb21lIjogInZhbHVlIn0g
    provider_config_2:
      id: 19098106-54a1-4d33-8846-4894b5b6db3e
      provider_name: gcp
      config: eyJzb21lIjogInZhbHVlIn0g

##############
# Public Keys
##############
# public_keys:
#   metadata:
#     table_name: public_keys
#     columns:
#       - id
#       - key_access_server_id
#       - key_id
#       - alg
#       - public_key
#   data:
#     key_1:
#       id: f478f1cd-df6e-4a55-9603-d961b36ea392
#       kas_id: 34f2acdc-3d9c-4e92-80b6-90fe4dc9afcb
#       key:
#         alg: KAS_PUBLIC_KEY_ALG_ENUM_RSA_2048
#         kid: r1
#         pem: |-
#           -----BEGIN CERTIFICATE-----
#           MIIBzzCCAXWgAwIBAgIUORuV3avU9AE6zsB6ZxyllHpi5d4wCgYIKoZIzj0EAwIw
#           PTELMAkGA1UEBhMCdXMxCzAJBgNVBAgMAmN0MSEwHwYDVQQKDBhJbnRlcm5ldCBX
#           aWRnaXRzIFB0eSBMdGQwHhcNMjQwMTAyMTY1NjU2WhcNMjUwMTAxMTY1NjU2WjA9
#           MQswCQYDVQQGEwJ1czELMAkGA1UECAwCY3QxITAfBgNVBAoMGEludGVybmV0IFdp
#           ZGdpdHMgUHR5IEx0ZDBZMBMGByqGSM49AgEGCCqGSM49AwEHA0IABLV9fCJHD/kc
#           rXrUHQwAZx0Mc0dPvLjsJ/ojEtMMn0ROdeOx8ygxgcQTFFAxyCtBuadhAdm/iVHt
#           8g2EMz5dO3WjUzBRMB0GA1UdDgQWBBQYNkuk+JIuRWyn+bE8sBhRw27OVTAfBgNV
#           HSMEGDAWgBQYNkuk+JIuRWyn+bE8sBhRw27OVTAPBgNVHRMBAf8EBTADAQH/MAoG
#           CCqGSM49BAMCA0gAMEUCIQCAB2jiYe8AY6MJ4ADPSQGE47+a3kWFLcGsJhoZbxtg
#           UwIgcfIIuPfh4fbcv8cTi2BlI3k7sWPuAmIFVriI2d3Ux5Q=
#           -----END CERTIFICATE-----
#     key_2:
#       id: 68fb7e3e-6c7b-434d-bf38-07701ad8655a
#       kas_id: e36640a6-61c5-4d4c-a45b-0e0a26d1c45f
#       key:
#         alg: KAS_PUBLIC_KEY_ALG_ENUM_RSA_2048
#         kid: r2
#         pem: |-
#           -----BEGIN CERTIFICATE-----
#           MIIBzzCCAXWgAwIBAgIUORuV3avU9AE6zsB6ZxyllHpi5d4wCgYIKoZIzj0EAwIw
#           PTELMAkGA1UEBhMCdXMxCzAJBgNVBAgMAmN0MSEwHwYDVQQKDBhJbnRlcm5ldCBX
#           aWRnaXRzIFB0eSBMdGQwHhcNMjQwMTAyMTY1NjU2WhcNMjUwMTAxMTY1NjU2WjA9
#           MQswCQYDVQQGEwJ1czELMAkGA1UECAwCY3QxITAfBgNVBAoMGEludGVybmV0IFdp
#           ZGdpdHMgUHR5IEx0ZDBZMBMGByqGSM49AgEGCCqGSM49AwEHA0IABLV9fCJHD/kc
#           rXrUHQwAZx0Mc0dPvLjsJ/ojEtMMn0ROdeOx8ygxgcQTFFAxyCtBuadhAdm/iVHt
#           8g2EMz5dO3WjUzBRMB0GA1UdDgQWBBQYNkuk+JIuRWyn+bE8sBhRw27OVTAfBgNV
#           HSMEGDAWgBQYNkuk+JIuRWyn+bE8sBhRw27OVTAPBgNVHRMBAf8EBTADAQH/MAoG
#           CCqGSM49BAMCA0gAMEUCIQCAB2jiYe8AY6MJ4ADPSQGE47+a3kWFLcGsJhoZbxtg
#           UwIgcfIIuPfh4fbcv8cTi2BlI3k7sWPuAmIFVriI2d3Ux5Q=
#           -----END CERTIFICATE-----
#     key_3:
#       id: d433e903-e3d1-4823-9b3e-7b188e7c6060
#       kas_id: e36640a6-61c5-4d4c-a45b-0e0a26d1c45f
#       is_active: false
#       key:
#         alg: KAS_PUBLIC_KEY_ALG_ENUM_RSA_4096
#         kid: r3
#         pem: |-
#           -----BEGIN CERTIFICATE-----
#           MIIBzzCCAXWgAwIBAgIUORuV3avU9AE6zsB6ZxyllHpi5d4wCgYIKoZIzj0EAwIw
#           PTELMAkGA1UEBhMCdXMxCzAJBgNVBAgMAmN0MSEwHwYDVQQKDBhJbnRlcm5ldCBX
#           aWRnaXRzIFB0eSBMdGQwHhcNMjQwMTAyMTY1NjU2WhcNMjUwMTAxMTY1NjU2WjA9
#           MQswCQYDVQQGEwJ1czELMAkGA1UECAwCY3QxITAfBgNVBAoMGEludGVybmV0IFdp
#           ZGdpdHMgUHR5IEx0ZDBZMBMGByqGSM49AgEGCCqGSM49AwEHA0IABLV9fCJHD/kc
#           rXrUHQwAZx0Mc0dPvLjsJ/ojEtMMn0ROdeOx8ygxgcQTFFAxyCtBuadhAdm/iVHt
#           8g2EMz5dO3WjUzBRMB0GA1UdDgQWBBQYNkuk+JIuRWyn+bE8sBhRw27OVTAfBgNV
#           HSMEGDAWgBQYNkuk+JIuRWyn+bE8sBhRw27OVTAPBgNVHRMBAf8EBTADAQH/MAoG
#           CCqGSM49BAMCA0gAMEUCIQCAB2jiYe8AY6MJ4ADPSQGE47+a3kWFLcGsJhoZbxtg
#           UwIgcfIIuPfh4fbcv8cTi2BlI3k7sWPuAmIFVriI2d3Ux5Q=
#           -----END CERTIFICATE-----
#     key_4:
#       id: 6abdb73e-89a2-4628-8c95-f40994833c66
#       kas_id: e36640a6-61c5-4d4c-a45b-0e0a26d1c45f
#       is_active: false
#       key:
#         alg: KAS_PUBLIC_KEY_ALG_ENUM_EC_SECP256R1
#         kid: r1
#         pem: |-
#           -----BEGIN CERTIFICATE-----
#           MIIBzzCCAXWgAwIBAgIUORuV3avU9AE6zsB6ZxyllHpi5d4wCgYIKoZIzj0EAwIw
#           PTELMAkGA1UEBhMCdXMxCzAJBgNVBAgMAmN0MSEwHwYDVQQKDBhJbnRlcm5ldCBX
#           aWRnaXRzIFB0eSBMdGQwHhcNMjQwMTAyMTY1NjU2WhcNMjUwMTAxMTY1NjU2WjA9
#           MQswCQYDVQQGEwJ1czELMAkGA1UECAwCY3QxITAfBgNVBAoMGEludGVybmV0IFdp
#           ZGdpdHMgUHR5IEx0ZDBZMBMGByqGSM49AgEGCCqGSM49AwEHA0IABLV9fCJHD/kc
#           rXrUHQwAZx0Mc0dPvLjsJ/ojEtMMn0ROdeOx8ygxgcQTFFAxyCtBuadhAdm/iVHt
#           8g2EMz5dO3WjUzBRMB0GA1UdDgQWBBQYNkuk+JIuRWyn+bE8sBhRw27OVTAfBgNV
#           HSMEGDAWgBQYNkuk+JIuRWyn+bE8sBhRw27OVTAPBgNVHRMBAf8EBTADAQH/MAoG
#           CCqGSM49BAMCA0gAMEUCIQCAB2jiYe8AY6MJ4ADPSQGE47+a3kWFLcGsJhoZbxtg
#           UwIgcfIIuPfh4fbcv8cTi2BlI3k7sWPuAmIFVriI2d3Ux5Q=
#           -----END CERTIFICATE-----

# value_key_map:
#   metadata:
#     table_name: attribute_value_public_key_map
#     columns:
#       - value_id
#       - key_id
#   data:
#     - value_id: 74babca6-016f-4f3e-a99b-4e46ea8d0fd8
#       key_id: f478f1cd-df6e-4a55-9603-d961b36ea392
#     - value_id: 2fe8dea1-3555-498c-afe9-99724f35f3d3
#       key_id: 68fb7e3e-6c7b-434d-bf38-07701ad8655a
#     - value_id: 2fe8dea1-3555-498c-afe9-99724f35f3d3 # deactivated
#       key_id: d433e903-e3d1-4823-9b3e-7b188e7c6060

# definition_key_map:
#   metadata:
#     table_name: attribute_definition_public_key_map
#     columns:
#       - definition_id
#       - key_id
#   data:
#     - definition_id: 6a261d68-0899-4e17-bb2f-124abba7c09c
#       key_id: f478f1cd-df6e-4a55-9603-d961b36ea392
#     - definition_id: 6a261d68-0899-4e17-bb2f-124abba7c09c # deactivated
#       key_id: d433e903-e3d1-4823-9b3e-7b188e7c6060

>>>>>>> c0f94f24
# namespace_key_map:
#   metadata:
#     table_name: attribute_namespace_public_key_map
#     columns:
#       - namespace_id
#       - key_id
#   data:
#     - namespace_id: 8f1d8839-2851-4bf4-8bf4-5243dbfe517d
#       key_id: f478f1cd-df6e-4a55-9603-d961b36ea392
#     - namespace_id: 8f1d8839-2851-4bf4-8bf4-5243dbfe517d
#       key_id: 68fb7e3e-6c7b-434d-bf38-07701ad8655a
#     - namespace_id: 87ba60e1-da12-4889-95fd-267968bf0896
#       key_id: f478f1cd-df6e-4a55-9603-d961b36ea392
#     - namespace_id: 87ba60e1-da12-4889-95fd-267968bf0896
#       key_id: 68fb7e3e-6c7b-434d-bf38-07701ad8655a
#     - namespace_id: 87ba60e1-da12-4889-95fd-267968bf0896 # deactivated
#       key_id: d433e903-e3d1-4823-9b3e-7b188e7c6060<|MERGE_RESOLUTION|>--- conflicted
+++ resolved
@@ -483,123 +483,6 @@
 ##############
 # Key access server keys
 ##############
-<<<<<<< HEAD
-# public_keys:
-#   metadata:
-#     table_name: public_keys
-#     columns:
-#       - id
-#       - key_access_server_id
-#       - key_id
-#       - alg
-#       - public_key
-#   data:
-#     key_1:
-#       id: f478f1cd-df6e-4a55-9603-d961b36ea392
-#       kas_id: 34f2acdc-3d9c-4e92-80b6-90fe4dc9afcb
-#       key:
-#         alg: KAS_PUBLIC_KEY_ALG_ENUM_RSA_2048
-#         kid: r1
-#         pem: |-
-#           -----BEGIN CERTIFICATE-----
-#           MIIBzzCCAXWgAwIBAgIUORuV3avU9AE6zsB6ZxyllHpi5d4wCgYIKoZIzj0EAwIw
-#           PTELMAkGA1UEBhMCdXMxCzAJBgNVBAgMAmN0MSEwHwYDVQQKDBhJbnRlcm5ldCBX
-#           aWRnaXRzIFB0eSBMdGQwHhcNMjQwMTAyMTY1NjU2WhcNMjUwMTAxMTY1NjU2WjA9
-#           MQswCQYDVQQGEwJ1czELMAkGA1UECAwCY3QxITAfBgNVBAoMGEludGVybmV0IFdp
-#           ZGdpdHMgUHR5IEx0ZDBZMBMGByqGSM49AgEGCCqGSM49AwEHA0IABLV9fCJHD/kc
-#           rXrUHQwAZx0Mc0dPvLjsJ/ojEtMMn0ROdeOx8ygxgcQTFFAxyCtBuadhAdm/iVHt
-#           8g2EMz5dO3WjUzBRMB0GA1UdDgQWBBQYNkuk+JIuRWyn+bE8sBhRw27OVTAfBgNV
-#           HSMEGDAWgBQYNkuk+JIuRWyn+bE8sBhRw27OVTAPBgNVHRMBAf8EBTADAQH/MAoG
-#           CCqGSM49BAMCA0gAMEUCIQCAB2jiYe8AY6MJ4ADPSQGE47+a3kWFLcGsJhoZbxtg
-#           UwIgcfIIuPfh4fbcv8cTi2BlI3k7sWPuAmIFVriI2d3Ux5Q=
-#           -----END CERTIFICATE-----
-#     key_2:
-#       id: 68fb7e3e-6c7b-434d-bf38-07701ad8655a
-#       kas_id: e36640a6-61c5-4d4c-a45b-0e0a26d1c45f
-#       key:
-#         alg: KAS_PUBLIC_KEY_ALG_ENUM_RSA_2048
-#         kid: r2
-#         pem: |-
-#           -----BEGIN CERTIFICATE-----
-#           MIIBzzCCAXWgAwIBAgIUORuV3avU9AE6zsB6ZxyllHpi5d4wCgYIKoZIzj0EAwIw
-#           PTELMAkGA1UEBhMCdXMxCzAJBgNVBAgMAmN0MSEwHwYDVQQKDBhJbnRlcm5ldCBX
-#           aWRnaXRzIFB0eSBMdGQwHhcNMjQwMTAyMTY1NjU2WhcNMjUwMTAxMTY1NjU2WjA9
-#           MQswCQYDVQQGEwJ1czELMAkGA1UECAwCY3QxITAfBgNVBAoMGEludGVybmV0IFdp
-#           ZGdpdHMgUHR5IEx0ZDBZMBMGByqGSM49AgEGCCqGSM49AwEHA0IABLV9fCJHD/kc
-#           rXrUHQwAZx0Mc0dPvLjsJ/ojEtMMn0ROdeOx8ygxgcQTFFAxyCtBuadhAdm/iVHt
-#           8g2EMz5dO3WjUzBRMB0GA1UdDgQWBBQYNkuk+JIuRWyn+bE8sBhRw27OVTAfBgNV
-#           HSMEGDAWgBQYNkuk+JIuRWyn+bE8sBhRw27OVTAPBgNVHRMBAf8EBTADAQH/MAoG
-#           CCqGSM49BAMCA0gAMEUCIQCAB2jiYe8AY6MJ4ADPSQGE47+a3kWFLcGsJhoZbxtg
-#           UwIgcfIIuPfh4fbcv8cTi2BlI3k7sWPuAmIFVriI2d3Ux5Q=
-#           -----END CERTIFICATE-----
-#     key_3:
-#       id: d433e903-e3d1-4823-9b3e-7b188e7c6060
-#       kas_id: e36640a6-61c5-4d4c-a45b-0e0a26d1c45f
-#       is_active: false
-#       key:
-#         alg: KAS_PUBLIC_KEY_ALG_ENUM_RSA_4096
-#         kid: r3
-#         pem: |-
-#           -----BEGIN CERTIFICATE-----
-#           MIIBzzCCAXWgAwIBAgIUORuV3avU9AE6zsB6ZxyllHpi5d4wCgYIKoZIzj0EAwIw
-#           PTELMAkGA1UEBhMCdXMxCzAJBgNVBAgMAmN0MSEwHwYDVQQKDBhJbnRlcm5ldCBX
-#           aWRnaXRzIFB0eSBMdGQwHhcNMjQwMTAyMTY1NjU2WhcNMjUwMTAxMTY1NjU2WjA9
-#           MQswCQYDVQQGEwJ1czELMAkGA1UECAwCY3QxITAfBgNVBAoMGEludGVybmV0IFdp
-#           ZGdpdHMgUHR5IEx0ZDBZMBMGByqGSM49AgEGCCqGSM49AwEHA0IABLV9fCJHD/kc
-#           rXrUHQwAZx0Mc0dPvLjsJ/ojEtMMn0ROdeOx8ygxgcQTFFAxyCtBuadhAdm/iVHt
-#           8g2EMz5dO3WjUzBRMB0GA1UdDgQWBBQYNkuk+JIuRWyn+bE8sBhRw27OVTAfBgNV
-#           HSMEGDAWgBQYNkuk+JIuRWyn+bE8sBhRw27OVTAPBgNVHRMBAf8EBTADAQH/MAoG
-#           CCqGSM49BAMCA0gAMEUCIQCAB2jiYe8AY6MJ4ADPSQGE47+a3kWFLcGsJhoZbxtg
-#           UwIgcfIIuPfh4fbcv8cTi2BlI3k7sWPuAmIFVriI2d3Ux5Q=
-#           -----END CERTIFICATE-----
-#     key_4:
-#       id: 6abdb73e-89a2-4628-8c95-f40994833c66
-#       kas_id: e36640a6-61c5-4d4c-a45b-0e0a26d1c45f
-#       is_active: false
-#       key:
-#         alg: KAS_PUBLIC_KEY_ALG_ENUM_EC_SECP256R1
-#         kid: r1
-#         pem: |-
-#           -----BEGIN CERTIFICATE-----
-#           MIIBzzCCAXWgAwIBAgIUORuV3avU9AE6zsB6ZxyllHpi5d4wCgYIKoZIzj0EAwIw
-#           PTELMAkGA1UEBhMCdXMxCzAJBgNVBAgMAmN0MSEwHwYDVQQKDBhJbnRlcm5ldCBX
-#           aWRnaXRzIFB0eSBMdGQwHhcNMjQwMTAyMTY1NjU2WhcNMjUwMTAxMTY1NjU2WjA9
-#           MQswCQYDVQQGEwJ1czELMAkGA1UECAwCY3QxITAfBgNVBAoMGEludGVybmV0IFdp
-#           ZGdpdHMgUHR5IEx0ZDBZMBMGByqGSM49AgEGCCqGSM49AwEHA0IABLV9fCJHD/kc
-#           rXrUHQwAZx0Mc0dPvLjsJ/ojEtMMn0ROdeOx8ygxgcQTFFAxyCtBuadhAdm/iVHt
-#           8g2EMz5dO3WjUzBRMB0GA1UdDgQWBBQYNkuk+JIuRWyn+bE8sBhRw27OVTAfBgNV
-#           HSMEGDAWgBQYNkuk+JIuRWyn+bE8sBhRw27OVTAPBgNVHRMBAf8EBTADAQH/MAoG
-#           CCqGSM49BAMCA0gAMEUCIQCAB2jiYe8AY6MJ4ADPSQGE47+a3kWFLcGsJhoZbxtg
-#           UwIgcfIIuPfh4fbcv8cTi2BlI3k7sWPuAmIFVriI2d3Ux5Q=
-#           -----END CERTIFICATE-----
-
-# value_key_map:
-#   metadata:
-#     table_name: attribute_value_public_key_map
-#     columns:
-#       - value_id
-#       - key_id
-#   data:
-#     - value_id: 74babca6-016f-4f3e-a99b-4e46ea8d0fd8
-#       key_id: f478f1cd-df6e-4a55-9603-d961b36ea392
-#     - value_id: 2fe8dea1-3555-498c-afe9-99724f35f3d3
-#       key_id: 68fb7e3e-6c7b-434d-bf38-07701ad8655a
-#     - value_id: 2fe8dea1-3555-498c-afe9-99724f35f3d3 # deactivated
-#       key_id: d433e903-e3d1-4823-9b3e-7b188e7c6060
-
-# definition_key_map:
-#   metadata:
-#     table_name: attribute_definition_public_key_map
-#     columns:
-#       - definition_id
-#       - key_id
-#   data:
-#     - definition_id: 6a261d68-0899-4e17-bb2f-124abba7c09c
-#       key_id: f478f1cd-df6e-4a55-9603-d961b36ea392
-#     - definition_id: 6a261d68-0899-4e17-bb2f-124abba7c09c # deactivated
-#       key_id: d433e903-e3d1-4823-9b3e-7b188e7c6060
-
-=======
 kas_registry_keys:
   metadata:
     table_name: key_access_server_keys
@@ -773,7 +656,6 @@
 #     - definition_id: 6a261d68-0899-4e17-bb2f-124abba7c09c # deactivated
 #       key_id: d433e903-e3d1-4823-9b3e-7b188e7c6060
 
->>>>>>> c0f94f24
 # namespace_key_map:
 #   metadata:
 #     table_name: attribute_namespace_public_key_map
