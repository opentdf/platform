##
# Namespaces
##
attribute_namespaces:
  metadata:
    table_name: attribute_namespaces
    columns:
      - id
      - name
      - active
  data:
    example.com:
      id: 8f1d8839-2851-4bf4-8bf4-5243dbfe517d
      name: example.com
      active: true
    example.net:
      id: d69cf14d-744b-48cf-aab4-43756e97a8e5
      name: example.net
      active: true
    example.org:
      id: 0d94e00a-7bd3-4482-afe3-f1e4b03c1353
      name: example.org
      active: true
    scenario.com:
      id: 87ba60e1-da12-4889-95fd-267968bf0896
      name: scenario.com
      active: true
    # deactivated state
    deactivated_ns:
      id: 40790395-88b1-4adc-8bf5-1900491a79ba
      name: deactivated.io
      active: false
##
# Attributes
#
# Attribute Rule Enum: UNSPECIFIED, ANY_OF, ALL_OF, HIERARCHY
##
attributes:
  metadata:
    table_name: attribute_definitions
    columns:
      - id
      - namespace_id
      - name
      - rule
      - active
  data:
    example.com/attr/attr1:
      id: 6a261d68-0899-4e17-bb2f-124abba7c09c
      namespace_id: 8f1d8839-2851-4bf4-8bf4-5243dbfe517d
      name: attr1
      rule: ANY_OF
      active: true
    example.com/attr/attr2:
      id: e1536f25-d287-43ed-9ad9-2cf4a7698e5f
      namespace_id: 8f1d8839-2851-4bf4-8bf4-5243dbfe517d
      name: attr2
      rule: ALL_OF
      active: true

    example.net/attr/attr1:
      id: d2396dd6-0e4e-4b6d-9ab1-74b69c4b9b99
      namespace_id: d69cf14d-744b-48cf-aab4-43756e97a8e5
      name: attr1
      rule: ANY_OF
      active: true
    example.net/attr/attr2:
      id: 8e778b7f-3a0e-4ed7-b007-5e4d8dfc03df
      namespace_id: d69cf14d-744b-48cf-aab4-43756e97a8e5
      name: attr2
      rule: ALL_OF
      active: true
    example.net/attr/attr3:
      id: 438a0dfb-cd1a-4f73-af73-2325a6e9db1b
      namespace_id: d69cf14d-744b-48cf-aab4-43756e97a8e5
      name: attr3
      rule: HIERARCHY
      active: true

    example.org/attr/attr1:
      id: 07d04942-c5b4-42d1-964e-f5b2d6365d80
      namespace_id: 0d94e00a-7bd3-4482-afe3-f1e4b03c1353
      name: attr1
      rule: ANY_OF
      active: true
    example.org/attr/attr2:
      id: 65a0e745-7a22-4e16-8004-09ebc932f621
      namespace_id: 0d94e00a-7bd3-4482-afe3-f1e4b03c1353
      name: attr2
      rule: ALL_OF
      active: true
    example.org/attr/attr3:
      id: 6dc88b9e-319b-4c6e-85c7-6f7e43a5d8d4
      namespace_id: 0d94e00a-7bd3-4482-afe3-f1e4b03c1353
      name: attr3
      rule: HIERARCHY
      active: true

    scenario.com/attr/working_group:
      id: 6181b7f3-c7ed-4050-b654-315016a65563
      namespace_id: 87ba60e1-da12-4889-95fd-267968bf0896
      name: working_group
      rule: ALL_OF
      active: true

    # deactivated state
    deactivated.io/attr/deactivated_attr:
      id: 3e3e3e3e-3e3e-3e3e-3e3e-3e3e3e3e3e3e
      namespace_id: 40790395-88b1-4adc-8bf5-1900491a79ba
      name: deactivated_attr
      rule: ANY_OF
      active: false

attribute_key_access_servers:
  - attribute_id: 6a261d68-0899-4e17-bb2f-124abba7c09c
    key_access_server_id: 34f2acdc-3d9c-4e92-80b6-90fe4dc9afcb
  - attribute_id: 6a261d68-0899-4e17-bb2f-124abba7c09c
    key_access_server_id: e36640a6-61c5-4d4c-a45b-0e0a26d1c45f

##
# Attribute Values
##
attribute_values:
  metadata:
    table_name: attribute_values
    columns:
      - id
      - attribute_definition_id
      - value
      - active
  data:
    example.com/attr/attr1/value/value1:
      id: 74babca6-016f-4f3e-a99b-4e46ea8d0fd8
      attribute_definition_id: 6a261d68-0899-4e17-bb2f-124abba7c09c
      value: value1
      active: true
    example.com/attr/attr1/value/value2:
      id: 2fe8dea1-3555-498c-afe9-99724f35f3d3
      attribute_definition_id: 6a261d68-0899-4e17-bb2f-124abba7c09c
      value: value2
      active: true

    example.com/attr/attr2/value/value1:
      id: 0fd363db-27b1-4210-b77b-8c82fe044d41
      attribute_definition_id: e1536f25-d287-43ed-9ad9-2cf4a7698e5f
      value: value1
      active: true
    example.com/attr/attr2/value/value2:
      id: 81f643f8-e050-4b97-a005-b61294d4c8bb
      attribute_definition_id: e1536f25-d287-43ed-9ad9-2cf4a7698e5f
      value: value2
      active: true

    example.net/attr/attr1/value/value1:
      id: 532e5957-28f7-466d-91e2-493e9431cd83
      attribute_definition_id: d2396dd6-0e4e-4b6d-9ab1-74b69c4b9b99
      value: value1
      active: true
    example.net/attr/attr1/value/value2:
      id: 04bd2657-de10-46bc-a88f-5d687de4816b
      attribute_definition_id: d2396dd6-0e4e-4b6d-9ab1-74b69c4b9b99
      value: value2
      active: true

    scenario.com/attr/working_group/value/blue:
      id: c2140825-0969-44c9-8dd6-5d7e0a856b9c
      attribute_definition_id: 6181b7f3-c7ed-4050-b654-315016a65563
      value: blue
      active: true

    # deactivated state
    deactivated.io/attr/deactivated_attr/value/deactivated_value:
      id: 06fa035b-8205-4000-86ad-2439cc1325ec
      attribute_definition_id: 3e3e3e3e-3e3e-3e3e-3e3e-3e3e3e3e3e3e
      value: deactivated_value
      active: false

attribute_value_key_access_servers:
  - value_id: 74babca6-016f-4f3e-a99b-4e46ea8d0fd8
    key_access_server_id: 34f2acdc-3d9c-4e92-80b6-90fe4dc9afcb
  - value_id: 74babca6-016f-4f3e-a99b-4e46ea8d0fd8
    key_access_server_id: e36640a6-61c5-4d4c-a45b-0e0a26d1c45f

##
# Subject Mappings -> 1 Group of Subject Condition Sets
##
subject_mappings:
  metadata:
    table_name: subject_mappings
    columns:
      - id
      - attribute_value_id
      - subject_condition_set_id
      - actions
  data:
    subject_mapping_subject_attribute1:
      id: 812fab35-9aa4-4e73-bf22-c96638d58ea4
      attribute_value_id: 74babca6-016f-4f3e-a99b-4e46ea8d0fd8
      # subject_condition_set1
      subject_condition_set_id: b3903282-06f9-41a4-924a-7b8eb43dffe0
      actions:
        - standard: STANDARD_ACTION_DECRYPT

    subject_mapping_subject_attribute2:
      id: e6a3f940-e24f-4383-8763-718a1a304948
      attribute_value_id: 2fe8dea1-3555-498c-afe9-99724f35f3d3
      # subject_condition_set2
      subject_condition_set_id: 798aacd2-abaf-4623-975e-3bb8ca43e318
      actions:
        - standard: STANDARD_ACTION_TRANSMIT
        - standard: STANDARD_ACTION_DECRYPT

    subject_mapping_subject_attribute3:
      id: 9d06c757-06b9-4713-8fbd-5ef007b1afe2
      attribute_value_id: 74babca6-016f-4f3e-a99b-4e46ea8d0fd8
      # subject_condition_set3
      subject_condition_set_id: eaf866c0-327f-4826-846a-5041c3c22f06
      actions:
        - standard: STANDARD_ACTION_TRANSMIT
        - custom: custom_action_1

    subject_mapping_subject_simple_in:
      id: 3c623ede-df88-4906-8a78-ebdfacadcd57
      attribute_value_id: 74babca6-016f-4f3e-a99b-4e46ea8d0fd8
      # subject_condition_simple_in
      subject_condition_set_id: 3c623ede-df88-4906-8a78-ebdfacadcd57
      actions:
        - standard: STANDARD_ACTION_DECRYPT

    subject_mapping_subject_simple_not_in:
      id: 1b9508a7-746a-4705-a1f1-4b6e676377ce
      attribute_value_id: 532e5957-28f7-466d-91e2-493e9431cd83
      # subject_condition_simple_not_in
      subject_condition_set_id: cf17ec4c-d206-4b74-b3db-5ce07d6995cc
      actions:
        - standard: STANDARD_ACTION_DECRYPT

    subject_mapping_scenario_blue:
      id: 1748761a-bd8c-4b23-8560-16ba7a181f19
      attribute_value_id: c2140825-0969-44c9-8dd6-5d7e0a856b9c
      # subject_condition_working_group_blue_scenario
      subject_condition_set_id: 10d03422-7eae-43b9-ac3b-d10400171858
      actions:
        - standard: STANDARD_ACTION_DECRYPT

    subject_mapping_sdk_attribute1:
      id: bc28cacb-1687-4c87-9c63-eae55e271320
      attribute_value_id: 74babca6-016f-4f3e-a99b-4e46ea8d0fd8
      # subject_condition_sdk_client
      subject_condition_set_id: 86621a00-b63e-42e9-bea5-40ba52d98ede
      actions:
        - standard: STANDARD_ACTION_TRANSMIT
        - standard: STANDARD_ACTION_DECRYPT

subject_condition_set:
  metadata:
    table_name: subject_condition_set
    columns:
      - id
      - condition
  data:
    subject_condition_set1:
      id: b3903282-06f9-41a4-924a-7b8eb43dffe0
      condition:
        subject_sets:
          - condition_groups:
              - boolean_operator: CONDITION_BOOLEAN_TYPE_ENUM_AND
                conditions:
                  - subject_external_selector_value: ".attributes.superhero_name[]"
                    operator: SUBJECT_MAPPING_OPERATOR_ENUM_IN
                    subject_external_values:
                      - thor
                      - captain_america
                  - subject_external_selector_value: ".attributes.superhero_group[]"
                    operator: SUBJECT_MAPPING_OPERATOR_ENUM_IN
                    subject_external_values:
                      - avengers
    subject_condition_set2:
      id: 798aacd2-abaf-4623-975e-3bb8ca43e318
      condition:
        subject_sets:
          - condition_groups:
              - boolean_operator: CONDITION_BOOLEAN_TYPE_ENUM_AND
                conditions:
                  - subject_external_selector_value: ".org"
                    operator: SUBJECT_MAPPING_OPERATOR_ENUM_IN
                    subject_external_values:
                      - marketing
                      - sales
                  - subject_external_selector_value: ".role"
                    operator: SUBJECT_MAPPING_OPERATOR_ENUM_IN
                    subject_external_values:
                      - senior_vice_president
                      - vice_president
                      - director
    subject_condition_set3:
      id: eaf866c0-327f-4826-846a-5041c3c22f06
      condition:
        subject_sets:
          - condition_groups:
              - boolean_operator: CONDITION_BOOLEAN_TYPE_ENUM_OR
                conditions:
                  # any index
                  - subject_external_selector_value: ".data[0].favorite_things[]"
                    operator: SUBJECT_MAPPING_OPERATOR_ENUM_IN
                    subject_external_values:
                      - futbol
                      - soccer
                  # specific index
                  - subject_external_selector_value: ".data[0].favorite_things[1]"
                    operator: SUBJECT_MAPPING_OPERATOR_ENUM_NOT_IN
                    subject_external_values:
                      - ice_cream
              - boolean_operator: CONDITION_BOOLEAN_TYPE_ENUM_AND
                conditions:
                  - subject_external_selector_value: ".department"
                    operator: SUBJECT_MAPPING_OPERATOR_ENUM_IN
                    subject_external_values:
                      - engineering
                  - subject_external_selector_value: ".role"
                    operator: SUBJECT_MAPPING_OPERATOR_ENUM_NOT_IN
                    subject_external_values:
                      - manager
                      - director
                      - vice_president
    subject_condition_simple_in:
      id: 3c623ede-df88-4906-8a78-ebdfacadcd57
      condition:
        subject_sets:
          - condition_groups:
              - boolean_operator: CONDITION_BOOLEAN_TYPE_ENUM_OR
                conditions:
                  - subject_external_selector_value: ".some_field"
                    operator: SUBJECT_MAPPING_OPERATOR_ENUM_IN
                    subject_external_values:
                      - some_value
    subject_condition_simple_not_in:
      id: cf17ec4c-d206-4b74-b3db-5ce07d6995cc
      condition:
        subject_sets:
          - condition_groups:
              - boolean_operator: CONDITION_BOOLEAN_TYPE_ENUM_OR
                conditions:
                  - subject_external_selector_value: ".some_other_field[1]"
                    operator: SUBJECT_MAPPING_OPERATOR_ENUM_NOT_IN
                    subject_external_values:
                      - some_other_value_123
    subject_condition_working_group_blue_scenario:
      id: 10d03422-7eae-43b9-ac3b-d10400171858
      condition:
        subject_sets:
          - condition_groups:
              - boolean_operator: CONDITION_BOOLEAN_TYPE_ENUM_AND
                conditions:
                  - subject_external_selector_value: ".team.name"
                    operator: SUBJECT_MAPPING_OPERATOR_ENUM_IN
                    subject_external_values:
                      - CoolTool
                      - RadService
                      - ShinyThing
                  - subject_external_selector_value: ".org.name"
                    operator: SUBJECT_MAPPING_OPERATOR_ENUM_IN
                    subject_external_values:
                      - marketing
    subject_condition_sdk_client:
      id: 86621a00-b63e-42e9-bea5-40ba52d98ede
      condition:
        subject_sets:
          - condition_groups:
              - boolean_operator: CONDITION_BOOLEAN_TYPE_ENUM_OR
                conditions:
                  - subject_external_selector_value: ".clientId"
                    operator: SUBJECT_MAPPING_OPERATOR_ENUM_IN
                    subject_external_values:
                      - opentdf-sdk

##
# Resource Mapping Groups
#
##
resource_mapping_groups:
  metadata:
    table_name: resource_mapping_groups
    columns:
      - id
      - namespace_id
      - name
  data:
    example.com_ns_group_1:
      id: 173bb45c-76ae-4993-a648-d9bc0bc05147
      namespace_id: 8f1d8839-2851-4bf4-8bf4-5243dbfe517d
      name: example_group_1
    example.com_ns_group_2:
      id: 32d4df0c-8600-4b8d-89cf-801b61bc7abe
      namespace_id: 8f1d8839-2851-4bf4-8bf4-5243dbfe517d
      name: example_group_2
    scenario.com_ns_group_1:
      id: 45f392f0-7d9e-4c73-9bf7-11bbd3bd40af
      namespace_id: 87ba60e1-da12-4889-95fd-267968bf0896
      name: scenario_group_1

##
# Resource Mappings
#
##
resource_mappings:
  metadata:
    table_name: resource_mappings
    columns:
      - id
      - attribute_value_id
      - terms
      - group_id
  data:
    resource_mapping_to_attribute_value1:
      id: 02092d67-fffa-4030-9775-b5cd5d581e1f
      attribute_value_id: 74babca6-016f-4f3e-a99b-4e46ea8d0fd8
      terms:
        - TS
        - TOPSECRET
      group_id: 173bb45c-76ae-4993-a648-d9bc0bc05147
    resource_mapping_to_attribute_value2:
      id: b05d8d25-42ad-445d-b973-12b7561a7738
      attribute_value_id: 2fe8dea1-3555-498c-afe9-99724f35f3d3
      terms:
        - test0
      group_id: 173bb45c-76ae-4993-a648-d9bc0bc05147
    resource_mapping_to_attribute_value3:
      id: f4d76bfb-e1a1-4f7a-83f2-8e8433cf229f
      attribute_value_id: c2140825-0969-44c9-8dd6-5d7e0a856b9c
      terms:
        - helloworld
      group_id: 45f392f0-7d9e-4c73-9bf7-11bbd3bd40af

##
# KAS Registry (key access server registry)
#
##
kas_registry:
  metadata:
    table_name: key_access_servers
    columns:
      - id
      - uri
      - name
      - public_key
  data:
    key_access_server_1:
      id: 34f2acdc-3d9c-4e92-80b6-90fe4dc9afcb
      uri: https://kas.example.com
      public_key:
        remote: https://kas.example.com/public_key
      name: kas-remote-example
    key_access_server_2:
      id: e36640a6-61c5-4d4c-a45b-0e0a26d1c45f
      uri: https://local.kas.com:3000
      name: kas-cached-key
      public_key:
        cached:
          keys:
            - pem: |-
                -----BEGIN CERTIFICATE-----
                MIIBzzCCAXWgAwIBAgIUORuV3avU9AE6zsB6ZxyllHpi5d4wCgYIKoZIzj0EAwIw
                PTELMAkGA1UEBhMCdXMxCzAJBgNVBAgMAmN0MSEwHwYDVQQKDBhJbnRlcm5ldCBX
                aWRnaXRzIFB0eSBMdGQwHhcNMjQwMTAyMTY1NjU2WhcNMjUwMTAxMTY1NjU2WjA9
                MQswCQYDVQQGEwJ1czELMAkGA1UECAwCY3QxITAfBgNVBAoMGEludGVybmV0IFdp
                ZGdpdHMgUHR5IEx0ZDBZMBMGByqGSM49AgEGCCqGSM49AwEHA0IABLV9fCJHD/kc
                rXrUHQwAZx0Mc0dPvLjsJ/ojEtMMn0ROdeOx8ygxgcQTFFAxyCtBuadhAdm/iVHt
                8g2EMz5dO3WjUzBRMB0GA1UdDgQWBBQYNkuk+JIuRWyn+bE8sBhRw27OVTAfBgNV
                HSMEGDAWgBQYNkuk+JIuRWyn+bE8sBhRw27OVTAPBgNVHRMBAf8EBTADAQH/MAoG
                CCqGSM49BAMCA0gAMEUCIQCAB2jiYe8AY6MJ4ADPSQGE47+a3kWFLcGsJhoZbxtg
                UwIgcfIIuPfh4fbcv8cTi2BlI3k7sWPuAmIFVriI2d3Ux5Q=
                -----END CERTIFICATE-----
              kid: r1
              alg: 1
    key_access_server_acme:
      id: 882c5ee8-1a26-4d32-af98-38c9df0993cb
      uri: https://kas.acme.net
      public_key:
        remote: https://kas.acme.net/key
      name: remote-acme-kas

##############
# Public Keys
##############
public_keys:
  metadata:
    table_name: public_keys
    columns:
      - id
      - key_access_server_id
      - key_id
      - alg
      - public_key
  data:
    key_1:
      id: f478f1cd-df6e-4a55-9603-d961b36ea392
      kas_id: 34f2acdc-3d9c-4e92-80b6-90fe4dc9afcb
      key:
        alg: KAS_PUBLIC_KEY_ALG_ENUM_RSA_2048
        kid: r1
        pem: |-
          -----BEGIN CERTIFICATE-----
          MIIBzzCCAXWgAwIBAgIUORuV3avU9AE6zsB6ZxyllHpi5d4wCgYIKoZIzj0EAwIw
          PTELMAkGA1UEBhMCdXMxCzAJBgNVBAgMAmN0MSEwHwYDVQQKDBhJbnRlcm5ldCBX
          aWRnaXRzIFB0eSBMdGQwHhcNMjQwMTAyMTY1NjU2WhcNMjUwMTAxMTY1NjU2WjA9
          MQswCQYDVQQGEwJ1czELMAkGA1UECAwCY3QxITAfBgNVBAoMGEludGVybmV0IFdp
          ZGdpdHMgUHR5IEx0ZDBZMBMGByqGSM49AgEGCCqGSM49AwEHA0IABLV9fCJHD/kc
          rXrUHQwAZx0Mc0dPvLjsJ/ojEtMMn0ROdeOx8ygxgcQTFFAxyCtBuadhAdm/iVHt
          8g2EMz5dO3WjUzBRMB0GA1UdDgQWBBQYNkuk+JIuRWyn+bE8sBhRw27OVTAfBgNV
          HSMEGDAWgBQYNkuk+JIuRWyn+bE8sBhRw27OVTAPBgNVHRMBAf8EBTADAQH/MAoG
          CCqGSM49BAMCA0gAMEUCIQCAB2jiYe8AY6MJ4ADPSQGE47+a3kWFLcGsJhoZbxtg
          UwIgcfIIuPfh4fbcv8cTi2BlI3k7sWPuAmIFVriI2d3Ux5Q=
          -----END CERTIFICATE-----
    key_2:
      id: 68fb7e3e-6c7b-434d-bf38-07701ad8655a
      kas_id: e36640a6-61c5-4d4c-a45b-0e0a26d1c45f
      key:
        alg: KAS_PUBLIC_KEY_ALG_ENUM_RSA_2048
        kid: r2
        pem: |-
          -----BEGIN CERTIFICATE-----
          MIIBzzCCAXWgAwIBAgIUORuV3avU9AE6zsB6ZxyllHpi5d4wCgYIKoZIzj0EAwIw
          PTELMAkGA1UEBhMCdXMxCzAJBgNVBAgMAmN0MSEwHwYDVQQKDBhJbnRlcm5ldCBX
          aWRnaXRzIFB0eSBMdGQwHhcNMjQwMTAyMTY1NjU2WhcNMjUwMTAxMTY1NjU2WjA9
          MQswCQYDVQQGEwJ1czELMAkGA1UECAwCY3QxITAfBgNVBAoMGEludGVybmV0IFdp
          ZGdpdHMgUHR5IEx0ZDBZMBMGByqGSM49AgEGCCqGSM49AwEHA0IABLV9fCJHD/kc
          rXrUHQwAZx0Mc0dPvLjsJ/ojEtMMn0ROdeOx8ygxgcQTFFAxyCtBuadhAdm/iVHt
          8g2EMz5dO3WjUzBRMB0GA1UdDgQWBBQYNkuk+JIuRWyn+bE8sBhRw27OVTAfBgNV
          HSMEGDAWgBQYNkuk+JIuRWyn+bE8sBhRw27OVTAPBgNVHRMBAf8EBTADAQH/MAoG
          CCqGSM49BAMCA0gAMEUCIQCAB2jiYe8AY6MJ4ADPSQGE47+a3kWFLcGsJhoZbxtg
          UwIgcfIIuPfh4fbcv8cTi2BlI3k7sWPuAmIFVriI2d3Ux5Q=
          -----END CERTIFICATE-----
    key_3:
      id: d433e903-e3d1-4823-9b3e-7b188e7c6060
      kas_id: e36640a6-61c5-4d4c-a45b-0e0a26d1c45f
      is_active: false
      key:
        alg: KAS_PUBLIC_KEY_ALG_ENUM_RSA_4096
        kid: r3
        pem: |-
          -----BEGIN CERTIFICATE-----
          MIIBzzCCAXWgAwIBAgIUORuV3avU9AE6zsB6ZxyllHpi5d4wCgYIKoZIzj0EAwIw
          PTELMAkGA1UEBhMCdXMxCzAJBgNVBAgMAmN0MSEwHwYDVQQKDBhJbnRlcm5ldCBX
          aWRnaXRzIFB0eSBMdGQwHhcNMjQwMTAyMTY1NjU2WhcNMjUwMTAxMTY1NjU2WjA9
          MQswCQYDVQQGEwJ1czELMAkGA1UECAwCY3QxITAfBgNVBAoMGEludGVybmV0IFdp
          ZGdpdHMgUHR5IEx0ZDBZMBMGByqGSM49AgEGCCqGSM49AwEHA0IABLV9fCJHD/kc
          rXrUHQwAZx0Mc0dPvLjsJ/ojEtMMn0ROdeOx8ygxgcQTFFAxyCtBuadhAdm/iVHt
          8g2EMz5dO3WjUzBRMB0GA1UdDgQWBBQYNkuk+JIuRWyn+bE8sBhRw27OVTAfBgNV
          HSMEGDAWgBQYNkuk+JIuRWyn+bE8sBhRw27OVTAPBgNVHRMBAf8EBTADAQH/MAoG
          CCqGSM49BAMCA0gAMEUCIQCAB2jiYe8AY6MJ4ADPSQGE47+a3kWFLcGsJhoZbxtg
          UwIgcfIIuPfh4fbcv8cTi2BlI3k7sWPuAmIFVriI2d3Ux5Q=
          -----END CERTIFICATE-----
    key_4:
      id: 6abdb73e-89a2-4628-8c95-f40994833c66
      kas_id: e36640a6-61c5-4d4c-a45b-0e0a26d1c45f
      is_active: false
      key:
        alg: KAS_PUBLIC_KEY_ALG_ENUM_EC_SECP256R1
        kid: r1
        pem: |-
          -----BEGIN CERTIFICATE-----
          MIIBzzCCAXWgAwIBAgIUORuV3avU9AE6zsB6ZxyllHpi5d4wCgYIKoZIzj0EAwIw
          PTELMAkGA1UEBhMCdXMxCzAJBgNVBAgMAmN0MSEwHwYDVQQKDBhJbnRlcm5ldCBX
          aWRnaXRzIFB0eSBMdGQwHhcNMjQwMTAyMTY1NjU2WhcNMjUwMTAxMTY1NjU2WjA9
          MQswCQYDVQQGEwJ1czELMAkGA1UECAwCY3QxITAfBgNVBAoMGEludGVybmV0IFdp
          ZGdpdHMgUHR5IEx0ZDBZMBMGByqGSM49AgEGCCqGSM49AwEHA0IABLV9fCJHD/kc
          rXrUHQwAZx0Mc0dPvLjsJ/ojEtMMn0ROdeOx8ygxgcQTFFAxyCtBuadhAdm/iVHt
          8g2EMz5dO3WjUzBRMB0GA1UdDgQWBBQYNkuk+JIuRWyn+bE8sBhRw27OVTAfBgNV
          HSMEGDAWgBQYNkuk+JIuRWyn+bE8sBhRw27OVTAPBgNVHRMBAf8EBTADAQH/MAoG
          CCqGSM49BAMCA0gAMEUCIQCAB2jiYe8AY6MJ4ADPSQGE47+a3kWFLcGsJhoZbxtg
          UwIgcfIIuPfh4fbcv8cTi2BlI3k7sWPuAmIFVriI2d3Ux5Q=
          -----END CERTIFICATE-----

value_key_map:
  metadata:
    table_name: attribute_value_public_key_map
    columns:
      - value_id
      - key_id
  data:
    - value_id: 74babca6-016f-4f3e-a99b-4e46ea8d0fd8
      key_id: f478f1cd-df6e-4a55-9603-d961b36ea392
    - value_id: 2fe8dea1-3555-498c-afe9-99724f35f3d3
      key_id: 68fb7e3e-6c7b-434d-bf38-07701ad8655a
    - value_id: 2fe8dea1-3555-498c-afe9-99724f35f3d3 # deactivated
      key_id: d433e903-e3d1-4823-9b3e-7b188e7c6060

definition_key_map:
  metadata:
    table_name: attribute_definition_public_key_map
    columns:
      - definition_id
      - key_id
  data:
    - definition_id: 6a261d68-0899-4e17-bb2f-124abba7c09c
      key_id: f478f1cd-df6e-4a55-9603-d961b36ea392
    - definition_id: 6a261d68-0899-4e17-bb2f-124abba7c09c # deactivated
      key_id: d433e903-e3d1-4823-9b3e-7b188e7c6060

namespace_key_map:
  metadata:
    table_name: attribute_namespace_public_key_map
    columns:
      - namespace_id
      - key_id
  data:
    - namespace_id: 8f1d8839-2851-4bf4-8bf4-5243dbfe517d
      key_id: f478f1cd-df6e-4a55-9603-d961b36ea392
    - namespace_id: 8f1d8839-2851-4bf4-8bf4-5243dbfe517d
      key_id: 68fb7e3e-6c7b-434d-bf38-07701ad8655a
    - namespace_id: 87ba60e1-da12-4889-95fd-267968bf0896
      key_id: f478f1cd-df6e-4a55-9603-d961b36ea392
    - namespace_id: 87ba60e1-da12-4889-95fd-267968bf0896
      key_id: 68fb7e3e-6c7b-434d-bf38-07701ad8655a
    - namespace_id: 87ba60e1-da12-4889-95fd-267968bf0896 # deactivated
      key_id: d433e903-e3d1-4823-9b3e-7b188e7c6060

##
# Registered Resources
#
##
registered_resources:
  metadata:
    table_name: registered_resources
    columns:
      - id
      - name
  data:
    res_with_values:
      id: f3a1b2c4-5d6e-7f89-0a1b-2c3d4e5f6789
<<<<<<< HEAD
      name: res1
    res_with_values2:
      id: 39cd944b-d703-4330-936a-83b3d497c8d4
      name: res2
    res_only:
      id: a9b8c7d6-e5f4-3a2b-1c0d-9e8f7a6b5c4d
      name: res3
=======
      name: res_with_values
    res_with_values2:
      id: 39cd944b-d703-4330-936a-83b3d497c8d4
      name: res_with_values2
    res_only:
      id: a9b8c7d6-e5f4-3a2b-1c0d-9e8f7a6b5c4d
      name: res_only
>>>>>>> 20e0a5f6

##
# Registered Resource Values
#
##
registered_resource_values:
  metadata:
    table_name: registered_resource_values
    columns:
      - id
      - registered_resource_id
      - value
  data:
    res_with_values__value1:
      id: 1d2c3b4a-5e6f-7a89-0b1c-2d3e4f5a6789
      registered_resource_id: f3a1b2c4-5d6e-7f89-0a1b-2c3d4e5f6789
      value: res_with_values__value1
    res_with_values__value2:
      id: 9e8f7a6b-5c4d-3b2a-1d0c-8f7e6a5b4c3d
      registered_resource_id: f3a1b2c4-5d6e-7f89-0a1b-2c3d4e5f6789
      value: res_with_values__value2
    res_with_values2__value1:
      id: a932ff01-cca6-41f6-a147-7eba7560611b
      registered_resource_id: 39cd944b-d703-4330-936a-83b3d497c8d4
      value: res_with_values2__value1<|MERGE_RESOLUTION|>--- conflicted
+++ resolved
@@ -629,15 +629,6 @@
   data:
     res_with_values:
       id: f3a1b2c4-5d6e-7f89-0a1b-2c3d4e5f6789
-<<<<<<< HEAD
-      name: res1
-    res_with_values2:
-      id: 39cd944b-d703-4330-936a-83b3d497c8d4
-      name: res2
-    res_only:
-      id: a9b8c7d6-e5f4-3a2b-1c0d-9e8f7a6b5c4d
-      name: res3
-=======
       name: res_with_values
     res_with_values2:
       id: 39cd944b-d703-4330-936a-83b3d497c8d4
@@ -645,7 +636,6 @@
     res_only:
       id: a9b8c7d6-e5f4-3a2b-1c0d-9e8f7a6b5c4d
       name: res_only
->>>>>>> 20e0a5f6
 
 ##
 # Registered Resource Values
