--- conflicted
+++ resolved
@@ -179,19 +179,14 @@
 		return nil, fmt.Errorf("failed to decrypt wrapped key: %w", err)
 	}
 
-<<<<<<< HEAD
-	if err := b.cache.Set(ctx, kid, privKey, store.WithExpiration(time.Second*ristrettoCacheTTL)); err != nil {
-		b.l.ErrorContext(ctx,
-			"failed to cache private key",
-			slog.String("kid", kid),
-			slog.Any("error", err),
-		)
-=======
 	if cacheEnabled {
 		if err := b.cache.Set(ctx, kid, privKey, nil); err != nil {
-			b.l.ErrorContext(ctx, "failed to cache private key", slog.String("kid", kid), slog.String("error", err.Error()))
+			b.l.ErrorContext(ctx,
+				"failed to cache private key",
+				slog.String("kid", kid),
+				slog.Any("error", err),
+			)
 		}
->>>>>>> 32630d68
 	}
 
 	return privKey, nil
