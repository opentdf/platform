package security

import (
	"crypto"
	"crypto/ecdsa"
	"crypto/elliptic"
	"crypto/rand"
	"crypto/x509"
	"encoding/json"
	"encoding/pem"
	"errors"
	"fmt"
	"log/slog"
	"os"

	"github.com/lestrrat-go/jwx/v2/jwk"
	"github.com/opentdf/platform/lib/ocrypto"
)

var (
	errStandardCryptoObjIsInvalid = errors.New("standard crypto object is invalid")
)

type StandardConfig struct {
	RSAKeys map[string]StandardKeyInfo `yaml:"rsa,omitempty" mapstructure:"rsa"`
	ECKeys  map[string]StandardKeyInfo `yaml:"ec,omitempty" mapstructure:"ec"`
}

type StandardKeyInfo struct {
	PrivateKeyPath string `yaml:"privateKeyPath" mapstructure:"privateKeyPath"`
	PublicKeyPath  string `yaml:"publicKeyPath" mapstructure:"publicKeyPath"`
}

type StandardRSACrypto struct {
	Identifier     string
	asymDecryption ocrypto.AsymDecryption
	asymEncryption ocrypto.AsymEncryption
}

type StandardECCrypto struct {
	Identifier       string
	ecPrivateKey     *ecdsa.PrivateKey
	ecCertificatePEM string
}

type StandardCrypto struct {
	rsaKeys []StandardRSACrypto
	ecKeys  []StandardECCrypto
}

// NewStandardCrypto Create a new instance of standard crypto
func NewStandardCrypto(cfg StandardConfig) (*StandardCrypto, error) {
	standardCrypto := &StandardCrypto{}
	for id, kasInfo := range cfg.RSAKeys {
		privatePemData, err := os.ReadFile(kasInfo.PrivateKeyPath)
		if err != nil {
			return nil, fmt.Errorf("failed to rsa private key file: %w", err)
		}

		asymDecryption, err := ocrypto.NewAsymDecryption(string(privatePemData))
		if err != nil {
			return nil, fmt.Errorf("ocrypto.NewAsymDecryption failed: %w", err)
		}

		publicPemData, err := os.ReadFile(kasInfo.PublicKeyPath)
		if err != nil {
			return nil, fmt.Errorf("failed to rsa public key file: %w", err)
		}

		asymEncryption, err := ocrypto.NewAsymEncryption(string(publicPemData))
		if err != nil {
			return nil, fmt.Errorf("ocrypto.NewAsymEncryption failed: %w", err)
		}

		standardCrypto.rsaKeys = append(standardCrypto.rsaKeys, StandardRSACrypto{
			Identifier:     id,
			asymDecryption: asymDecryption,
			asymEncryption: asymEncryption,
		})
	}
	for id, kasInfo := range cfg.ECKeys {
		slog.Info("cfg.ECKeys", "id", id, "kasInfo", kasInfo)
		privatePemData, err := os.ReadFile(kasInfo.PrivateKeyPath)
		if err != nil {
			return nil, fmt.Errorf("failed to rsa private key file: %w", err)
		}
		// this returns a certificate not a PUBLIC KEY
		publicPemData, err := os.ReadFile(kasInfo.PublicKeyPath)
		if err != nil {
			return nil, fmt.Errorf("failed to rsa public key file: %w", err)
		}
		block, _ := pem.Decode(privatePemData)
		if block == nil {
			return nil, errors.New("failed to decode PEM block containing private key")
		}
		ecPrivateKey, err := x509.ParsePKCS8PrivateKey(block.Bytes)
		if err != nil {
			return nil, fmt.Errorf("failed to parse EC private key: %w", err)
		}
		var ecdsaPrivateKey *ecdsa.PrivateKey
		switch priv := ecPrivateKey.(type) {
		case *ecdsa.PrivateKey:
			ecdsaPrivateKey = priv
		default:
			return nil, fmt.Errorf("unknown type of public key: %w", err)
		}
		standardCrypto.ecKeys = append(standardCrypto.ecKeys, StandardECCrypto{
			Identifier: id,
			//ecPublicKey:      ecdsaPublicKey,
			ecPrivateKey:     ecdsaPrivateKey,
			ecCertificatePEM: string(publicPemData),
		})
	}

	return standardCrypto, nil
}

func (s StandardCrypto) RSAPublicKey(keyID string) (string, error) {
	if len(s.rsaKeys) == 0 {
		return "", ErrCertNotFound
	}

	// TODO: For now ignore the key id
	slog.Info("⚠️ Ignoring the", slog.String("key id", keyID))

	pem, err := s.rsaKeys[0].asymEncryption.PublicKeyInPemFormat()
	if err != nil {
		return "", fmt.Errorf("failed to retrieve rsa public key file: %w", err)
	}

	return pem, nil
}

func (s StandardCrypto) ECCertificate(identifier string) (string, error) {
	if len(s.ecKeys) == 0 {
		return "", ErrCertNotFound
	}
	// this endpoint returns certificate
	for _, ecKey := range s.ecKeys {
		slog.Debug("ecKey", "id", ecKey.Identifier)
		if ecKey.Identifier == identifier {
			return ecKey.ecCertificatePEM, nil
		}
	}
	return "", fmt.Errorf("no EC Key found with the given identifier: %s", identifier)
}

func (s StandardCrypto) ECPublicKey(string) (string, error) {
	if len(s.ecKeys) == 0 {
		return "", ErrCertNotFound
	}
	ecKey := s.ecKeys[0]
	publicKeyBytes, err := x509.MarshalPKIXPublicKey(&ecKey.ecPrivateKey.PublicKey)
	if err != nil {
		return "", fmt.Errorf(string(ErrPublicKeyMarshal)+": %w", err)
	}
	pemEncoded := pem.EncodeToMemory(&pem.Block{
		Type:  "PUBLIC KEY",
		Bytes: publicKeyBytes,
	})
	return string(pemEncoded), nil
}

func (s StandardCrypto) RSADecrypt(_ crypto.Hash, keyID string, _ string, ciphertext []byte) ([]byte, error) {
	if len(s.rsaKeys) == 0 {
		return nil, errStandardCryptoObjIsInvalid
	}

	// TODO: For now ignore the key id
	slog.Info("⚠️ Ignoring the", slog.String("key id", keyID))

	data, err := s.rsaKeys[0].asymDecryption.Decrypt(ciphertext)
	if err != nil {
		return nil, fmt.Errorf("error decrypting data: %w", err)
	}

	return data, nil
}

func (s StandardCrypto) RSAPublicKeyAsJSON(keyID string) (string, error) {
	if len(s.rsaKeys) == 0 {
		return "", errStandardCryptoObjIsInvalid
	}

	// TODO: For now ignore the key id
	slog.Info("⚠️ Ignoring the", slog.String("key id", keyID))

	rsaPublicKeyJwk, err := jwk.FromRaw(s.rsaKeys[0].asymEncryption.PublicKey)
	if err != nil {
		return "", fmt.Errorf("jwk.FromRaw: %w", err)
	}

	jsonPublicKey, err := json.Marshal(rsaPublicKeyJwk)
	if err != nil {
		return "", fmt.Errorf("jwk.FromRaw: %w", err)
	}

	return string(jsonPublicKey), nil
}

func (s StandardCrypto) GenerateNanoTDFSymmetricKey(ephemeralPublicKey []byte) ([]byte, error) {
	keyLengthBytes := len(ephemeralPublicKey)
	if keyLengthBytes <= 0 {
		return nil, errors.New("key length should be positive")
	}
	key := make([]byte, keyLengthBytes)
	_, err := rand.Read(key)

	if err != nil {
		return nil, fmt.Errorf("failed to generate symmetric key: %w", err)
	}
	return key, nil
}

<<<<<<< HEAD
func (s StandardCrypto) GenerateEphemeralKasKeys() (PrivateKeyEC, []byte, error) {
	// prepare private key template
	privKey := &ecdsa.PrivateKey{
		PublicKey: ecdsa.PublicKey{
			Curve: elliptic.P256(),
		},
	}
	// generate private key
	privKey, err := ecdsa.GenerateKey(privKey.PublicKey.Curve, rand.Reader)
	if err != nil {
		return PrivateKeyEC(0), nil, fmt.Errorf("failed to generate elliptic curve key pair: %w", err)
	}
	pubBytes, err := x509.MarshalPKIXPublicKey(&privKey.PublicKey)
	if err != nil {
		return PrivateKeyEC(0), nil, fmt.Errorf("failed to marshal private key: %w", err)
	}
	return PrivateKeyEC(0), pubBytes, nil
}

func (s StandardCrypto) GenerateNanoTDFSessionKey(privateKeyHandle PrivateKeyEC, ephemeralPublicKey []byte) ([]byte, error) {
	// Parse the received elliptic public key
	pubKeyInterface, err := x509.ParsePKIXPublicKey(ephemeralPublicKey)
	if err != nil {
		return nil, fmt.Errorf("failed to parse public key: %w", err)
	}

	// We have to ensure we have an ECDSA public key
	pubKey, ok := pubKeyInterface.(*ecdsa.PublicKey)
	if !ok {
		return nil, errors.New("parsed key was not of type *ecdsa.PublicKey")
	}
	if len(s.ecKeys) <= int(privateKeyHandle) {
		return nil, errors.New("no EC key")
	}
	// get ecKey using privateKeyHandle as index
	ecKey := s.ecKeys[privateKeyHandle]

	// Implement the ECDH key agreement scheme
	sharedKeyX, sharedKeyY := ecKey.ecPrivateKey.PublicKey.Curve.ScalarMult(pubKey.X, pubKey.Y, ecKey.ecPrivateKey.D.Bytes())

	// Concatenate x and y coordinates to form the session key
	sessionKey := append(sharedKeyX.Bytes(), sharedKeyY.Bytes()...)

	return sessionKey, nil
=======
func (s StandardCrypto) GenerateEphemeralKasKeys() (any, []byte, error) {
	return 0, nil, errNotImplemented
}

func (s StandardCrypto) GenerateNanoTDFSessionKey(any, []byte) ([]byte, error) {
	return nil, errNotImplemented
>>>>>>> 9146947a
}

func (s StandardCrypto) Close() {
}<|MERGE_RESOLUTION|>--- conflicted
+++ resolved
@@ -212,8 +212,7 @@
 	return key, nil
 }
 
-<<<<<<< HEAD
-func (s StandardCrypto) GenerateEphemeralKasKeys() (PrivateKeyEC, []byte, error) {
+func (s StandardCrypto) GenerateEphemeralKasKeys() (any, []byte, error) {
 	// prepare private key template
 	privKey := &ecdsa.PrivateKey{
 		PublicKey: ecdsa.PublicKey{
@@ -232,7 +231,7 @@
 	return PrivateKeyEC(0), pubBytes, nil
 }
 
-func (s StandardCrypto) GenerateNanoTDFSessionKey(privateKeyHandle PrivateKeyEC, ephemeralPublicKey []byte) ([]byte, error) {
+func (s StandardCrypto) GenerateNanoTDFSessionKey(privateKeyHandle any, ephemeralPublicKey []byte) ([]byte, error) {
 	// Parse the received elliptic public key
 	pubKeyInterface, err := x509.ParsePKIXPublicKey(ephemeralPublicKey)
 	if err != nil {
@@ -257,14 +256,6 @@
 	sessionKey := append(sharedKeyX.Bytes(), sharedKeyY.Bytes()...)
 
 	return sessionKey, nil
-=======
-func (s StandardCrypto) GenerateEphemeralKasKeys() (any, []byte, error) {
-	return 0, nil, errNotImplemented
-}
-
-func (s StandardCrypto) GenerateNanoTDFSessionKey(any, []byte) ([]byte, error) {
-	return nil, errNotImplemented
->>>>>>> 9146947a
 }
 
 func (s StandardCrypto) Close() {
