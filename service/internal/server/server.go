--- conflicted
+++ resolved
@@ -134,12 +134,8 @@
 	TrustKeyManager trust.KeyManager
 
 	// To Deprecate: Use the TrustKeyIndex and TrustKeyManager instead
-<<<<<<< HEAD
-	CryptoProvider security.CryptoProvider
+	CryptoProvider *security.StandardCrypto
 	Listener       net.Listener
-=======
-	CryptoProvider *security.StandardCrypto
->>>>>>> 5aa6916f
 
 	logger *logger.Logger
 }
