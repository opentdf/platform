--- conflicted
+++ resolved
@@ -173,18 +173,12 @@
 }
 
 // newHTTPServer creates a new http server with the given handler and grpc server
-<<<<<<< HEAD
 func newHTTPServer(c Config, h http.Handler, a *auth.Authentication, g *grpc.Server, l *logger.Logger) (*http.Server, error) {
-	var err error
-	var tc *tls.Config
-=======
-func newHTTPServer(c Config, h http.Handler, a *auth.Authentication, g *grpc.Server) (*http.Server, error) {
 	var (
 		err                  error
 		tc                   *tls.Config
 		writeTimeoutOverride = writeTimeout
 	)
->>>>>>> 50a882a7
 
 	// Add authN interceptor
 	// This is needed because we are leveraging RegisterXServiceHandlerServer instead of RegisterXServiceHandlerFromEndpoint
@@ -358,13 +352,8 @@
 }
 
 func (s OpenTDFServer) Stop() {
-<<<<<<< HEAD
 	s.logger.Info("shutting down http server")
-	ctx, cancel := context.WithTimeout(context.Background(), shutdownTimeout*time.Second)
-=======
-	slog.Info("shutting down http server")
 	ctx, cancel := context.WithTimeout(context.Background(), shutdownTimeout)
->>>>>>> 50a882a7
 	defer cancel()
 	if err := s.HTTPServer.Shutdown(ctx); err != nil {
 		s.logger.Error("failed to shutdown http server", slog.String("error", err.Error()))
