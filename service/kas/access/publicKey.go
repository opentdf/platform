--- conflicted
+++ resolved
@@ -74,17 +74,12 @@
 	return connect.NewResponse(&wrapperspb.StringValue{Value: pem}), nil
 }
 
-<<<<<<< HEAD
-func (p Provider) PublicKey(ctx context.Context, in *kaspb.PublicKeyRequest) (*kaspb.PublicKeyResponse, error) {
-	tracer := otel.Tracer(tracing.ServiceName)
+func (p Provider) PublicKey(ctx context.Context, req *connect.Request[kaspb.PublicKeyRequest]) (*connect.Response[kaspb.PublicKeyResponse], error) {
+  tracer := otel.Tracer(tracing.ServiceName)
 	ctx, span := tracer.Start(ctx, "get publickey")
 	defer span.End()
-
-	algorithm := in.GetAlgorithm()
-=======
-func (p Provider) PublicKey(ctx context.Context, req *connect.Request[kaspb.PublicKeyRequest]) (*connect.Response[kaspb.PublicKeyResponse], error) {
+  
 	algorithm := req.Msg.GetAlgorithm()
->>>>>>> 4b239b1f
 	if algorithm == "" {
 		algorithm = security.AlgorithmRSA2048
 	}
