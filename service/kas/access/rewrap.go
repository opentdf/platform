--- conflicted
+++ resolved
@@ -25,7 +25,6 @@
 	"github.com/opentdf/platform/lib/ocrypto"
 	"github.com/opentdf/platform/protocol/go/entity"
 	kaspb "github.com/opentdf/platform/protocol/go/kas"
-	"github.com/opentdf/platform/protocol/go/policy"
 	"github.com/opentdf/platform/sdk"
 	"github.com/opentdf/platform/service/internal/security"
 	"github.com/opentdf/platform/service/logger"
@@ -658,11 +657,7 @@
 		p.Logger.WarnContext(ctx, "checkpoint KeyIndex.ListKeys failed", slog.Any("error", err))
 	} else {
 		for _, key := range k {
-<<<<<<< HEAD
-			if (key.Algorithm() == security.AlgorithmRSA2048 || key.Algorithm() == policy.Algorithm_ALGORITHM_RSA_2048.String()) && key.IsLegacy() {
-=======
 			if key.Algorithm() == ocrypto.RSA2048Key && key.IsLegacy() {
->>>>>>> 56189ded
 				kidsToCheck = append(kidsToCheck, key.ID())
 			}
 		}
