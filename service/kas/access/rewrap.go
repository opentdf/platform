--- conflicted
+++ resolved
@@ -349,15 +349,11 @@
 	// Audit the TDF3 Rewrap
 	kasPolicy := ConvertToAuditKasPolicy(*policy)
 
-<<<<<<< HEAD
 	policyBinding, err := extractPolicyBinding(body.KeyAccess.PolicyBinding)
 	if err != nil {
 		return nil, err
 	}
-=======
-	policyBinding, _ := extractPolicyBinding(body.KeyAccess.PolicyBinding)
-
->>>>>>> 6e30336a
+
 	auditEventParams := audit.RewrapAuditEventParams{
 		Policy:        kasPolicy,
 		IsSuccess:     access,
