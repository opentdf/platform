--- conflicted
+++ resolved
@@ -290,27 +290,11 @@
 		return nil, err
 	}
 
-<<<<<<< HEAD
 	p.Logger.DebugContext(ctx, "extracting policy", "requestBody.policy", body.Policy)
-	// changed to ClientID from Subject
-	ent := &authorization.Entity{
-		EntityType: &authorization.Entity_Jwt{
-			Jwt: entity.Token,
-		},
-	}
-	if entity.ClientID != "" {
-		ent = &authorization.Entity{
-			EntityType: &authorization.Entity_ClientId{
-				ClientId: entity.ClientID,
-			},
-		}
-=======
-	slog.DebugContext(ctx, "extracting policy", "requestBody.policy", body.Policy)
 	// changed use the entities in the token to get the decisions
 	tok := &authorization.Token{
 		Id:  "rewrap-tok",
 		Jwt: entity.Token,
->>>>>>> 9146947a
 	}
 
 	access, err := canAccess(ctx, tok, *policy, p.SDK)
