--- conflicted
+++ resolved
@@ -34,18 +34,11 @@
 	onConfigUpdate := OnConfigUpdate(p)
 	return &serviceregistry.Service[kasconnect.AccessServiceHandler]{
 		ServiceOptions: serviceregistry.ServiceOptions[kasconnect.AccessServiceHandler]{
-<<<<<<< HEAD
-			Namespace:      "kas",
-			ServiceDesc:    &kaspb.AccessService_ServiceDesc,
-			ConnectRPCFunc: kasconnect.NewAccessServiceHandler,
-			GRPCGateayFunc: kaspb.RegisterAccessServiceHandlerFromEndpoint,
-			OnConfigUpdate: onConfigUpdate,
-=======
 			Namespace:       "kas",
 			ServiceDesc:     &kaspb.AccessService_ServiceDesc,
 			ConnectRPCFunc:  kasconnect.NewAccessServiceHandler,
 			GRPCGatewayFunc: kaspb.RegisterAccessServiceHandler,
->>>>>>> 713f17ec
+			OnConfigUpdate:  onConfigUpdate,
 			RegisterFunc: func(srp serviceregistry.RegistrationParams) (kasconnect.AccessServiceHandler, serviceregistry.HandlerServer) {
 				// FIXME msg="mismatched key access url" keyAccessURL=http://localhost:9000 kasURL=https://:9000
 				hostWithPort := srp.OTDF.HTTPServer.Addr
