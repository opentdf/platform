package audit

import (
	"encoding/json"
)

type ObjectType int

const (
	ObjectTypeSubjectMapping ObjectType = iota
	ObjectTypeResourceMapping
	ObjectTypeAttributeDefinition
	ObjectTypeAttributeValue
	ObjectTypeNamespace
	ObjectTypeConditionSet
	ObjectTypeKasRegistry
	ObjectTypeKasAttributeNamespaceAssignment
	ObjectTypeKasAttributeDefinitionAssignment
	ObjectTypeKasAttributeValueAssignment
	ObjectTypeKeyObject
	ObjectTypeEntityObject
	ObjectTypeResourceMappingGroup
	ObjectTypePublicKey
<<<<<<< HEAD
	ObjectTypeRegisteredResource
	ObjectTypeRegisteredResourceValue
=======
	ObjectTypeAction
>>>>>>> 24b6cb5f
)

func (ot ObjectType) String() string {
	return [...]string{
		"subject_mapping",
		"resource_mapping",
		"attribute_definition",
		"attribute_value",
		"namespace",
		"condition_set",
		"kas_registry",
		"kas_attribute_namespace_assignment",
		"kas_attribute_definition_assignment",
		"kas_attribute_value_assignment",
		"key_object",
		"entity_object",
		"resource_mapping_group",
		"public_key",
<<<<<<< HEAD
		"registered_resource",
		"registered_resource_value",
=======
		"action",
>>>>>>> 24b6cb5f
	}[ot]
}

func (ot ObjectType) MarshalJSON() ([]byte, error) {
	return json.Marshal(ot.String())
}

type ActionType int

const (
	ActionTypeCreate ActionType = iota
	ActionTypeRead
	ActionTypeUpdate
	ActionTypeDelete
	ActionTypeRewrap
)

func (at ActionType) String() string {
	return [...]string{
		"create",
		"read",
		"update",
		"delete",
		"rewrap",
	}[at]
}

func (at ActionType) MarshalJSON() ([]byte, error) {
	return json.Marshal(at.String())
}

type ActionResult int

const (
	ActionResultSuccess ActionResult = iota
	ActionResultFailure
	ActionResultError
	ActionResultEncrypt
	ActionResultBlock
	ActionResultIgnore
	ActionResultOverride
	ActionResultCancel
)

func (ar ActionResult) String() string {
	return [...]string{
		"success",
		"failure",
		"error",
		"encrypt",
		"block",
		"ignore",
		"override",
		"cancel",
	}[ar]
}

func (ar ActionResult) MarshalJSON() ([]byte, error) {
	return json.Marshal(ar.String())
}<|MERGE_RESOLUTION|>--- conflicted
+++ resolved
@@ -21,12 +21,9 @@
 	ObjectTypeEntityObject
 	ObjectTypeResourceMappingGroup
 	ObjectTypePublicKey
-<<<<<<< HEAD
+	ObjectTypeAction
 	ObjectTypeRegisteredResource
 	ObjectTypeRegisteredResourceValue
-=======
-	ObjectTypeAction
->>>>>>> 24b6cb5f
 )
 
 func (ot ObjectType) String() string {
@@ -45,12 +42,9 @@
 		"entity_object",
 		"resource_mapping_group",
 		"public_key",
-<<<<<<< HEAD
+		"action",
 		"registered_resource",
 		"registered_resource_value",
-=======
-		"action",
->>>>>>> 24b6cb5f
 	}[ot]
 }
 
