package server

import (
	"context"
	"embed"
	"fmt"
	"log/slog"
	"slices"
	"strings"

	"github.com/mitchellh/mapstructure"
	"github.com/opentdf/platform/sdk"
	"github.com/opentdf/platform/service/authorization"
	"github.com/opentdf/platform/service/entityresolution"
	"github.com/opentdf/platform/service/health"
	"github.com/opentdf/platform/service/internal/config"
	"github.com/opentdf/platform/service/internal/server"
	"github.com/opentdf/platform/service/kas"
	logging "github.com/opentdf/platform/service/logger"
	"github.com/opentdf/platform/service/pkg/db"
	"github.com/opentdf/platform/service/pkg/serviceregistry"
	"github.com/opentdf/platform/service/policy"
	wellknown "github.com/opentdf/platform/service/wellknownconfiguration"
)

const (
	modeALL       = "all"
	modeCore      = "core"
	modeKAS       = "kas"
	modeERS       = "entityresolution"
	modeEssential = "essential"

	serviceKAS              = "kas"
	servicePolicy           = "policy"
	serviceWellKnown        = "wellknown"
	serviceEntityResolution = "entityresolution"
	serviceAuthorization    = "authorization"
)

// registerEssentialServices registers the essential services to the given service registry.
// It takes a serviceregistry.Registry as input and returns an error if registration fails.
func registerEssentialServices(reg serviceregistry.Registry) error {
	essentialServices := []serviceregistry.IService{
		health.NewRegistration(),
	}
	// Register the essential services
	for _, s := range essentialServices {
		if err := reg.RegisterService(s, modeEssential); err != nil {
			return err //nolint:wrapcheck // We are all friends here
		}
	}
	return nil
}

// registerCoreServices registers the core services based on the provided mode.
// It returns the list of registered services and any error encountered during registration.
func registerCoreServices(reg serviceregistry.Registry, mode []string) ([]string, error) {
	var (
		services           []serviceregistry.IService
		registeredServices []string
	)

	for _, m := range mode {
		switch m {
		case "all":
			registeredServices = append(registeredServices, []string{servicePolicy, serviceAuthorization, serviceKAS, serviceWellKnown, serviceEntityResolution}...)
			services = append(services, []serviceregistry.IService{
				authorization.NewRegistration(),
				kas.NewRegistration(),
				wellknown.NewRegistration(),
				entityresolution.NewRegistration(),
			}...)
			services = append(services, policy.NewRegistrations()...)
		case "core":
			registeredServices = append(registeredServices, []string{servicePolicy, serviceAuthorization, serviceWellKnown}...)
<<<<<<< HEAD
			services = append(services, []serviceregistry.Registration{
=======
			services = append(services, []serviceregistry.IService{
				entityresolution.NewRegistration(),
>>>>>>> 292fca06
				authorization.NewRegistration(),
				wellknown.NewRegistration(),
			}...)
			services = append(services, policy.NewRegistrations()...)
		case "kas":
			// If the mode is "kas", register only the KAS service
			registeredServices = append(registeredServices, serviceKAS)
			if err := reg.RegisterService(kas.NewRegistration(), modeKAS); err != nil {
				return nil, err //nolint:wrapcheck // We are all friends here
			}
		case "entityresolution":
			// If the mode is "entityresolution", register only the ERS service
			registeredServices = append(registeredServices, serviceEntityResolution)
			if err := reg.RegisterService(entityresolution.NewRegistration(), modeERS); err != nil {
				return nil, err //nolint:wrapcheck // We are all friends here
			}
		default:
			continue
		}
	}

	// Register the services
	for _, s := range services {
		if err := reg.RegisterCoreService(s); err != nil {
			return nil, err //nolint:wrapcheck // We are all friends here
		}
	}

	return registeredServices, nil
}

// startServices iterates through the registered namespaces and starts the services
// based on the configuration and namespace mode. It creates a new service logger
// and a database client if required. It registers the services with the gRPC server,
// in-process gRPC server, and gRPC gateway. Finally, it logs the status of each service.
func startServices(ctx context.Context, cfg config.Config, otdf *server.OpenTDFServer, client *sdk.SDK, logger *logging.Logger, reg serviceregistry.Registry) error {
	// Iterate through the registered namespaces
	for ns, namespace := range reg {
		// modeEnabled checks if the mode is enabled based on the configuration and namespace mode.
		// It returns true if the mode is "all" or "essential" in the configuration, or if it matches the namespace mode.
		modeEnabled := slices.ContainsFunc(cfg.Mode, func(m string) bool {
			if strings.EqualFold(m, modeALL) || strings.EqualFold(namespace.Mode, modeEssential) {
				return true
			}
			return strings.EqualFold(m, namespace.Mode)
		})

		// Skip the namespace if the mode is not enabled
		if !modeEnabled {
			logger.Info("skipping namespace", slog.String("namespace", ns), slog.String("mode", namespace.Mode))
			continue
		}

		var svcLogger *logging.Logger = logger.With("namespace", ns)
		extractedLogLevel, err := extractServiceLoggerConfig(cfg.Services[ns])

		// If ns has log_level in config, create new logger with that level
		if err == nil {
			if extractedLogLevel != cfg.Logger.Level {
				slog.Debug("configuring logger")
				var newLoggerConfig logging.Config = cfg.Logger
				newLoggerConfig.Level = extractedLogLevel
				newSvcLogger, err := logging.NewLogger(newLoggerConfig)
				// only assign if logger successfully created
				if err == nil {
					svcLogger = newSvcLogger.With("namespace", ns)
				}
			}
		}

		var svcDBClient *db.Client

		for _, svc := range namespace.Services {
			// Get new db client if it is required and not already created
			if svc.IsDBRequired() && svcDBClient == nil {
				logger.Debug("creating database client", slog.String("namespace", ns))
				var err error
				svcDBClient, err = newServiceDBClient(ctx, cfg.Logger, cfg.DB, ns, svc.DBMigrations())
				if err != nil {
					return err
				}
			}

			err = svc.Start(ctx, serviceregistry.RegistrationParams{
				Config:                 cfg.Services[svc.GetNamespace()],
				Logger:                 svcLogger,
				DBClient:               svcDBClient,
				SDK:                    client,
				WellKnownConfig:        wellknown.RegisterConfiguration,
				RegisterReadinessCheck: health.RegisterReadinessCheck,
				OTDF:                   otdf, // TODO: REMOVE THIS
			})
			if err != nil {
				return err
			}
			// Register the service with the gRPC server
			if err := svc.RegisterGRPCServer(otdf.GRPCServer); err != nil {
				return err
			}

			// Register the service with in process gRPC server
			if err := svc.RegisterGRPCServer(otdf.GRPCInProcess.GetGrpcServer()); err != nil {
				return err
			}

			// Register the service with the gRPC gateway
			if err := svc.RegisterHTTPServer(ctx, otdf.Mux); err != nil {
				logger.Error("failed to register service to grpc gateway", slog.String("namespace", ns), slog.String("error", err.Error()))
				return err
			}

			logger.Info(
				"service running",
				slog.String("namespace", ns),
				slog.String("service", svc.GetServiceDesc().ServiceName),
				slog.Group("database",
					slog.Any("required", svcDBClient != nil),
					slog.Any("migrationStatus", determineStatusOfMigration(svcDBClient)),
				),
			)
		}
	}

	return nil
}

func extractServiceLoggerConfig(cfg serviceregistry.ServiceConfig) (string, error) {
	type ServiceConfigWithLogger struct {
		LogLevel string `mapstructure:"log_level" json:"log_level,omitempty"`
	}
	var svcLoggerConfig ServiceConfigWithLogger
	err := mapstructure.Decode(cfg, &svcLoggerConfig)
	if err == nil && svcLoggerConfig.LogLevel != "" {
		return svcLoggerConfig.LogLevel, nil
	}
	return "", fmt.Errorf("could not decode service log level: %w", err)
}

// newServiceDBClient creates a new database client for the specified namespace.
// It initializes the client with the provided context, logger configuration, database configuration,
// namespace, and migrations. It returns the created client and any error encountered during creation.
func newServiceDBClient(ctx context.Context, logCfg logging.Config, dbCfg db.Config, ns string, migrations *embed.FS) (*db.Client, error) {
	var err error

	client, err := db.New(ctx, dbCfg, logCfg,
		db.WithService(ns),
		db.WithMigrations(migrations),
	)
	if err != nil {
		return nil, fmt.Errorf("issue creating database client for %s: %w", ns, err)
	}

	return client, nil
}

// determineStatusOfMigration determines the status of the migration based on the provided client.
// It checks if the client is required, if the required migrations have already been ran,
// if the service does not require a database, or if the migrations are disabled.
// It returns a string indicating the reason for the determined status.
func determineStatusOfMigration(client *db.Client) string {
	required := (client != nil)
	requiredAlreadyRan := required && client.MigrationsEnabled() && client.RanMigrations()
	noDBRequired := !required
	migrationsDisabled := (required && !client.MigrationsEnabled())

	reason := "undetermined"
	switch {
	case requiredAlreadyRan:
		reason = "required migrations already ran"
	case noDBRequired:
		reason = "service does not require a database"
	case migrationsDisabled:
		reason = "migrations are disabled"
	}
	return reason
}<|MERGE_RESOLUTION|>--- conflicted
+++ resolved
@@ -73,12 +73,7 @@
 			services = append(services, policy.NewRegistrations()...)
 		case "core":
 			registeredServices = append(registeredServices, []string{servicePolicy, serviceAuthorization, serviceWellKnown}...)
-<<<<<<< HEAD
-			services = append(services, []serviceregistry.Registration{
-=======
 			services = append(services, []serviceregistry.IService{
-				entityresolution.NewRegistration(),
->>>>>>> 292fca06
 				authorization.NewRegistration(),
 				wellknown.NewRegistration(),
 			}...)
