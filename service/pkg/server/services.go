package server

import (
	"github.com/opentdf/platform/service/authorization"
	"github.com/opentdf/platform/service/entityresolution"
	"github.com/opentdf/platform/service/health"
	"github.com/opentdf/platform/service/kas"
	"github.com/opentdf/platform/service/pkg/serviceregistry"
	"github.com/opentdf/platform/service/policy"
	wellknown "github.com/opentdf/platform/service/wellknownconfiguration"
)

func registerServices() error {
	// Register the services
	services := []serviceregistry.Registration{
		health.NewRegistration(),
		authorization.NewRegistration(),
		kas.NewRegistration(),
		wellknown.NewRegistration(),
<<<<<<< HEAD
		entityresolution.NewRegistration(),
	} {
=======
	}
	services = append(services, policy.NewRegistrations()...)

	// Register the services
	for _, s := range services {
>>>>>>> 10b81e53
		if err := serviceregistry.RegisterService(s); err != nil {
			return err //nolint:wrapcheck // We are all friends here
		}
	}
	return nil
}<|MERGE_RESOLUTION|>--- conflicted
+++ resolved
@@ -17,16 +17,12 @@
 		authorization.NewRegistration(),
 		kas.NewRegistration(),
 		wellknown.NewRegistration(),
-<<<<<<< HEAD
 		entityresolution.NewRegistration(),
-	} {
-=======
 	}
 	services = append(services, policy.NewRegistrations()...)
 
 	// Register the services
 	for _, s := range services {
->>>>>>> 10b81e53
 		if err := serviceregistry.RegisterService(s); err != nil {
 			return err //nolint:wrapcheck // We are all friends here
 		}
