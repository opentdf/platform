--- conflicted
+++ resolved
@@ -35,10 +35,8 @@
 	ServiceWellKnown        ServiceName = "wellknown"
 	ServiceEntityResolution ServiceName = "entityresolution"
 	ServiceAuthorization    ServiceName = "authorization"
-
 )
 
-<<<<<<< HEAD
 // getServiceConfigurations returns fresh service configurations each time it's called.
 // This prevents state sharing between test runs by creating new service instances.
 func getServiceConfigurations() []serviceregistry.ServiceConfiguration {
@@ -73,34 +71,11 @@
 			Modes:    []serviceregistry.ModeName{serviceregistry.ModeALL, serviceregistry.ModeERS},
 			Services: []serviceregistry.IService{entityresolution.NewRegistration(), entityresolutionV2.NewRegistration()},
 		},
-=======
-// registerEssentialServices registers the essential services to the given service registry.
-// It takes a serviceregistry.Registry as input and returns an error if registration fails.
-func registerEssentialServices(reg *serviceregistry.Registry) error {
-	essentialServices := []serviceregistry.IService{
-		health.NewRegistration(),
-	}
-	// Register the essential services
-	for _, s := range essentialServices {
-		if err := reg.RegisterService(s, modeEssential); err != nil {
-			return err //nolint:wrapcheck // We are all friends here
-		}
->>>>>>> b4381d1f
-	}
-}
-
-<<<<<<< HEAD
+	}
+}
+
 // ServiceName represents a typed service identifier
 type ServiceName string
-=======
-// registerCoreServices registers the core services based on the provided mode.
-// It returns the list of registered services and any error encountered during registration.
-func registerCoreServices(reg *serviceregistry.Registry, mode []string) ([]string, error) {
-	var (
-		services           []serviceregistry.IService
-		registeredServices []string
-	)
->>>>>>> b4381d1f
 
 // String returns the string representation of ServiceName
 func (s ServiceName) String() string {
@@ -151,27 +126,10 @@
 	cacheManager := params.cacheManager
 	keyManagerFactories := params.keyManagerFactories
 
-<<<<<<< HEAD
 	// Iterate through the registered namespaces
 	for ns, namespace := range reg {
 		// Check if this namespace should be enabled based on configured modes
 		modeEnabled := namespace.IsEnabled(cfg.Mode)
-=======
-	for _, ns := range reg.GetNamespaces() {
-		namespace, err := reg.GetNamespace(ns)
-		if err != nil {
-			// This is an internal inconsistency and should not happen.
-			return nil, fmt.Errorf("namespace not found: %w", err)
-		}
-		// modeEnabled checks if the mode is enabled based on the configuration and namespace mode.
-		// It returns true if the mode is "all" or "essential" in the configuration, or if it matches the namespace mode.
-		modeEnabled := slices.ContainsFunc(cfg.Mode, func(m string) bool {
-			if strings.EqualFold(m, modeALL) || strings.EqualFold(namespace.Mode, modeEssential) {
-				return true
-			}
-			return strings.EqualFold(m, namespace.Mode)
-		})
->>>>>>> b4381d1f
 
 		// Skip the namespace if the mode is not enabled
 		if !modeEnabled {
