package server

import (
	"context"
	"encoding/json"
	"errors"
	"fmt"
	"io"
	"log/slog"
	"net/http"
	"net/http/httptest"
	"os"
	"strings"
	"testing"
	"time"

	"github.com/grpc-ecosystem/grpc-gateway/v2/runtime"
	"github.com/opentdf/platform/service/internal/auth"
	"github.com/opentdf/platform/service/internal/server"
	"github.com/opentdf/platform/service/logger"
	"github.com/opentdf/platform/service/pkg/config"
	"github.com/opentdf/platform/service/pkg/serviceregistry"
	"github.com/stretchr/testify/assert"
	"github.com/stretchr/testify/require"
	"github.com/stretchr/testify/suite"
	"gopkg.in/yaml.v3"
)

type (
	TestServiceService interface{}
	TestService        struct{}
)

func (t TestService) TestHandler(w http.ResponseWriter, _ *http.Request, _ map[string]string) {
	_, err := w.Write([]byte("hello from test service!"))
	if err != nil {
		panic(err)
	}
}

func mockKeycloakServer() *httptest.Server {
	discoveryURL := "not set yet"
	discoveryEndpoint := httptest.NewServer(
		http.HandlerFunc(func(w http.ResponseWriter, req *http.Request) {
			var resp string
			switch req.URL.Path {
			case "/.well-known/openid-configuration":
				resp = `{
					"issuer":	"https://example.com",
					"authorization_endpoint":	"https://example.com/oauth2/v1/authorize",
					"token_endpoint":	"https://example.com/oauth2/v1/token",
					"userinfo_endpoint": "https://example.com/oauth2/v1/userinfo",
					"registration_endpoint": "https://example.com/oauth2/v1/clients",
					"jwks_uri": "` + discoveryURL + `/oauth2/v1/keys"
				}`
			case "/oauth2/v1/keys":
				resp = `{
					"keys":[{"kty":"RSA","alg":"RS256","kid":"saqvCEEc1QX1kjGRh3sf0o4bdPMiiQBVj9xYz95M-X0","use":"sig","e":"AQAB","n":"yXgJvKqNfKoOoc1KiTg8QYfAO2AA47PjHtqZFsPSh93FI3tobD52t1I9cbD7ZotIYfYmZ6KwDvtrAIMVAPKvqvVUji3xSsNQ_Vv4XRmoWwP1vgJNJxoHOyj7pfDdhjplZZaQEcEEpm_J9rXN6V2lLyL6zYLJr_SlI5JeMc8i0tigFW_yLTUpSQ_85r5fAvkr0VDeUHfonaueaFhF5r-fne-F9EZzAVZvG3P8IG8_K6NEoM6muzsplPWJ-95hheRa3Zh58vYTVHcX8DXd8rpS3laUlLuEmIVs-FlqYrIBKpP2spQYGRvf-P1wpNftMH7OTB4j6ULQjwlNRmiQ34TOhw"}]
				}`
			default:
				w.WriteHeader(http.StatusNotFound)
				return
			}
			_, _ = w.Write([]byte(resp))
		}),
	)

	discoveryURL = discoveryEndpoint.URL

	return discoveryEndpoint
}

func mockOpenTDFServer() (*server.OpenTDFServer, error) {
	discoveryEndpoint := mockKeycloakServer()
	// Create new opentdf server
	return server.NewOpenTDFServer(server.Config{
		WellKnownConfigRegister: func(_ string, _ any) error {
			return nil
		},
		Auth: auth.Config{
			AuthNConfig: auth.AuthNConfig{
				Issuer:   discoveryEndpoint.URL,
				Audience: "test",
			},
			PublicRoutes: []string{"/testpath/*"},
		},
		Port: 43481,
	},
		&logger.Logger{
			Logger: slog.New(slog.Default().Handler()),
		},
	)
}

func updateNestedKey(data map[string]interface{}, path []string, value interface{}) error {
	if len(path) == 0 {
		return errors.New("path cannot be empty")
	}

	current := data
	for i, key := range path[:len(path)-1] {
		if next, ok := current[key]; ok {
			if nextMap, ok2 := next.(map[string]interface{}); ok2 {
				current = nextMap
			} else {
				return fmt.Errorf("key %s at path level %d is not a map", key, i)
			}
		} else {
			// If the key doesn't exist, initialize a new map
			newMap := make(map[string]interface{})
			current[key] = newMap
			current = newMap
		}
	}

	// Set the value at the final key
	current[path[len(path)-1]] = value
	return nil
}

func createTempYAMLFileWithNestedChanges(changes map[string]interface{}, originalFilePath string, newFileName string) (string, error) {
	// Load the original YAML file
	data, err := os.ReadFile(originalFilePath)
	if err != nil {
		return "", err
	}

	var yamlData map[string]interface{}
	if err := yaml.Unmarshal(data, &yamlData); err != nil {
		return "", err
	}

	// Apply all changes
	for keyPath, value := range changes {
		path := strings.Split(keyPath, ".") // Convert dot notation to slice
		if err := updateNestedKey(yamlData, path, value); err != nil {
			return "", err
		}
	}

	// Create a temporary file
	tempFile, err := os.CreateTemp("testdata", newFileName)
	if err != nil {
		return "", err
	}
	defer tempFile.Close()

	// Write the modified YAML to the temp file
	encoder := yaml.NewEncoder(tempFile)
	defer encoder.Close()

	if err := encoder.Encode(&yamlData); err != nil {
		return "", err
	}

	return tempFile.Name(), nil
}

type StartTestSuite struct {
	suite.Suite
}

func TestStartTestSuite(t *testing.T) {
	suite.Run(t, new(StartTestSuite))
}

func (suite *StartTestSuite) Test_Start_When_Extra_Service_Registered() {
	testCases := []struct {
		name         string
		mode         []string
		status       int
		responseBody string
	}{
		{
			name:         "All_Mode",
			mode:         []string{"all"},
			status:       http.StatusOK,
			responseBody: "hello from test service!",
		},
<<<<<<< HEAD
	})

	registry := serviceregistry.NewServiceRegistry()
	err = registry.RegisterService(registerTestService, "test")
	suite.Require().NoError(err)
	// Start services with test service
	cleanup, err := startServices(context.Background(), &config.Config{
		Mode: []string{"all"},
		Services: map[string]config.ServiceConfig{
			"test": {},
		},
	}, s, nil, logger, registry)
	defer cleanup()
	require.NoError(t, err)

	require.NoError(t, s.Start())
	defer s.Stop()

	var resp *http.Response
	// Make request to test service and ensure it registered
	for i := 3; i > 0; i-- {
		resp, err = http.Get("http://localhost:43481/healthz")
		if err == nil {
			break
		}
		slog.Info("not yet ready", "err", err)
		// retry after a blip
		time.Sleep(100 * time.Millisecond)
=======
		{
			name:         "And_Mode_Core",
			mode:         []string{"core"},
			status:       http.StatusNotFound,
			responseBody: "{\"code\":5,\"message\":\"Not Found\",\"details\":[]}",
		},
		{
			name:         "And_Mode_Core_Plus_Test",
			mode:         []string{"core", "test"},
			status:       http.StatusOK,
			responseBody: "hello from test service!",
		},
		{
			name:         "And_Mode_All_Plus_Test",
			mode:         []string{"all", "test"},
			status:       http.StatusOK,
			responseBody: "hello from test service!",
		},
		{
			name:         "And_Mode_Kas",
			mode:         []string{"kas"},
			status:       http.StatusNotFound,
			responseBody: "{\"code\":5,\"message\":\"Not Found\",\"details\":[]}",
		},
		{
			name:         "And_Mode_Kas_Plus_Test",
			mode:         []string{"kas", "test"},
			status:       http.StatusOK,
			responseBody: "hello from test service!",
		},
		{
			name:         "And_Mode_EntityResolution",
			mode:         []string{"entityresolution"},
			status:       http.StatusNotFound,
			responseBody: "{\"code\":5,\"message\":\"Not Found\",\"details\":[]}",
		},
		{
			name:         "And_Mode_EntityResolution_Plus_Test",
			mode:         []string{"entityresolution", "test"},
			status:       http.StatusOK,
			responseBody: "hello from test service!",
		},
		{
			name:         "And_Mode_Unknown",
			mode:         []string{"unknown"},
			status:       http.StatusNotFound,
			responseBody: "{\"code\":5,\"message\":\"Not Found\",\"details\":[]}",
		},
		{
			name:         "And_Mode_Unknown_Plus_Test",
			mode:         []string{"unknown", "test"},
			status:       http.StatusOK,
			responseBody: "hello from test service!",
		},
>>>>>>> 8e3a9b36
	}

	for _, tc := range testCases {
		suite.Run(tc.name, func() {
			t := suite.T()
			s, err := mockOpenTDFServer()
			require.NoError(t, err)

			logger, err := logger.NewLogger(logger.Config{Output: "stdout", Level: "info", Type: "json"})
			require.NoError(t, err)

			// Register Test Service
			ts := TestService{}
			registerTestService, _ := mockTestServiceRegistry(mockTestServiceOptions{
				serviceObject: ts,
				serviceHandler: func(_ context.Context, mux *runtime.ServeMux) error {
					return mux.HandlePath(http.MethodGet, "/healthz", ts.TestHandler)
				},
			})

			registry := serviceregistry.NewServiceRegistry()
			err = registry.RegisterService(registerTestService, "test")
			suite.Require().NoError(err)

			// Start services with test service
			err = startServices(context.Background(), &config.Config{
				Mode: tc.mode,
				Services: map[string]config.ServiceConfig{
					"test": {},
				},
			}, s, nil, logger, registry)
			require.NoError(t, err)

			require.NoError(t, s.Start())
			defer s.Stop()

			var resp *http.Response
			// Make request to test service and ensure it registered
			for i := 3; i > 0; i-- {
				resp, err = http.Get("http://localhost:43481/healthz")
				if err == nil {
					break
				}
				slog.Info("not yet ready", "err", err)
				// retry after a blip
				time.Sleep(100 * time.Millisecond)
			}

			require.NoError(t, err)
			assert.Equal(t, tc.status, resp.StatusCode)

			respBody, err := io.ReadAll(resp.Body)

			require.NoError(t, err)

			// Here we compare values as JSON, otherwise the test can be flaky
			var expectedJSON, actualJSON map[string]interface{}
			err = json.Unmarshal([]byte(tc.responseBody), &expectedJSON)
			if err == nil {
				err = json.Unmarshal(respBody, &actualJSON)
				require.NoError(t, err)
				assert.Equal(t, expectedJSON, actualJSON)
			} else {
				assert.Equal(t, tc.responseBody, string(respBody))
			}
		})
	}
}

func (suite *StartTestSuite) Test_Start_Mode_Config_Errors() {
	t := suite.T()
	discoveryEndpoint := mockKeycloakServer()
	originalFilePath := "testdata/all-no-config.yaml"
	testCases := []struct {
		name             string
		changes          map[string]interface{}
		newConfigFile    string
		expErrorContains string
	}{
		{
			"core without sdk_config",
			map[string]interface{}{
				"mode": "core", "server.auth.issuer": discoveryEndpoint.URL,
			},
			"err-core-no-config-*.yaml", "no sdk config provided",
		},
		{
			"kas without sdk_config",
			map[string]interface{}{
				"mode": "kas", "server.auth.issuer": discoveryEndpoint.URL,
			},
			"err-kas-no-config-*.yaml", "no sdk config provided",
		},
		{
			"core with sdk_config without ers endpoint",
			map[string]interface{}{
				"mode": "core", "server.auth.issuer": discoveryEndpoint.URL,
				"sdk_config.client_id": "opentdf", "sdk_config.client_secret": "opentdf",
			},
			"err-core-w-config-no-ers-*.yaml", "entityresolution endpoint must be provided in core mode",
		},
	}
	var tempFiles []string
	defer func() {
		// Cleanup all created temp files
		for _, tempFile := range tempFiles {
			if err := os.Remove(tempFile); err != nil {
				t.Errorf("Failed to remove temp file %s: %v", tempFile, err)
			}
		}
	}()
	for _, tc := range testCases {
		t.Run(tc.name, func(t *testing.T) {
			tempFilePath, err := createTempYAMLFileWithNestedChanges(tc.changes, originalFilePath, tc.newConfigFile)
			if err != nil {
				t.Fatalf("Failed to create temp YAML file: %v", err)
			}
			tempFiles = append(tempFiles, tempFilePath)

			err = Start(
				WithConfigFile(tempFilePath),
			)
			require.Error(t, err)
			require.ErrorContains(t, err, tc.expErrorContains)
		})
	}
}

func (suite *StartTestSuite) Test_Start_Mode_Config_Success() {
	t := suite.T()
	discoveryEndpoint := mockKeycloakServer()
	// require.NoError(t, err)
	originalFilePath := "testdata/all-no-config.yaml"
	testCases := []struct {
		name          string
		changes       map[string]interface{}
		newConfigFile string
	}{
		{
			"all without sdk_config",
			map[string]interface{}{
				"server.auth.issuer": discoveryEndpoint.URL,
			},
			"all-no-config-*.yaml",
		},
		{
			"core,entityresolution without sdk_config",
			map[string]interface{}{
				"mode": "core,entityresolution", "server.auth.issuer": discoveryEndpoint.URL,
			},
			"all-no-config-*.yaml",
		},
		{
			"core,entityresolution,kas without sdk_config",
			map[string]interface{}{
				"mode": "core,entityresolution,kas", "server.auth.issuer": discoveryEndpoint.URL,
			},
			"all-no-config-*.yaml",
		},
		{
			"core with correct sdk_config",
			map[string]interface{}{
				"mode": "core", "server.auth.issuer": discoveryEndpoint.URL,
				"sdk_config.client_id": "opentdf", "sdk_config.client_secret": "opentdf",
				"sdk_config.entityresolution.endpoint": "http://localhost:8181", "sdk_config.entityresolution.plaintext": "true",
			},
			"core-w-config-correct-*.yaml",
		},
	}
	var tempFiles []string
	defer func() {
		// Cleanup all created temp files
		for _, tempFile := range tempFiles {
			if err := os.Remove(tempFile); err != nil {
				t.Errorf("Failed to remove temp file %s: %v", tempFile, err)
			}
		}
	}()
	for _, tc := range testCases {
		t.Run(tc.name, func(t *testing.T) {
			tempFilePath, err := createTempYAMLFileWithNestedChanges(tc.changes, originalFilePath, tc.newConfigFile)
			if err != nil {
				t.Fatalf("Failed to create temp YAML file: %v", err)
			}
			tempFiles = append(tempFiles, tempFilePath)

			err = Start(
				WithConfigFile(tempFilePath),
			)
			// require that it got past the service config and mode setup
			// expected error when trying to establish db connection
			require.ErrorContains(t, err, "failed to connect to database")
		})
	}
}<|MERGE_RESOLUTION|>--- conflicted
+++ resolved
@@ -177,36 +177,6 @@
 			status:       http.StatusOK,
 			responseBody: "hello from test service!",
 		},
-<<<<<<< HEAD
-	})
-
-	registry := serviceregistry.NewServiceRegistry()
-	err = registry.RegisterService(registerTestService, "test")
-	suite.Require().NoError(err)
-	// Start services with test service
-	cleanup, err := startServices(context.Background(), &config.Config{
-		Mode: []string{"all"},
-		Services: map[string]config.ServiceConfig{
-			"test": {},
-		},
-	}, s, nil, logger, registry)
-	defer cleanup()
-	require.NoError(t, err)
-
-	require.NoError(t, s.Start())
-	defer s.Stop()
-
-	var resp *http.Response
-	// Make request to test service and ensure it registered
-	for i := 3; i > 0; i-- {
-		resp, err = http.Get("http://localhost:43481/healthz")
-		if err == nil {
-			break
-		}
-		slog.Info("not yet ready", "err", err)
-		// retry after a blip
-		time.Sleep(100 * time.Millisecond)
-=======
 		{
 			name:         "And_Mode_Core",
 			mode:         []string{"core"},
@@ -261,7 +231,6 @@
 			status:       http.StatusOK,
 			responseBody: "hello from test service!",
 		},
->>>>>>> 8e3a9b36
 	}
 
 	for _, tc := range testCases {
@@ -287,12 +256,13 @@
 			suite.Require().NoError(err)
 
 			// Start services with test service
-			err = startServices(context.Background(), &config.Config{
+			cleanup, err := startServices(context.Background(), &config.Config{
 				Mode: tc.mode,
 				Services: map[string]config.ServiceConfig{
 					"test": {},
 				},
 			}, s, nil, logger, registry)
+			defer cleanup()
 			require.NoError(t, err)
 
 			require.NoError(t, s.Start())
