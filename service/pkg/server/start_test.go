--- conflicted
+++ resolved
@@ -4,13 +4,9 @@
 	"context"
 	"fmt"
 	"io"
-	"net"
 	"net/http"
-<<<<<<< HEAD
 	"net/http/httptest"
-=======
 	"os"
->>>>>>> 7c653084
 	"testing"
 	"time"
 
@@ -59,7 +55,6 @@
 }
 
 func Test_Start_When_Extra_Service_Registered_Expect_Response(t *testing.T) {
-<<<<<<< HEAD
 	discoveryURL := "not set yet"
 
 	discoveryEndpoint := httptest.NewServer(
@@ -89,21 +84,6 @@
 
 	discoveryURL = discoveryEndpoint.URL
 
-=======
-	// Start wiremock
-	wiremock, err := startWireMock()
-	require.NoError(t, err)
-
-	defer func() {
-		err := wiremock.Terminate(context.Background())
-		require.NoError(t, err)
-	}()
-
-	port, err := wiremock.MappedPort(context.Background(), "8184/tcp")
-	require.NoError(t, err)
-
-	host := net.JoinHostPort("localhost", port.Port())
->>>>>>> 7c653084
 	// Create new opentdf server
 	d, _ := db.NewClient(db.Config{})
 	s, err := server.NewOpenTDFServer(server.Config{
@@ -111,16 +91,9 @@
 			return nil
 		},
 		Auth: auth.Config{
-<<<<<<< HEAD
 			AuthNConfig: auth.AuthNConfig{
 				Issuer:   discoveryEndpoint.URL,
 				Audience: "test",
-=======
-			Enabled: true,
-			AuthNConfig: auth.AuthNConfig{
-				Issuer:   fmt.Sprintf("http://%s/auth", host),
-				Audience: "opentdf",
->>>>>>> 7c653084
 			},
 			PublicRoutes: []string{"/testpath/*"},
 		},
@@ -164,10 +137,7 @@
 	respBody, err := io.ReadAll(resp.Body)
 
 	require.NoError(t, err)
-<<<<<<< HEAD
 	assert.Equal(t, "hello from test service!", string(respBody))
-=======
-	assert.Equal(t, "hello world from test service!", string(respBody))
 }
 
 func startWireMock() (tc.Container, error) {
@@ -215,5 +185,4 @@
 		ContainerRequest: req,
 		Started:          true,
 	})
->>>>>>> 7c653084
 }