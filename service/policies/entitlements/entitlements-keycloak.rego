package opentdf.entitlements

import rego.v1

 idp_config = {"config": {
 	"url": input.idp.url,
 	"realm": input.idp.realm,
 	"clientid": input.idp.client,
 	"clientsecret": input.idp.secret,
 	"legacykeycloak": input.idp.legacy,
 }}

# proto oneof only allows for one of the fields in the entity struct
idp_request := {"entities": [{
	"id": input.entity.id,
	"clientId": input.entity.client_id,
}]} if { input.entity.client_id }
else := {"entities": [{
	"id": input.entity.id,
	"emailAddress": input.entity.email_address,
}]} if { input.entity.email_address }
else := {"entities": [{
	"id": input.entity.id,
	"userName": input.entity.username,
}]} if { input.entity.username }

attributes := [attribute |
	# external entity
    response := keycloak.resolve.entities(idp_request, idp_config)
    entity_representations := response.entityRepresentations
    some entity_representation in entity_representations

	# mappings
	some subject_mapping in input.attribute_mappings[attribute].value.subject_mappings
	some subject_set in subject_mapping.subject_condition_set.subject_sets
	some condition_group in subject_set.condition_groups
	condition_group_evaluate(entity_representation.additionalProps, condition_group.boolean_operator, condition_group.conditions)
]

# condition_group
condition_group_evaluate(payload, boolean_operator, conditions) if {
	# AND
	boolean_operator == 1
	some condition in conditions
<<<<<<< HEAD
	# TODO: additional_props is a list of entity representations
	# (for when an email provided is for a group)
	# how do we handle the situation when multiple entities returned
	# add to the list for each entity?
	# or do they all have to have the attribtue for it to be returned?
	condition_evaluate(jq.evaluate(payload[0], condition.subject_external_field),
         condition.operator, condition.subject_external_values
    )
=======
	condition_evaluate(payload[condition.subject_external_selector_value], condition.operator, condition.subject_external_values)
>>>>>>> 16f40f77
} else if {
	# OR
	boolean_operator == 2
	payload[key]
	some condition in conditions
<<<<<<< HEAD
	condition_evaluate(jq.evaluate(payload[0], condition.subject_external_field),
         condition.operator, condition.subject_external_values
    )
=======
	condition_evaluate(payload[condition.subject_external_selector_value], condition.operator, condition.subject_external_values)
>>>>>>> 16f40f77
}

# condition
condition_evaluate(property_values, operator, values) if {
	# IN
	operator == 1
	some property_value in property_values
	property_value in values
} else if {
	# NOT IN
	operator == 2
	some property_value in property_values
	not property_value in values
}<|MERGE_RESOLUTION|>--- conflicted
+++ resolved
@@ -42,30 +42,22 @@
 	# AND
 	boolean_operator == 1
 	some condition in conditions
-<<<<<<< HEAD
 	# TODO: additional_props is a list of entity representations
 	# (for when an email provided is for a group)
 	# how do we handle the situation when multiple entities returned
 	# add to the list for each entity?
 	# or do they all have to have the attribtue for it to be returned?
-	condition_evaluate(jq.evaluate(payload[0], condition.subject_external_field),
+	condition_evaluate(jq.evaluate(payload[0], condition.subject_external_selector_value),
          condition.operator, condition.subject_external_values
     )
-=======
-	condition_evaluate(payload[condition.subject_external_selector_value], condition.operator, condition.subject_external_values)
->>>>>>> 16f40f77
 } else if {
 	# OR
 	boolean_operator == 2
 	payload[key]
 	some condition in conditions
-<<<<<<< HEAD
-	condition_evaluate(jq.evaluate(payload[0], condition.subject_external_field),
+	condition_evaluate(jq.evaluate(payload[0], condition.subject_external_selector_value),
          condition.operator, condition.subject_external_values
     )
-=======
-	condition_evaluate(payload[condition.subject_external_selector_value], condition.operator, condition.subject_external_values)
->>>>>>> 16f40f77
 }
 
 # condition
