--- conflicted
+++ resolved
@@ -44,20 +44,12 @@
 	onUpdateConfigHook := OnConfigUpdate(as)
 	return &serviceregistry.Service[attributesconnect.AttributesServiceHandler]{
 		ServiceOptions: serviceregistry.ServiceOptions[attributesconnect.AttributesServiceHandler]{
-<<<<<<< HEAD
-			Namespace:      ns,
-			DB:             dbRegister,
-			ServiceDesc:    &attributes.AttributesService_ServiceDesc,
-			ConnectRPCFunc: attributesconnect.NewAttributesServiceHandler,
-			GRPCGateayFunc: attributes.RegisterAttributesServiceHandlerFromEndpoint,
-			OnConfigUpdate: onUpdateConfigHook,
-=======
 			Namespace:       ns,
 			DB:              dbRegister,
 			ServiceDesc:     &attributes.AttributesService_ServiceDesc,
 			ConnectRPCFunc:  attributesconnect.NewAttributesServiceHandler,
 			GRPCGatewayFunc: attributes.RegisterAttributesServiceHandler,
->>>>>>> 713f17ec
+			OnConfigUpdate:  onUpdateConfigHook,
 			RegisterFunc: func(srp serviceregistry.RegistrationParams) (attributesconnect.AttributesServiceHandler, serviceregistry.HandlerServer) {
 				logger := srp.Logger
 				cfg, err := policyconfig.GetSharedPolicyConfig(srp.Config)
