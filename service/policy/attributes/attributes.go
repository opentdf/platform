--- conflicted
+++ resolved
@@ -10,7 +10,6 @@
 	"github.com/opentdf/platform/protocol/go/policy"
 	"github.com/opentdf/platform/protocol/go/policy/attributes"
 	"github.com/opentdf/platform/protocol/go/policy/attributes/attributesconnect"
-	otdfSDK "github.com/opentdf/platform/sdk"
 	"github.com/opentdf/platform/service/logger"
 	"github.com/opentdf/platform/service/logger/audit"
 	"github.com/opentdf/platform/service/pkg/config"
@@ -26,7 +25,6 @@
 	logger   *logger.Logger
 	config   *policyconfig.Config
 	trace.Tracer
-	sdk   *otdfSDK.SDK
 	cache *policyconfig.EntitlementPolicyCache // Cache for attributes and subject mappings
 }
 
@@ -55,10 +53,7 @@
 func NewRegistration(ns string, dbRegister serviceregistry.DBRegister) *serviceregistry.Service[attributesconnect.AttributesServiceHandler] {
 	as := new(AttributesService)
 	onUpdateConfigHook := OnConfigUpdate(as)
-<<<<<<< HEAD
 	onStartHook := OnServicesStarted(as)
-=======
->>>>>>> 87d555b2
 
 	return &serviceregistry.Service[attributesconnect.AttributesServiceHandler]{
 		Close: as.Close,
@@ -81,7 +76,6 @@
 				as.logger = logger
 				as.dbClient = policydb.NewClient(srp.DBClient, logger, int32(cfg.ListRequestLimitMax), int32(cfg.ListRequestLimitDefault))
 				as.config = cfg
-				as.sdk = srp.SDK
 
 				return as, nil
 			},
@@ -89,19 +83,12 @@
 	}
 }
 
-<<<<<<< HEAD
 // Close gracefully shuts down the attributes service's cache and database client.
 func (s *AttributesService) Close() {
 	s.logger.Info("gracefully shutting down attributes service")
 	if s.cache != nil {
 		s.cache.Stop()
 	}
-
-=======
-// Close gracefully shuts down the service, closing the database client.
-func (s *AttributesService) Close() {
-	s.logger.Info("gracefully shutting down attributes service")
->>>>>>> 87d555b2
 	s.dbClient.Close()
 }
 
