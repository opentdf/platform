syntax = "proto3";

package policy.attributes;

import "buf/validate/validate.proto";
import "common/common.proto";
import "google/api/annotations.proto";
import "policy/objects.proto";
import "policy/selectors.proto";

/*
   Key Access Server Grants
*/

message AttributeKeyAccessServer {
  // Required
  string attribute_id = 1 [
    (buf.validate.field).string.uuid = true
  ];
  // Required
  string key_access_server_id = 2 [
    (buf.validate.field).string.uuid = true
  ];
}

message ValueKeyAccessServer {
  // Required
  string value_id = 1 [
    (buf.validate.field).string.uuid = true
  ];
  // Required
  string key_access_server_id = 2 [
    (buf.validate.field).string.uuid = true
  ];
}

/*
   Attribute Service Definitions
*/

message ListAttributesRequest {
  // Optional
  // ACTIVE by default when not specified
  common.ActiveStateEnum state = 1;
  // Optional
  // Namespace ID or name
  string namespace = 2;

  // Optional
<<<<<<< HEAD
  policy.PageRequest pagination = 3;
}
message ListAttributesResponse {
  repeated policy.Attribute attributes = 1;
  policy.PageResponse pagination = 2;
=======
  policy.PageRequest pagination = 10;
}
message ListAttributesResponse {
  repeated policy.Attribute attributes = 1;

  policy.PageResponse pagination = 10;
>>>>>>> 155e7cd5
}

message GetAttributeRequest {
  // Required
  string id = 1 [
    (buf.validate.field).string.uuid = true
  ];
}
message GetAttributeResponse {
  policy.Attribute attribute = 1;
}

message CreateAttributeRequest {
  // Required
  string namespace_id = 1 [
    (buf.validate.field).string.uuid = true
  ];
  // Required
  string name = 2 [
    (buf.validate.field).required = true,
    (buf.validate.field).string.max_len = 253,
    (buf.validate.field).cel = {
      id: "attribute_name_format",
      message: "Attribute name must be an alphanumeric string, allowing hyphens and underscores but not as the first or last character. The stored attribute name will be normalized to lower case.",
      expression: "this.matches('^[a-zA-Z0-9](?:[a-zA-Z0-9_-]*[a-zA-Z0-9])?$')"
    }
  ];
  // Required
  AttributeRuleTypeEnum rule = 3 [
    (buf.validate.field).enum.defined_only = true,
    (buf.validate.field).required = true
  ];
  // Optional 
  // Attribute values (when provided) must be alphanumeric strings, allowing hyphens and underscores but not as the first or last character.
  // The stored attribute value will be normalized to lower case.
  repeated string values = 4 [
    (buf.validate.field).repeated = {
      min_items: 0,
      unique: true,
      items: {
        string: 
          {
            max_len: 253,
            pattern: "^[a-zA-Z0-9](?:[a-zA-Z0-9_-]*[a-zA-Z0-9])?$"
          }
      },
    }
  ];

  // Optional
  common.MetadataMutable metadata = 100;
}
message CreateAttributeResponse {
  policy.Attribute attribute = 1;
}

message UpdateAttributeRequest {
  // Required
  string id = 1 [
    (buf.validate.field).string.uuid = true
  ];

  // Optional
  common.MetadataMutable metadata = 100;
  common.MetadataUpdateEnum metadata_update_behavior = 101;
}
message UpdateAttributeResponse {
  policy.Attribute attribute = 1;
}

message DeactivateAttributeRequest {
  // Required
  string id = 1 [
    (buf.validate.field).string.uuid = true
  ];
}
message DeactivateAttributeResponse {
  policy.Attribute attribute = 1;
}

///
/// Value RPC messages
///
message GetAttributeValueRequest {
  // Required
  string id = 1 [
    (buf.validate.field).string.uuid = true
  ];
}
message GetAttributeValueResponse {
  policy.Value value = 1;
}

message ListAttributeValuesRequest {
  // Required
  string attribute_id = 1 [
    (buf.validate.field).string.uuid = true
  ];
  // Optional
  // ACTIVE by default when not specified
  common.ActiveStateEnum state = 2;

  // Optional
<<<<<<< HEAD
  policy.PageRequest pagination = 3;
}
message ListAttributeValuesResponse {
  repeated policy.Value values = 1;
  policy.PageResponse pagination = 2;
=======
  policy.PageRequest pagination = 10;
}
message ListAttributeValuesResponse {
  repeated policy.Value values = 1;

  policy.PageResponse pagination = 10;
>>>>>>> 155e7cd5
}

message CreateAttributeValueRequest {
  // Required
  string attribute_id = 1 [
    (buf.validate.field).string.uuid = true
  ];
  // Required
  string value = 2     [
    (buf.validate.field).required = true,
    (buf.validate.field).string.max_len = 253,
    (buf.validate.field).cel = {
      id: "attribute_value_format",
      message: "Attribute value must be an alphanumeric string, allowing hyphens and underscores but not as the first or last character. The stored attribute value will be normalized to lower case.",
      expression: "this.matches('^[a-zA-Z0-9](?:[a-zA-Z0-9_-]*[a-zA-Z0-9])?$')"
    }
  ];

  // deprecated members on values
  reserved "members";
  reserved 3;

  // Optional
  // Common metadata
  common.MetadataMutable metadata = 100;
}
message CreateAttributeValueResponse {
  policy.Value value = 1;
}

message UpdateAttributeValueRequest {
  // Required
  string id = 1 [
    (buf.validate.field).string.uuid = true
  ];

  // Deprecated
  reserved "members";
  reserved 4;

  // Optional
  // Common metadata
  common.MetadataMutable metadata = 100;
  common.MetadataUpdateEnum metadata_update_behavior = 101;
}
message UpdateAttributeValueResponse {
  policy.Value value = 1;
}

message DeactivateAttributeValueRequest {
  // Required
  string id = 1 [
    (buf.validate.field).string.uuid = true
  ];
}
message DeactivateAttributeValueResponse {
  policy.Value value = 1;
}

message GetAttributeValuesByFqnsRequest {
  // Required
  // Fully Qualified Names of attribute values (i.e. https://<namespace>/attr/<attribute_name>/value/<value_name>), normalized to lower case.
  repeated string fqns = 1 [
    (buf.validate.field).repeated = {
      min_items: 1,
      max_items: 250
    }
  ];

  // Optional
  // This attribute value selector is not used currently, but left here for future use.
  policy.AttributeValueSelector with_value = 2;
}
message GetAttributeValuesByFqnsResponse {
  message AttributeAndValue {
    policy.Attribute attribute = 1;
    policy.Value value = 2;
  }
  // map of FQNs to complete attributes and the one selected value
  map<string, AttributeAndValue> fqn_attribute_values = 1;
}

/*
   Assign Key Access Server (KAS Grant) to Attribute and Value
*/

message AssignKeyAccessServerToAttributeRequest {
  // Required
  AttributeKeyAccessServer attribute_key_access_server = 1;
}

message AssignKeyAccessServerToAttributeResponse {
  AttributeKeyAccessServer attribute_key_access_server = 1;
}

message RemoveKeyAccessServerFromAttributeRequest {
  // Required
  AttributeKeyAccessServer attribute_key_access_server = 1;
}

message RemoveKeyAccessServerFromAttributeResponse {
  AttributeKeyAccessServer attribute_key_access_server = 1;
}

message AssignKeyAccessServerToValueRequest {
  // Required
  ValueKeyAccessServer value_key_access_server = 1;
}

message AssignKeyAccessServerToValueResponse {
  ValueKeyAccessServer value_key_access_server = 1;
}

message RemoveKeyAccessServerFromValueRequest {
  // Required
  ValueKeyAccessServer value_key_access_server = 1;
}

message RemoveKeyAccessServerFromValueResponse {
  ValueKeyAccessServer value_key_access_server = 1;
}

///
/// Attribute Service
///
service AttributesService {
  /*--------------------------------------*
   * Attribute RPCs
   *---------------------------------------*/
  rpc ListAttributes(ListAttributesRequest) returns (ListAttributesResponse) {
    option (google.api.http) = {get: "/attributes"};
  }
  rpc ListAttributeValues(ListAttributeValuesRequest) returns (ListAttributeValuesResponse) {
    option (google.api.http) = {get: "/attributes/*/values"};
  }

  rpc GetAttribute(GetAttributeRequest) returns (GetAttributeResponse) {
    option (google.api.http) = {get: "/attributes/{id}"};
  }
  rpc GetAttributeValuesByFqns(GetAttributeValuesByFqnsRequest) returns (GetAttributeValuesByFqnsResponse) {
    option (google.api.http) = {get: "/attributes/*/fqn"};
  }

  rpc CreateAttribute(CreateAttributeRequest) returns (CreateAttributeResponse) {
    option (google.api.http) = {
      post: "/attributes"
      body: "*"
    };
  }

  rpc UpdateAttribute(UpdateAttributeRequest) returns (UpdateAttributeResponse) {
    option (google.api.http) = {
      patch: "/attributes/{id}"
      body: "*"
    };
  }

  rpc DeactivateAttribute(DeactivateAttributeRequest) returns (DeactivateAttributeResponse) {
    option (google.api.http) = {delete: "/attributes/{id}"};
  }

  /*--------------------------------------*
   * Value RPCs
   *---------------------------------------*/
  rpc GetAttributeValue(GetAttributeValueRequest) returns (GetAttributeValueResponse) {
    option (google.api.http) = {get: "/attributes/*/values/{id}"};
  }

  rpc CreateAttributeValue(CreateAttributeValueRequest) returns (CreateAttributeValueResponse) {
    option (google.api.http) = {
      post: "/attributes/{attribute_id}/values"
      body: "*"
    };
  }

  rpc UpdateAttributeValue(UpdateAttributeValueRequest) returns (UpdateAttributeValueResponse) {
    option (google.api.http) = {
      patch: "/attributes/*/values/{id}"
      body: "*"
    };
  }

  rpc DeactivateAttributeValue(DeactivateAttributeValueRequest) returns (DeactivateAttributeValueResponse) {
    option (google.api.http) = {delete: "/attributes/*/values/{id}"};
  }

  /*--------------------------------------*
   * Attribute <> Key Access Server RPCs
   *---------------------------------------*/
  rpc AssignKeyAccessServerToAttribute(AssignKeyAccessServerToAttributeRequest) returns (AssignKeyAccessServerToAttributeResponse) {
    option (google.api.http) = {
      post: "/attributes/keyaccessserver/grants"
      body: "attribute_key_access_server"
    };
  }

  rpc RemoveKeyAccessServerFromAttribute(RemoveKeyAccessServerFromAttributeRequest) returns (RemoveKeyAccessServerFromAttributeResponse) {
    option (google.api.http) = {
      delete: "/attributes/keyaccessserver/grants"
    };
  }

  rpc AssignKeyAccessServerToValue(AssignKeyAccessServerToValueRequest) returns (AssignKeyAccessServerToValueResponse) {
    option (google.api.http) = {
      post: "/attributes/values/keyaccessserver/grants"
      body: "value_key_access_server"
    };
  }

  rpc RemoveKeyAccessServerFromValue(RemoveKeyAccessServerFromValueRequest) returns (RemoveKeyAccessServerFromValueResponse) {
    option (google.api.http) = {
      delete: "/attributes/values/keyaccessserver/grants"
    };
  }
}<|MERGE_RESOLUTION|>--- conflicted
+++ resolved
@@ -47,20 +47,12 @@
   string namespace = 2;
 
   // Optional
-<<<<<<< HEAD
-  policy.PageRequest pagination = 3;
+  policy.PageRequest pagination = 10;
 }
 message ListAttributesResponse {
   repeated policy.Attribute attributes = 1;
-  policy.PageResponse pagination = 2;
-=======
-  policy.PageRequest pagination = 10;
-}
-message ListAttributesResponse {
-  repeated policy.Attribute attributes = 1;
 
   policy.PageResponse pagination = 10;
->>>>>>> 155e7cd5
 }
 
 message GetAttributeRequest {
@@ -164,20 +156,12 @@
   common.ActiveStateEnum state = 2;
 
   // Optional
-<<<<<<< HEAD
-  policy.PageRequest pagination = 3;
+  policy.PageRequest pagination = 10;
 }
 message ListAttributeValuesResponse {
   repeated policy.Value values = 1;
-  policy.PageResponse pagination = 2;
-=======
-  policy.PageRequest pagination = 10;
-}
-message ListAttributeValuesResponse {
-  repeated policy.Value values = 1;
 
   policy.PageResponse pagination = 10;
->>>>>>> 155e7cd5
 }
 
 message CreateAttributeValueRequest {
