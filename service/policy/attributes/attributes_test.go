--- conflicted
+++ resolved
@@ -357,65 +357,6 @@
 
 	require.Error(t, err)
 	require.Contains(t, err.Error(), "value")
-<<<<<<< HEAD
-	require.Contains(t, err.Error(), "[required]")
-}
-
-func TestGetAttributeValuesByFqns_Valid_Succeeds(t *testing.T) {
-	req := &attributes.GetAttributeValuesByFqnsRequest{
-		Fqns: []string{
-			"any_value",
-		},
-	}
-
-	v := getValidator()
-	err := v.Validate(req)
-
-	require.NoError(t, err)
-}
-
-func TestGetAttributeValuesByFqns_FQNsNil_Fails(t *testing.T) {
-	req := &attributes.GetAttributeValuesByFqnsRequest{}
-
-	v := getValidator()
-	err := v.Validate(req)
-
-	require.Error(t, err)
-	require.Contains(t, err.Error(), "fqns")
-	require.Contains(t, err.Error(), "[repeated.min_items]")
-}
-
-func TestGetAttributeValuesByFqns_FQNsEmpty_Fails(t *testing.T) {
-	req := &attributes.GetAttributeValuesByFqnsRequest{
-		Fqns: []string{},
-	}
-
-	v := getValidator()
-	err := v.Validate(req)
-
-	require.Error(t, err)
-	require.Contains(t, err.Error(), "fqns")
-	require.Contains(t, err.Error(), "[repeated.min_items]")
-}
-
-func TestGetAttributeValuesByFqns_FQNsOutsideMaxItemsRange_Fails(t *testing.T) {
-	outsideRange := 251
-	fqns := make([]string, outsideRange)
-	for i := 0; i < outsideRange; i++ {
-		fqns[i] = fmt.Sprintf("fqn_%d", i)
-	}
-
-	req := &attributes.GetAttributeValuesByFqnsRequest{
-		Fqns: fqns,
-	}
-
-	v := getValidator()
-	err := v.Validate(req)
-
-	require.Error(t, err)
-	require.Contains(t, err.Error(), "fqns")
-	require.Contains(t, err.Error(), "[repeated.max_items]")
-=======
 	require.Contains(t, err.Error(), errMessageRequired)
 }
 
@@ -510,5 +451,60 @@
 	}
 	err = getValidator().Validate(req)
 	require.NoError(t, err)
->>>>>>> cb63819d
+}
+
+func TestGetAttributeValuesByFqns_Valid_Succeeds(t *testing.T) {
+	req := &attributes.GetAttributeValuesByFqnsRequest{
+		Fqns: []string{
+			"any_value",
+		},
+	}
+
+	v := getValidator()
+	err := v.Validate(req)
+
+	require.NoError(t, err)
+}
+
+func TestGetAttributeValuesByFqns_FQNsNil_Fails(t *testing.T) {
+	req := &attributes.GetAttributeValuesByFqnsRequest{}
+
+	v := getValidator()
+	err := v.Validate(req)
+
+	require.Error(t, err)
+	require.Contains(t, err.Error(), "fqns")
+	require.Contains(t, err.Error(), "[repeated.min_items]")
+}
+
+func TestGetAttributeValuesByFqns_FQNsEmpty_Fails(t *testing.T) {
+	req := &attributes.GetAttributeValuesByFqnsRequest{
+		Fqns: []string{},
+	}
+
+	v := getValidator()
+	err := v.Validate(req)
+
+	require.Error(t, err)
+	require.Contains(t, err.Error(), "fqns")
+	require.Contains(t, err.Error(), "[repeated.min_items]")
+}
+
+func TestGetAttributeValuesByFqns_FQNsOutsideMaxItemsRange_Fails(t *testing.T) {
+	outsideRange := 251
+	fqns := make([]string, outsideRange)
+	for i := 0; i < outsideRange; i++ {
+		fqns[i] = fmt.Sprintf("fqn_%d", i)
+	}
+
+	req := &attributes.GetAttributeValuesByFqnsRequest{
+		Fqns: fqns,
+	}
+
+	v := getValidator()
+	err := v.Validate(req)
+
+	require.Error(t, err)
+	require.Contains(t, err.Error(), "fqns")
+	require.Contains(t, err.Error(), "[repeated.max_items]")
 }