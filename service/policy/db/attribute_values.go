--- conflicted
+++ resolved
@@ -344,29 +344,6 @@
 	return k, nil
 }
 
-<<<<<<< HEAD
-func (c PolicyDBClient) AssignPublicKeyToValue(context.Context, *attributes.ValueKey) error {
-	// _, err := c.Queries.assignPublicKeyToAttributeValue(ctx, assignPublicKeyToAttributeValueParams{
-	// 	ValueID: k.GetValueId(),
-	// 	KeyID:   k.GetKeyId(),
-	// })
-	// if err != nil {
-	// 	return db.WrapIfKnownInvalidQueryErr(err)
-	// }
-
-	return nil
-}
-
-func (c PolicyDBClient) RemovePublicKeyFromValue(context.Context, *attributes.ValueKey) (*attributes.ValueKey, error) {
-	// _, err := c.Queries.removePublicKeyFromAttributeValue(ctx, removePublicKeyFromAttributeValueParams{
-	// 	ValueID: k.GetValueId(),
-	// 	KeyID:   k.GetKeyId(),
-	// })
-	// if err != nil {
-	// 	return nil, db.WrapIfKnownInvalidQueryErr(err)
-	// }
-	return &attributes.ValueKey{}, nil
-=======
 func (c PolicyDBClient) AssignPublicKeyToValue(ctx context.Context, k *attributes.ValueKey) (*attributes.ValueKey, error) {
 	vk, err := c.Queries.assignPublicKeyToAttributeValue(ctx, assignPublicKeyToAttributeValueParams{
 		ValueID:              k.GetValueId(),
@@ -397,5 +374,4 @@
 		ValueId: k.GetValueId(),
 		KeyId:   k.GetKeyId(),
 	}, nil
->>>>>>> c0f94f24
 }