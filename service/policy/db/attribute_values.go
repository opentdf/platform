package db

import (
	"context"
	"database/sql"
	"fmt"
	"log/slog"
	"strings"

	sq "github.com/Masterminds/squirrel"
	"github.com/jackc/pgx/v5"
	"github.com/opentdf/platform/protocol/go/common"
	"github.com/opentdf/platform/protocol/go/policy"
	"github.com/opentdf/platform/protocol/go/policy/attributes"
	"github.com/opentdf/platform/protocol/go/policy/unsafe"
	"github.com/opentdf/platform/service/pkg/db"
	"google.golang.org/protobuf/encoding/protojson"
	"google.golang.org/protobuf/types/known/wrapperspb"
)

type attributeValueSelectOptions struct {
	state   string
	withFqn bool
	// withKeyAccessGrants  bool
	// withSubjectMappings  bool
	// withResourceMappings bool

	// withAttribute                bool
	// withAttributeKeyAccessGrants bool
	// withAttributeNamespace       bool
}

func attributeValueHydrateItem(row pgx.Row, opts attributeValueSelectOptions) (*policy.Value, error) {
	var (
		id           string
		value        string
		active       bool
		membersJSON  []byte
		metadataJSON []byte
		attributeID  string
		fqn          sql.NullString
		members      []*policy.Value
	)
	fields := []interface{}{
		&id,
		&value,
		&active,
		&membersJSON,
		&metadataJSON,
		&attributeID,
	}

	if opts.withFqn {
		fields = append(fields, &fqn)
	}
	if err := row.Scan(fields...); err != nil {
		return nil, db.WrapIfKnownInvalidQueryErr(err)
	} else if membersJSON != nil {
		members, err = attributesValuesProtojson(membersJSON, fqn)
		if err != nil {
			return nil, err
		}
	}

	m := &common.Metadata{}
	if metadataJSON != nil {
		if err := protojson.Unmarshal(metadataJSON, m); err != nil {
			return nil, err
		}
	}

	v := &policy.Value{
		Id:       id,
		Value:    value,
		Active:   &wrapperspb.BoolValue{Value: active},
		Members:  members,
		Metadata: m,
		Attribute: &policy.Attribute{
			Id: attributeID,
		},
		Fqn: fqn.String,
	}
	return v, nil
}

func attributeValueHydrateItems(rows pgx.Rows, opts attributeValueSelectOptions) ([]*policy.Value, error) {
	list := make([]*policy.Value, 0)
	for rows.Next() {
		v, err := attributeValueHydrateItem(rows, opts)
		if err != nil {
			return nil, err
		}
		list = append(list, v)
	}
	return list, nil
}

///
/// CRUD
///

func addMemberSQL(valueID string, memberID string) (string, []interface{}, error) {
	t := Tables.ValueMembers
	return db.NewStatementBuilder().
		Insert(t.Name()).
		Columns(
			"value_id",
			"member_id",
		).
		Values(
			valueID,
			memberID,
		).
		Suffix("RETURNING id").
		ToSql()
}

func removeMemberSQL(valueID string, memberID string) (string, []interface{}, error) {
	t := Tables.ValueMembers
	return db.NewStatementBuilder().
		Delete(t.Name()).
		Where(sq.Eq{
			t.Field("value_id"):  valueID,
			t.Field("member_id"): memberID,
		}).
		Suffix("RETURNING id").
		ToSql()
}

func createAttributeValueSQL(
	attributeID string,
	value string,
	metadata []byte,
) (string, []interface{}, error) {
	t := Tables.AttributeValues
	return db.NewStatementBuilder().
		Insert(t.Name()).
		Columns(
			"attribute_definition_id",
			"value",
			"metadata",
		).
		Values(
			attributeID,
			value,
			metadata,
		).
		Suffix(createSuffix).
		ToSql()
}

func (c PolicyDBClient) CreateAttributeValue(ctx context.Context, attributeID string, v *attributes.CreateAttributeValueRequest) (*policy.Value, error) {
	metadataJSON, metadata, err := db.MarshalCreateMetadata(v.GetMetadata())
	if err != nil {
		return nil, err
	}

	value := strings.ToLower(v.GetValue())

	sql, args, err := createAttributeValueSQL(
		attributeID,
		value,
		metadataJSON,
	)
	if err != nil {
		return nil, err
	}

	var id string
	if r, err := c.QueryRow(ctx, sql, args); err != nil {
		return nil, err
	} else if err := r.Scan(&id, &metadataJSON); err != nil {
		return nil, db.WrapIfKnownInvalidQueryErr(err)
	}

	var members []*policy.Value

	// Add members
	for _, member := range v.GetMembers() {
		var vmID string
		memberSQL, memberArgs, memberErr := addMemberSQL(id, member)
		if memberErr != nil {
			return nil, memberErr
		}
		if r, err := c.QueryRow(ctx, memberSQL, memberArgs); err != nil {
			return nil, err
		} else if err := r.Scan(&vmID); err != nil {
			return nil, db.WrapIfKnownInvalidQueryErr(err)
		}
		attr, memberErr := c.GetAttributeValue(ctx, member)
		if memberErr != nil {
			return nil, memberErr
		}
		members = append(members, attr)
	}

	if err = unmarshalMetadata(metadataJSON, metadata); err != nil {
		return nil, err
	}

<<<<<<< HEAD
	fqn := c.upsertAttrFqn(ctx, attrFqnUpsertOptions{valueID: id})
	slog.Debug("created new attribute value FQN", slog.String("id", id), slog.String("value", value), slog.String("fqn", fqn))
=======
	// Update FQN
	fqn := c.upsertAttrFqn(ctx, attrFqnUpsertOptions{valueID: id})
	if fqn != "" {
		slog.Debug("created new attribute value FQN", slog.String("value_id", id), slog.String("value", value), slog.String("fqn", fqn))
	}
>>>>>>> a7c660e8

	rV := &policy.Value{
		Id:        id,
		Attribute: &policy.Attribute{Id: attributeID},
		Value:     value,
		Members:   members,
		Metadata:  metadata,
		Active:    &wrapperspb.BoolValue{Value: true},
	}
	return rV, nil
}

func getAttributeValueSQL(id string, opts attributeValueSelectOptions) (string, []interface{}, error) {
	t := Tables.AttributeValues
	fqnT := Tables.AttrFqn
	members := "COALESCE(JSON_AGG(JSON_BUILD_OBJECT(" +
		"'id', vmv.id, " +
		"'value', vmv.value, " +
		"'active', vmv.active, " +
		"'members', vmv.members || ARRAY[]::UUID[], " +
		constructMetadata("vmv", true) +
		"'attribute', JSON_BUILD_OBJECT(" +
		"'id', vmv.attribute_definition_id )"
	if opts.withFqn {
		members += ", 'fqn', " + "fqn1.fqn"
	}
	members += ")) FILTER (WHERE vmv.id IS NOT NULL ), '[]') AS members" //nolint:goconst // SQL query
	fields := []string{
		"av.id",
		"av.value",
		"av.active",
		members,
		constructMetadata("av", false),
		"av.attribute_definition_id",
	}
	if opts.withFqn {
		fields = append(fields, "MAX(fqn2.fqn) AS fqn")
	}

	sb := db.NewStatementBuilder().
		Select(fields...).
		From(t.Name() + " av")

	// join members
	sb = sb.LeftJoin(Tables.ValueMembers.Name() + " vm ON av.id = vm.value_id")

	// join attribute values
	sb = sb.LeftJoin(t.Name() + " vmv ON vm.member_id = vmv.id")

	if opts.withFqn {
		sb = sb.LeftJoin(fqnT.Name() + " AS fqn1 ON " + "fqn1.value_id" + " = " + "vmv.id")
		sb = sb.LeftJoin(fqnT.Name() + " AS fqn2 ON " + "fqn2.value_id" + " = " + "av.id")
	}

	return sb.Where(sq.Eq{"av.id": id}).GroupBy("av.id").ToSql()
}

func (c PolicyDBClient) GetAttributeValue(ctx context.Context, id string) (*policy.Value, error) {
	opts := attributeValueSelectOptions{withFqn: true}
	sql, args, err := getAttributeValueSQL(id, opts)
	if err != nil {
		return nil, err
	}

	row, err := c.QueryRow(ctx, sql, args)
	if err != nil {
		slog.Error("error getting attribute value", slog.String("id", id), slog.String("sql", sql), slog.String("error", err.Error()))
		return nil, err
	}

	a, err := attributeValueHydrateItem(row, opts)
	if err != nil {
		slog.Error("error hydrating attribute value", slog.String("id", id), slog.String("sql", sql), slog.String("error", err.Error()))
		return nil, err
	}
	return a, nil
}

func listAttributeValuesSQL(attributeID string, opts attributeValueSelectOptions) (string, []interface{}, error) {
	t := Tables.AttributeValues
	members := "COALESCE(JSON_AGG(JSON_BUILD_OBJECT(" +
		"'id', vmv.id, " +
		"'value', vmv.value, " +
		"'active', vmv.active, " +
		"'members', vmv.members || ARRAY[]::UUID[], " +
		constructMetadata("vmv", true) +
		"'attribute', JSON_BUILD_OBJECT(" +
		"'id', vmv.attribute_definition_id )"
	if opts.withFqn {
		members += ", 'fqn', " + "fqn1.fqn"
	}
	members += ")) FILTER (WHERE vmv.id IS NOT NULL ), '[]') AS members"
	fields := []string{
		"av.id",
		"av.value",
		"av.active",
		members,
		constructMetadata("av", false),
		"av.attribute_definition_id",
	}
	if opts.withFqn {
		fields = append(fields, "MAX(fqn2.fqn) AS fqn")
	}

	sb := db.NewStatementBuilder().
		Select(fields...)

	// join members
	sb = sb.LeftJoin(Tables.ValueMembers.Name() + " vm ON av.id = vm.value_id")

	// join attribute values
	sb = sb.LeftJoin(t.Name() + " vmv ON vm.member_id = vmv.id")

	if opts.withFqn {
		fqnT := Tables.AttrFqn
		sb = sb.LeftJoin(fqnT.Name() + " AS fqn1 ON " + "fqn1.value_id" + " = " + "vmv.id")
		sb = sb.LeftJoin(fqnT.Name() + " AS fqn2 ON " + "fqn2.value_id" + " = " + "av.id")
	}

	sb = sb.GroupBy("av.id")

	where := sq.Eq{}
	if opts.state != "" && opts.state != StateAny {
		where["av.active"] = opts.state == StateActive
	}
	where["av.attribute_definition_id"] = attributeID

	return sb.
		From(t.Name() + " av").
		Where(where).
		ToSql()
}

func (c PolicyDBClient) ListAttributeValues(ctx context.Context, attributeID string, state string) ([]*policy.Value, error) {
	opts := attributeValueSelectOptions{withFqn: true, state: state}

	sql, args, err := listAttributeValuesSQL(attributeID, opts)
	if err != nil {
		return nil, err
	}

	rows, err := c.Query(ctx, sql, args)
	if err != nil {
		return nil, err
	}
	defer rows.Close()
	return attributeValueHydrateItems(rows, opts)
}

func listAllAttributeValuesSQL(opts attributeValueSelectOptions) (string, []interface{}, error) {
	t := Tables.AttributeValues
	members := "COALESCE(JSON_AGG(JSON_BUILD_OBJECT(" +
		"'id', vmv.id, " +
		"'value', vmv.value, " +
		"'active', vmv.active, " +
		"'members', vmv.members || ARRAY[]::UUID[], " +
		constructMetadata("vmv", true) +
		"'attribute', JSON_BUILD_OBJECT(" +
		"'id', vmv.attribute_definition_id )"
	if opts.withFqn {
		members += ", 'fqn', " + "fqn1.fqn"
	}
	members += ")) FILTER (WHERE vmv.id IS NOT NULL ), '[]') AS members"
	fields := []string{
		"av.id",
		"av.value",
		"av.active",
		members,
		constructMetadata("av", false),
		"av.attribute_definition_id",
	}
	if opts.withFqn {
		fields = append(fields, "MAX(fqn2.fqn) AS fqn")
	}
	sb := db.NewStatementBuilder().
		Select(fields...)

	// join members
	sb = sb.LeftJoin(Tables.ValueMembers.Name() + " vm ON av.id = vm.value_id")

	// join attribute values
	sb = sb.LeftJoin(t.Name() + " vmv ON vm.member_id = vmv.id")

	if opts.withFqn {
		fqnT := Tables.AttrFqn
		sb = sb.LeftJoin(fqnT.Name() + " AS fqn1 ON " + "fqn1.value_id" + " = " + "vmv.id")
		sb = sb.LeftJoin(fqnT.Name() + " AS fqn2 ON " + "fqn2.value_id" + " = " + "av.id")
	}

	sb = sb.GroupBy("av.id")

	return sb.
		From(t.Name() + " av").
		ToSql()
}

func (c PolicyDBClient) ListAllAttributeValues(ctx context.Context, state string) ([]*policy.Value, error) {
	opts := attributeValueSelectOptions{withFqn: true, state: state}
	sql, args, err := listAllAttributeValuesSQL(opts)
	if err != nil {
		return nil, err
	}

	rows, err := c.Query(ctx, sql, args)
	if err != nil {
		return nil, err
	}
	defer rows.Close()
	return attributeValueHydrateItems(rows, opts)
}

func updateAttributeValueSQL(
	id string,
	metadata []byte,
) (string, []interface{}, error) {
	t := Tables.AttributeValues
	sb := db.NewStatementBuilder().Update(t.Name())

	if metadata != nil {
		sb = sb.Set("metadata", metadata)
	}

	return sb.Where(sq.Eq{t.Field("id"): id}).ToSql()
}

func (c PolicyDBClient) UpdateAttributeValue(ctx context.Context, r *attributes.UpdateAttributeValueRequest) (*policy.Value, error) {
	metadataJSON, _, err := db.MarshalUpdateMetadata(r.GetMetadata(), r.GetMetadataUpdateBehavior(), func() (*common.Metadata, error) {
		v, err := c.GetAttributeValue(ctx, r.GetId())
		if err != nil {
			return nil, err
		}
		return v.GetMetadata(), nil
	})
	if err != nil {
		return nil, err
	}

	sql, args, err := updateAttributeValueSQL(
		r.GetId(),
		metadataJSON,
	)
	if db.IsQueryBuilderSetClauseError(err) {
		return &policy.Value{
			Id: r.GetId(),
		}, nil
	}
	if err != nil {
		return nil, err
	}

	prev, err := c.GetAttributeValue(ctx, r.GetId())
	if err != nil {
		return nil, err
	}

	if err := c.Exec(ctx, sql, args); err != nil {
		return nil, err
	}
	prevMembersSet := map[string]bool{}

	for _, member := range prev.GetMembers() {
		prevMembersSet[member.GetId()] = true
	}

	membersSet := map[string]bool{}
	for _, member := range r.GetMembers() {
		membersSet[member] = true
	}

	toRemove := map[string]bool{}
	toAdd := map[string]bool{}

	for member := range prevMembersSet {
		if _, ok := membersSet[member]; !ok {
			toRemove[member] = true
		}
	}

	for member := range membersSet {
		if _, ok := prevMembersSet[member]; !ok {
			toAdd[member] = true
		}
	}

	// Remove members
	for member := range toRemove {
		sql, args, err = removeMemberSQL(r.GetId(), member)
		if err != nil {
			return nil, err
		}
		if err := c.Exec(ctx, sql, args); err != nil {
			return nil, err
		}
	}

	for member := range toAdd {
		sql, args, err = addMemberSQL(r.GetId(), member)
		if err != nil {
			return nil, err
		}
		if err := c.Exec(ctx, sql, args); err != nil {
			return nil, err
		}
	}

	return &policy.Value{
		Id: r.GetId(),
	}, nil
}

func unsafeUpdateAttributeValueSQL(id string, value string) (string, []interface{}, error) {
	t := Tables.AttributeValues
	return db.NewStatementBuilder().
		Update(t.Name()).
		Set("value", value).
		Where(sq.Eq{t.Field("id"): id}).
		Suffix("RETURNING \"id\"").
		ToSql()
}

func (c PolicyDBClient) UnsafeUpdateAttributeValue(ctx context.Context, r *unsafe.UpdateAttributeValueRequest) (*policy.Value, error) {
	id := r.GetId()
	val := strings.ToLower(r.GetValue())
	sql, args, err := unsafeUpdateAttributeValueSQL(id, val)
	if err != nil {
		if db.IsQueryBuilderSetClauseError(err) {
			return &policy.Value{
				Id: id,
			}, nil
		}
		return nil, err
	}

	err = c.Exec(ctx, sql, args)
	if err != nil {
		return nil, err
	}

	// Update FQN
	fqn := c.upsertAttrFqn(ctx, attrFqnUpsertOptions{valueID: id})
	slog.Debug("upserted fqn for unsafely updated value", slog.String("id", id), slog.String("value", r.GetValue()), slog.String("fqn", fqn))

	return c.GetAttributeValue(ctx, id)
}

func deactivateAttributeValueSQL(id string) (string, []interface{}, error) {
	t := Tables.AttributeValues
	return db.NewStatementBuilder().
		Update(t.Name()).
		Set("active", false).
		Where(sq.Eq{t.Field("id"): id}).
		Suffix("RETURNING \"id\"").
		ToSql()
}

func (c PolicyDBClient) DeactivateAttributeValue(ctx context.Context, id string) (*policy.Value, error) {
	sql, args, err := deactivateAttributeValueSQL(id)
	if err != nil {
		return nil, err
	}

	if err := c.Exec(ctx, sql, args); err != nil {
		return nil, err
	}
	return c.GetAttributeValue(ctx, id)
}

func unsafeReactivateAttributeValueSQL(id string) (string, []interface{}, error) {
	t := Tables.AttributeValues
	return db.NewStatementBuilder().
		Update(t.Name()).
		Set("active", true).
		Where(sq.Eq{t.Field("id"): id}).
		Suffix("RETURNING \"id\"").
		ToSql()
}

func (c PolicyDBClient) UnsafeReactivateAttributeValue(ctx context.Context, id string) (*policy.Value, error) {
	sql, args, err := unsafeReactivateAttributeValueSQL(id)
	if err != nil {
		return nil, err
	}

	if err := c.Exec(ctx, sql, args); err != nil {
		return nil, err
	}
	return c.GetAttributeValue(ctx, id)
}

func unsafeDeleteAttributeValueSQL(id string) (string, []interface{}, error) {
	t := Tables.AttributeValues
	return db.NewStatementBuilder().
		Delete(t.Name()).
		Where(sq.Eq{t.Field("id"): id}).
		ToSql()
}

func (c PolicyDBClient) UnsafeDeleteAttributeValue(ctx context.Context, toDelete *policy.Value, r *unsafe.DeleteAttributeValueRequest) (*policy.Value, error) {
	id := r.GetId()
	fqn := r.GetFqn()

	if fqn != toDelete.GetFqn() {
		return nil, fmt.Errorf("fqn mismatch [%s]: %w", fqn, db.ErrNotFound)
	}

	sql, args, err := unsafeDeleteAttributeValueSQL(id)
	if err != nil {
		return nil, err
	}

	if err := c.Exec(ctx, sql, args); err != nil {
		return nil, err
	}

	return &policy.Value{
		Id: id,
	}, nil
}

func assignKeyAccessServerToValueSQL(valueID, keyAccessServerID string) (string, []interface{}, error) {
	t := Tables.AttributeValueKeyAccessGrants
	return db.NewStatementBuilder().
		Insert(t.Name()).
		Columns("attribute_value_id", "key_access_server_id").
		Values(valueID, keyAccessServerID).
		ToSql()
}

func (c PolicyDBClient) AssignKeyAccessServerToValue(ctx context.Context, k *attributes.ValueKeyAccessServer) (*attributes.ValueKeyAccessServer, error) {
	sql, args, err := assignKeyAccessServerToValueSQL(k.GetValueId(), k.GetKeyAccessServerId())
	if err != nil {
		return nil, err
	}

	if err := c.Exec(ctx, sql, args); err != nil {
		return nil, err
	}

	return k, nil
}

func removeKeyAccessServerFromValueSQL(valueID, keyAccessServerID string) (string, []interface{}, error) {
	t := Tables.AttributeValueKeyAccessGrants
	return db.NewStatementBuilder().
		Delete(t.Name()).
		Where(sq.Eq{t.Field("attribute_value_id"): valueID, t.Field("key_access_server_id"): keyAccessServerID}).
		Suffix("IS TRUE RETURNING *").
		ToSql()
}

func (c PolicyDBClient) RemoveKeyAccessServerFromValue(ctx context.Context, k *attributes.ValueKeyAccessServer) (*attributes.ValueKeyAccessServer, error) {
	sql, args, err := removeKeyAccessServerFromValueSQL(k.GetValueId(), k.GetKeyAccessServerId())
	if err != nil {
		return nil, err
	}

	if err := c.Exec(ctx, sql, args); err != nil {
		return nil, err
	}

	return k, nil
}<|MERGE_RESOLUTION|>--- conflicted
+++ resolved
@@ -198,16 +198,11 @@
 		return nil, err
 	}
 
-<<<<<<< HEAD
-	fqn := c.upsertAttrFqn(ctx, attrFqnUpsertOptions{valueID: id})
-	slog.Debug("created new attribute value FQN", slog.String("id", id), slog.String("value", value), slog.String("fqn", fqn))
-=======
 	// Update FQN
 	fqn := c.upsertAttrFqn(ctx, attrFqnUpsertOptions{valueID: id})
 	if fqn != "" {
 		slog.Debug("created new attribute value FQN", slog.String("value_id", id), slog.String("value", value), slog.String("fqn", fqn))
 	}
->>>>>>> a7c660e8
 
 	rV := &policy.Value{
 		Id:        id,
