package db

import (
	"context"
	"database/sql"
	"encoding/json"
	"fmt"
	"log/slog"
	"strings"

	"github.com/google/uuid"
	"github.com/jackc/pgx/v5/pgtype"
	"github.com/opentdf/platform/protocol/go/common"
	"github.com/opentdf/platform/protocol/go/policy"
	"github.com/opentdf/platform/protocol/go/policy/attributes"
	"github.com/opentdf/platform/protocol/go/policy/unsafe"
	"github.com/opentdf/platform/service/logger"
	"github.com/opentdf/platform/service/pkg/db"
	"google.golang.org/protobuf/encoding/protojson"
	"google.golang.org/protobuf/types/known/wrapperspb"
)

var AttributeRuleTypeEnumPrefix = "ATTRIBUTE_RULE_TYPE_ENUM_"

func attributesRuleTypeEnumTransformIn(value string) string {
	return strings.TrimPrefix(value, AttributeRuleTypeEnumPrefix)
}

func attributesRuleTypeEnumTransformOut(value string) policy.AttributeRuleTypeEnum {
	return policy.AttributeRuleTypeEnum(policy.AttributeRuleTypeEnum_value[AttributeRuleTypeEnumPrefix+value])
}

func attributesValuesProtojson(valuesJSON []byte, attrFqn sql.NullString) ([]*policy.Value, error) {
	var (
		raw    []json.RawMessage
		values []*policy.Value
	)

	if err := json.Unmarshal(valuesJSON, &raw); err != nil {
		return nil, err
	}

	for _, r := range raw {
		value := &policy.Value{}
		err := protojson.Unmarshal(r, value)
		if err != nil {
			return nil, fmt.Errorf("error unmarshaling a value: %w", err)
		}
		if attrFqn.Valid && value.GetFqn() == "" {
			value.Fqn = fmt.Sprintf("%s/value/%s", attrFqn.String, value.GetValue())
		}
		values = append(values, value)
	}
	return values, nil
}

type attributeQueryRow struct {
	id            string
	name          string
	rule          string
	metadataJSON  []byte
	namespaceID   string
	active        bool
	namespaceName string
	valuesJSON    []byte
	valuesOrder   []string
	grants        []byte
	fqn           sql.NullString
}

func hydrateAttribute(row *attributeQueryRow, logger *logger.Logger) (*policy.Attribute, error) {
	metadata := &common.Metadata{}
	if row.metadataJSON != nil {
		if err := protojson.Unmarshal(row.metadataJSON, metadata); err != nil {
			logger.Error("could not unmarshal metadata", slog.String("error", err.Error()))
			return nil, err
		}
	}

	var values []*policy.Value
	if row.valuesJSON != nil {
		v, err := attributesValuesProtojson(row.valuesJSON, row.fqn)
		if err != nil {
			logger.Error("could not unmarshal values", slog.String("error", err.Error()))
			return nil, err
		}
		values = v
	}

	var grants []*policy.KeyAccessServer
	if row.grants != nil {
		k, err := db.KeyAccessServerProtoJSON(row.grants)
		if err != nil {
			logger.Error("could not unmarshal key access grants", slog.String("error", err.Error()))
			return nil, err
		}
		grants = k
	}

	ns := &policy.Namespace{
		Id:   row.namespaceID,
		Name: row.namespaceName,
		Fqn:  fmt.Sprintf("https://%s", row.namespaceName),
	}

	attr := &policy.Attribute{
		Id:        row.id,
		Name:      row.name,
		Rule:      attributesRuleTypeEnumTransformOut(row.rule),
		Active:    &wrapperspb.BoolValue{Value: row.active},
		Metadata:  metadata,
		Namespace: ns,
		Grants:    grants,
		Fqn:       row.fqn.String,
	}

	// Deactivations of individual values can unsync the order in the values_order column and the selected number of attribute values.
	// In Go, int value 0 is not equal to 0, so check if they're not equal and more than 0 to check a potential count mismatch.
	mismatchedCount := len(values) > 0 && len(row.valuesOrder) > 0 && len(row.valuesOrder) != len(values)

	// sort the values according to the order
	ordered := make([]*policy.Value, 0)
	for _, order := range row.valuesOrder {
		for _, value := range values {
			if value.GetId() == order {
				ordered = append(ordered, value)
				break
			}
			// If all values are active, the order should be correct and the number of values should match the count of ordered ids.
			if mismatchedCount && !value.GetActive().GetValue() {
				logger.Warn("attribute's values order and number of values do not match - DB is in potentially bad state",
					slog.String("attribute definition id", row.id),
					slog.Any("expected values order", row.valuesOrder),
					slog.Any("retrieved values", value),
				)
			}
		}
	}
	attr.Values = ordered

	return attr, nil
}

///
// CRUD operations
///

func (c PolicyDBClient) ListAttributes(ctx context.Context, state string, namespace string) ([]*policy.Attribute, error) {
	var (
		active = pgtype.Bool{
			Valid: false,
		}
		namespaceID   = ""
		namespaceName = ""
	)

	if state != "" && state != StateAny {
		active = pgtype.Bool{
			Bool:  state == StateActive,
			Valid: true,
		}
	}

	if namespace != "" {
		if _, err := uuid.Parse(namespace); err == nil {
			namespaceID = namespace
		} else {
			namespaceName = namespace
		}
	}

	list, err := c.Queries.ListAttributesDetail(ctx, ListAttributesDetailParams{
		Active:        active,
		NamespaceID:   namespaceID,
		NamespaceName: namespaceName,
	})
	if err != nil {
		return nil, db.WrapIfKnownInvalidQueryErr(err)
	}

	policyAttributes := make([]*policy.Attribute, len(list))

	for i, attr := range list {
		policyAttributes[i], err = hydrateAttribute(&attributeQueryRow{
			id:            attr.ID,
			name:          attr.AttributeName,
			rule:          string(attr.Rule),
			active:        attr.Active,
			metadataJSON:  attr.Metadata,
			namespaceID:   attr.NamespaceID,
			namespaceName: attr.NamespaceName.String,
			valuesJSON:    attr.Values,
			valuesOrder:   attr.ValuesOrder,
			fqn:           sql.NullString(attr.Fqn),
		}, c.logger)
		if err != nil {
			return nil, err
		}
	}

	return policyAttributes, nil
}

func (c PolicyDBClient) ListAllAttributes(ctx context.Context) ([]*policy.Attribute, error) {
	// call general List method with empty params to get all attributes
	return c.ListAttributes(ctx, "", "")
}

func (c PolicyDBClient) GetAttribute(ctx context.Context, id string) (*policy.Attribute, error) {
	attr, err := c.Queries.GetAttribute(ctx, id)
	if err != nil {
		return nil, db.WrapIfKnownInvalidQueryErr(err)
	}

	policyAttr, err := hydrateAttribute(&attributeQueryRow{
		id:            attr.ID,
		name:          attr.AttributeName,
		rule:          string(attr.Rule),
		active:        attr.Active,
		metadataJSON:  attr.Metadata,
		namespaceID:   attr.NamespaceID,
		namespaceName: attr.NamespaceName.String,
		valuesJSON:    attr.Values,
		valuesOrder:   attr.ValuesOrder,
		grants:        attr.Grants,
		fqn:           sql.NullString(attr.Fqn),
	}, c.logger)
	if err != nil {
		return nil, err
	}

	return policyAttr, nil
}

// todo: test whether this method can use the hydrateAttribute helper?
func (c PolicyDBClient) GetAttributeByFqn(ctx context.Context, fqn string) (*policy.Attribute, error) {
	fullAttr, err := c.Queries.GetAttributeByDefOrValueFqn(ctx, fqn)
	if err != nil {
		return nil, db.WrapIfKnownInvalidQueryErr(err)
	}

	ns := new(policy.Namespace)
	err = protojson.Unmarshal(fullAttr.Namespace, ns)
	if err != nil {
		c.logger.Error("could not unmarshal namespace", slog.String("error", err.Error()))
		return nil, err
	}

	values, err := attributesValuesProtojson(fullAttr.Values, sql.NullString{Valid: false})
	if err != nil {
		c.logger.Error("could not unmarshal values", slog.String("error", err.Error()))
		return nil, err
	}

	m := new(common.Metadata)
	if fullAttr.Metadata != nil {
		err = unmarshalMetadata(fullAttr.Metadata, m)
		if err != nil {
			c.logger.Error("could not unmarshal metadata", slog.String("error", err.Error()))
			return nil, err
		}
	}
	var grants []*policy.KeyAccessServer
	if fullAttr.DefinitionGrants != nil {
		grants, err = db.KeyAccessServerProtoJSON(fullAttr.DefinitionGrants)
		if err != nil {
			c.logger.Error("could not unmarshal grants", slog.String("error", err.Error()))
			return nil, err
		}
	}
	return &policy.Attribute{
		Id:        fullAttr.ID,
		Name:      fullAttr.Name,
		Rule:      attributesRuleTypeEnumTransformOut(string(fullAttr.Rule)),
		Fqn:       fullAttr.DefinitionFqn,
		Active:    &wrapperspb.BoolValue{Value: fullAttr.Active},
		Grants:    grants,
		Metadata:  m,
		Namespace: ns,
		Values:    values,
	}, nil
}

func (c PolicyDBClient) GetAttributesByNamespace(ctx context.Context, namespaceID string) ([]*policy.Attribute, error) {
	list, err := c.Queries.ListAttributesSummary(ctx, namespaceID)
	if err != nil {
		return nil, db.WrapIfKnownInvalidQueryErr(err)
	}

	policyAttributes := make([]*policy.Attribute, len(list))

	for i, attr := range list {
		policyAttributes[i], err = hydrateAttribute(&attributeQueryRow{
			id:            attr.ID,
			name:          attr.AttributeName,
			rule:          string(attr.Rule),
			active:        attr.Active,
			metadataJSON:  attr.Metadata,
			namespaceID:   attr.NamespaceID,
			namespaceName: attr.NamespaceName.String,
		}, c.logger)
		if err != nil {
			return nil, err
		}
	}

	return policyAttributes, nil
}

func (c PolicyDBClient) CreateAttribute(ctx context.Context, r *attributes.CreateAttributeRequest) (*policy.Attribute, error) {
	metadataJSON, metadata, err := db.MarshalCreateMetadata(r.GetMetadata())
	if err != nil {
		return nil, err
	}

	ruleString := attributesRuleTypeEnumTransformIn(r.GetRule().String())

	attr, err := c.Queries.CreateAttribute(ctx, CreateAttributeParams{
		NamespaceID: r.GetNamespaceId(),
		Name:        r.GetName(),
		Rule:        AttributeDefinitionRule(ruleString),
		Metadata:    metadataJSON,
	})
	if err != nil {
		return nil, db.WrapIfKnownInvalidQueryErr(err)
	}

<<<<<<< HEAD
	if err = unmarshalMetadata(attr.Metadata, metadata, c.logger); err != nil {
=======
	if err = unmarshalMetadata(metadataJSON, metadata); err != nil {
>>>>>>> 0a7998ec
		return nil, err
	}

	// Add values
	var values []*policy.Value
	for _, v := range r.GetValues() {
		req := &attributes.CreateAttributeValueRequest{
			AttributeId: attr.ID,
			Value:       v,
		}
		value, err := c.CreateAttributeValue(ctx, attr.ID, req)
		if err != nil {
			return nil, err
		}
		values = append(values, value)
	}

	// Update the FQNs
	namespaceID := r.GetNamespaceId()
	fqn := c.upsertAttrFqn(ctx, attrFqnUpsertOptions{
		namespaceID: namespaceID,
		attributeID: attr.ID,
	})
	c.logger.DebugContext(ctx, "upserted fqn with new attribute definition", slog.Any("fqn", fqn))

	for _, v := range values {
		fqn = c.upsertAttrFqn(ctx, attrFqnUpsertOptions{
			namespaceID: namespaceID,
			attributeID: attr.ID,
			valueID:     v.GetId(),
		})
		c.logger.DebugContext(ctx, "upserted fqn with new attribute value on new definition create", slog.Any("fqn", fqn))
	}

	a := &policy.Attribute{
		Id:       attr.ID,
		Name:     attr.Name,
		Rule:     r.GetRule(),
		Metadata: metadata,
		Namespace: &policy.Namespace{
			Id: r.GetNamespaceId(),
		},
		Active: &wrapperspb.BoolValue{Value: true},
		Values: values,
	}
	return a, nil
}

func (c PolicyDBClient) UnsafeUpdateAttribute(ctx context.Context, r *unsafe.UnsafeUpdateAttributeRequest) (*policy.Attribute, error) {
	id := r.GetId()
	before, err := c.GetAttribute(ctx, id)
	if err != nil {
		return nil, err
	}

	// Validate that the values_order contains all the children value id's of this attribute
	lenExistingValues := len(before.GetValues())
	lenNewValues := len(r.GetValuesOrder())
	if lenNewValues > 0 {
		if lenExistingValues != lenNewValues {
			return nil, fmt.Errorf("values_order can only be updated with current attribute values: %w", db.ErrForeignKeyViolation)
		}
		// check if all the children value id's of this attribute are in the values_order
		for _, v := range before.GetValues() {
			found := false
			for _, vo := range r.GetValuesOrder() {
				if v.GetId() == vo {
					found = true
					break
				}
			}
			if !found {
				return nil, fmt.Errorf("values_order can only be updated with current attribute values: %w", db.ErrForeignKeyViolation)
			}
		}
	}

	// Handle case where rule is not actually being updated
	ruleString := ""
	if r.GetRule() != policy.AttributeRuleTypeEnum_ATTRIBUTE_RULE_TYPE_ENUM_UNSPECIFIED {
		ruleString = attributesRuleTypeEnumTransformIn(r.GetRule().String())
	}

	updatedID, err := c.Queries.UpdateAttribute(ctx, UpdateAttributeParams{
		ID: id,
		Name: pgtype.Text{
			String: r.GetName(),
			Valid:  r.GetName() != "",
		},
		Rule: NullAttributeDefinitionRule{
			AttributeDefinitionRule: AttributeDefinitionRule(ruleString),
			Valid:                   ruleString != "",
		},
		ValuesOrder: r.GetValuesOrder(),
	})
	if err != nil {
		return nil, db.WrapIfKnownInvalidQueryErr(err)
	}

	// Upsert all the FQNs with the definition name mutation
	if r.GetName() != "" {
		namespaceID := before.GetNamespace().GetId()
		fqn := c.upsertAttrFqn(ctx, attrFqnUpsertOptions{namespaceID: namespaceID, attributeID: updatedID})
		c.logger.Debug("upserted attribute fqn with new definition name", slog.Any("fqn", fqn))
		if len(before.GetValues()) > 0 {
			for _, v := range before.GetValues() {
				fqn = c.upsertAttrFqn(ctx, attrFqnUpsertOptions{namespaceID: namespaceID, attributeID: updatedID, valueID: v.GetId()})
				c.logger.Debug("upserted attribute value fqn with new definition name", slog.Any("fqn", fqn))
			}
		}
	}

	return c.GetAttribute(ctx, updatedID)
}

func (c PolicyDBClient) UpdateAttribute(ctx context.Context, id string, r *attributes.UpdateAttributeRequest) (*policy.Attribute, error) {
	// if extend we need to merge the metadata
	metadataJSON, _, err := db.MarshalUpdateMetadata(r.GetMetadata(), r.GetMetadataUpdateBehavior(), func() (*common.Metadata, error) {
		a, err := c.GetAttribute(ctx, id)
		if err != nil {
			return nil, err
		}
		return a.GetMetadata(), nil
	})
	if err != nil {
		return nil, err
	}

	updatedID, err := c.Queries.UpdateAttribute(ctx, UpdateAttributeParams{
		ID:       id,
		Metadata: metadataJSON,
	})
	if err != nil {
		return nil, db.WrapIfKnownInvalidQueryErr(err)
	}

	return &policy.Attribute{
		Id: updatedID,
	}, nil
}

func (c PolicyDBClient) DeactivateAttribute(ctx context.Context, id string) (*policy.Attribute, error) {
	updatedID, err := c.Queries.UpdateAttribute(ctx, UpdateAttributeParams{
		ID: id,
		Active: pgtype.Bool{
			Bool:  false,
			Valid: true,
		},
	})
	if err != nil {
		return nil, db.WrapIfKnownInvalidQueryErr(err)
	}

	return c.GetAttribute(ctx, updatedID)
}

func (c PolicyDBClient) UnsafeReactivateAttribute(ctx context.Context, id string) (*policy.Attribute, error) {
	updatedID, err := c.Queries.UpdateAttribute(ctx, UpdateAttributeParams{
		ID: id,
		Active: pgtype.Bool{
			Bool:  true,
			Valid: true,
		},
	})
	if err != nil {
		return nil, db.WrapIfKnownInvalidQueryErr(err)
	}

	return c.GetAttribute(ctx, updatedID)
}

func (c PolicyDBClient) UnsafeDeleteAttribute(ctx context.Context, existing *policy.Attribute, fqn string) (*policy.Attribute, error) {
	if existing == nil {
		return nil, fmt.Errorf("attribute not found: %w", db.ErrNotFound)
	}

	if existing.GetFqn() != fqn {
		return nil, fmt.Errorf("fqn mismatch: %w", db.ErrNotFound)
	}

	id := existing.GetId()

	count, err := c.Queries.DeleteAttribute(ctx, id)
	if err != nil {
		return nil, db.WrapIfKnownInvalidQueryErr(err)
	}
	if count == 0 {
		return nil, db.ErrNotFound
	}

	return &policy.Attribute{
		Id: id,
	}, nil
}

///
/// Key Access Server assignments
///

func (c PolicyDBClient) AssignKeyAccessServerToAttribute(ctx context.Context, k *attributes.AttributeKeyAccessServer) (*attributes.AttributeKeyAccessServer, error) {
	_, err := c.Queries.AssignKeyAccessServerToAttribute(ctx, AssignKeyAccessServerToAttributeParams{
		AttributeDefinitionID: k.GetAttributeId(),
		KeyAccessServerID:     k.GetKeyAccessServerId(),
	})
	if err != nil {
		return nil, db.WrapIfKnownInvalidQueryErr(err)
	}

	return k, nil
}

func (c PolicyDBClient) RemoveKeyAccessServerFromAttribute(ctx context.Context, k *attributes.AttributeKeyAccessServer) (*attributes.AttributeKeyAccessServer, error) {
	count, err := c.Queries.RemoveKeyAccessServerFromAttribute(ctx, RemoveKeyAccessServerFromAttributeParams{
		AttributeDefinitionID: k.GetAttributeId(),
		KeyAccessServerID:     k.GetKeyAccessServerId(),
	})
	if err != nil {
		return nil, db.WrapIfKnownInvalidQueryErr(err)
	}
	if count == 0 {
		return nil, db.ErrNotFound
	}

	return k, nil
}<|MERGE_RESOLUTION|>--- conflicted
+++ resolved
@@ -325,11 +325,7 @@
 		return nil, db.WrapIfKnownInvalidQueryErr(err)
 	}
 
-<<<<<<< HEAD
-	if err = unmarshalMetadata(attr.Metadata, metadata, c.logger); err != nil {
-=======
-	if err = unmarshalMetadata(metadataJSON, metadata); err != nil {
->>>>>>> 0a7998ec
+	if err = unmarshalMetadata(attr.Metadata, metadata); err != nil {
 		return nil, err
 	}
 
