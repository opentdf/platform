package db

import (
	"context"
	"database/sql"
	"encoding/json"
	"errors"
	"fmt"
	"strings"

	"github.com/google/uuid"
	"github.com/jackc/pgx/v5/pgtype"
	"github.com/opentdf/platform/protocol/go/common"
	"github.com/opentdf/platform/protocol/go/policy"
	"github.com/opentdf/platform/protocol/go/policy/attributes"
	"github.com/opentdf/platform/protocol/go/policy/unsafe"
	"github.com/opentdf/platform/service/pkg/db"
	"google.golang.org/protobuf/encoding/protojson"
	"google.golang.org/protobuf/types/known/wrapperspb"
)

var AttributeRuleTypeEnumPrefix = "ATTRIBUTE_RULE_TYPE_ENUM_"

func attributesRuleTypeEnumTransformIn(value string) string {
	return strings.TrimPrefix(value, AttributeRuleTypeEnumPrefix)
}

func attributesRuleTypeEnumTransformOut(value string) policy.AttributeRuleTypeEnum {
	return policy.AttributeRuleTypeEnum(policy.AttributeRuleTypeEnum_value[AttributeRuleTypeEnumPrefix+value])
}

func attributesValuesProtojson(valuesJSON []byte) ([]*policy.Value, error) {
	var (
		raw    []json.RawMessage
		values []*policy.Value
	)

	if valuesJSON != nil {
		if err := json.Unmarshal(valuesJSON, &raw); err != nil {
			return nil, err
		}

		for _, r := range raw {
			value := &policy.Value{}
			err := protojson.Unmarshal(r, value)
			if err != nil {
				return nil, fmt.Errorf("error unmarshaling a value: %w", err)
			}
			values = append(values, value)
		}
	}

	return values, nil
}

type attributeQueryRow struct {
	id            string
	name          string
	rule          string
	metadataJSON  []byte
	namespaceID   string
	active        bool
	namespaceName string
	valuesJSON    []byte
	grantsJSON    []byte
	fqn           sql.NullString
}

func hydrateAttribute(row *attributeQueryRow) (*policy.Attribute, error) {
	metadata := &common.Metadata{}
	if err := unmarshalMetadata(row.metadataJSON, metadata); err != nil {
		return nil, err
	}

	var values []*policy.Value
	if row.valuesJSON != nil {
		v, err := attributesValuesProtojson(row.valuesJSON)
		if err != nil {
			return nil, fmt.Errorf("failed to unmarshal valuesJSON [%s]: %w", string(row.valuesJSON), err)
		}
		values = v
	}

	var grants []*policy.KeyAccessServer
	if row.grantsJSON != nil {
		k, err := db.KeyAccessServerProtoJSON(row.grantsJSON)
		if err != nil {
			return nil, fmt.Errorf("failed to unmarshal grantsJSON [%s]: %w", string(row.grantsJSON), err)
		}
		grants = k
	}

	ns := &policy.Namespace{
		Id:   row.namespaceID,
		Name: row.namespaceName,
		Fqn:  fmt.Sprintf("https://%s", row.namespaceName),
	}

	attr := &policy.Attribute{
		Id:        row.id,
		Name:      row.name,
		Rule:      attributesRuleTypeEnumTransformOut(row.rule),
		Values:    values,
		Active:    &wrapperspb.BoolValue{Value: row.active},
		Metadata:  metadata,
		Namespace: ns,
		Grants:    grants,
		Fqn:       row.fqn.String,
	}

	return attr, nil
}

///
// CRUD operations
///

func (c PolicyDBClient) ListAttributes(ctx context.Context, r *attributes.ListAttributesRequest) (*attributes.ListAttributesResponse, error) {
	namespace := r.GetNamespace()
	state := getDBStateTypeTransformedEnum(r.GetState())
	limit, offset := c.getRequestedLimitOffset(r.GetPagination())
	var (
		active = pgtype.Bool{
			Valid: false,
		}
		namespaceID   = ""
		namespaceName = ""
	)

	maxLimit := c.listCfg.limitMax
	if maxLimit > 0 && limit > maxLimit {
		return nil, db.ErrListLimitTooLarge
	}

	if state != stateAny {
		active = pgtypeBool(state == stateActive)
	}

	if namespace != "" {
		if _, err := uuid.Parse(namespace); err == nil {
			namespaceID = namespace
		} else {
			namespaceName = strings.ToLower(namespace)
		}
	}

	list, err := c.Queries.ListAttributesDetail(ctx, ListAttributesDetailParams{
		Active:        active,
		NamespaceID:   namespaceID,
		NamespaceName: namespaceName,
		Limit:         limit,
		Offset:        offset,
	})
	if err != nil {
		return nil, db.WrapIfKnownInvalidQueryErr(err)
	}

	policyAttributes := make([]*policy.Attribute, len(list))

	for i, attr := range list {
		policyAttributes[i], err = hydrateAttribute(&attributeQueryRow{
			id:            attr.ID,
			name:          attr.AttributeName,
			rule:          string(attr.Rule),
			active:        attr.Active,
			metadataJSON:  attr.Metadata,
			namespaceID:   attr.NamespaceID,
			namespaceName: attr.NamespaceName.String,
			valuesJSON:    attr.Values,
			fqn:           sql.NullString(attr.Fqn),
		})
		if err != nil {
			return nil, err
		}
	}

	var total int32
	var nextOffset int32
	if len(list) > 0 {
		total = int32(list[0].Total)
		nextOffset = getNextOffset(offset, limit, total)
	}

	return &attributes.ListAttributesResponse{
		Attributes: policyAttributes,
		Pagination: &policy.PageResponse{
			CurrentOffset: offset,
			Total:         total,
			NextOffset:    nextOffset,
		},
	}, nil
}

// Loads all attributes into memory by making iterative db roundtrip requests of defaultObjectListAllLimit size
func (c PolicyDBClient) ListAllAttributes(ctx context.Context) ([]*policy.Attribute, error) {
	var nextOffset int32
	attrsList := make([]*policy.Attribute, 0)

	for {
		listed, err := c.ListAttributes(ctx, &attributes.ListAttributesRequest{
			State: common.ActiveStateEnum_ACTIVE_STATE_ENUM_ANY,
			Pagination: &policy.PageRequest{
				Limit:  c.listCfg.limitMax,
				Offset: nextOffset,
			},
		})
		if err != nil {
			return nil, fmt.Errorf("failed to list all attributes: %w", err)
		}

		nextOffset = listed.GetPagination().GetNextOffset()
		attrsList = append(attrsList, listed.GetAttributes()...)

		// offset becomes zero when list is exhausted
		if nextOffset <= 0 {
			break
		}
	}
	return attrsList, nil
}

func (c PolicyDBClient) GetAttribute(ctx context.Context, identifier any) (*policy.Attribute, error) {
	var (
		attr   GetAttributeRow
		err    error
		params GetAttributeParams
	)

	switch i := identifier.(type) {
	case *attributes.GetAttributeRequest_AttributeId:
		id := pgtypeUUID(i.AttributeId)
		if !id.Valid {
			return nil, db.ErrUUIDInvalid
		}
		params = GetAttributeParams{ID: id}
	case *attributes.GetAttributeRequest_Fqn:
		fqn := pgtypeText(i.Fqn)
		if !fqn.Valid {
			return nil, db.ErrSelectIdentifierInvalid
		}
		params = GetAttributeParams{Fqn: pgtypeText(i.Fqn)}
	case string:
		id := pgtypeUUID(i)
		if !id.Valid {
			return nil, db.ErrUUIDInvalid
		}
		params = GetAttributeParams{ID: id}
	default:
		// unexpected type
		return nil, errors.Join(db.ErrSelectIdentifierInvalid, fmt.Errorf("type [%T] value [%v]", i, i))
	}

	attr, err = c.Queries.GetAttribute(ctx, params)
	if err != nil {
		return nil, db.WrapIfKnownInvalidQueryErr(err)
	}

	policyAttr, err := hydrateAttribute(&attributeQueryRow{
		id:            attr.ID,
		name:          attr.AttributeName,
		rule:          string(attr.Rule),
		active:        attr.Active,
		metadataJSON:  attr.Metadata,
		namespaceID:   attr.NamespaceID,
		namespaceName: attr.NamespaceName.String,
		valuesJSON:    attr.Values,
		grantsJSON:    attr.Grants,
		fqn:           sql.NullString(attr.Fqn),
	})
	if err != nil {
		return nil, err
	}

	var keys []*policy.AsymmetricKey
	if len(attr.Keys) > 0 {
		keys, err = db.AsymKeysProtoJSON(attr.Keys)
		if err != nil {
			return nil, fmt.Errorf("failed to unmarshal keys [%s]: %w", string(attr.Keys), err)
		}
		policyAttr.Keys = keys
	}

	return policyAttr, nil
}

func (c PolicyDBClient) ListAttributesByFqns(ctx context.Context, fqns []string) ([]*policy.Attribute, error) {
	list, err := c.Queries.ListAttributesByDefOrValueFqns(ctx, fqns)
	if err != nil {
		return nil, db.WrapIfKnownInvalidQueryErr(err)
	}

	attrs := make([]*policy.Attribute, len(list))
	for i, attr := range list {
		ns := new(policy.Namespace)
		err = protojson.Unmarshal(attr.Namespace, ns)
		if err != nil {
			return nil, fmt.Errorf("failed to unmarshal namespace [%s]: %w", string(attr.Namespace), err)
		}

		values, err := attributesValuesProtojson(attr.Values)
		if err != nil {
			return nil, fmt.Errorf("failed to unmarshal values [%s]: %w", string(attr.Values), err)
		}

		var grants []*policy.KeyAccessServer
		if attr.Grants != nil {
			grants, err = db.KeyAccessServerProtoJSON(attr.Grants)
			if err != nil {
				return nil, fmt.Errorf("failed to unmarshal grants [%s]: %w", string(attr.Grants), err)
			}
		}

		var keys []*policy.AsymmetricKey
		if len(attr.Keys) > 0 {
			keys, err = db.AsymKeysProtoJSON(attr.Keys)
			if err != nil {
				return nil, fmt.Errorf("failed to unmarshal keys [%s]: %w", string(attr.Keys), err)
			}
		}

		attrs[i] = &policy.Attribute{
			Id:        attr.ID,
			Name:      attr.Name,
			Rule:      attributesRuleTypeEnumTransformOut(string(attr.Rule)),
			Fqn:       attr.Fqn,
			Active:    &wrapperspb.BoolValue{Value: attr.Active},
			Grants:    grants,
			Namespace: ns,
			Values:    values,
			Keys:      keys,
		}
	}

	return attrs, nil
}

func (c PolicyDBClient) GetAttributeByFqn(ctx context.Context, fqn string) (*policy.Attribute, error) {
	list, err := c.ListAttributesByFqns(ctx, []string{strings.ToLower(fqn)})
	if err != nil {
		return nil, db.WrapIfKnownInvalidQueryErr(err)
	}

	if len(list) != 1 {
		return nil, db.ErrNotFound
	}

	attr := list[0]
	return attr, nil
}

func (c PolicyDBClient) GetAttributesByNamespace(ctx context.Context, namespaceID string) ([]*policy.Attribute, error) {
	list, err := c.Queries.ListAttributesSummary(ctx, ListAttributesSummaryParams{
		NamespaceID: namespaceID,
	})
	if err != nil {
		return nil, db.WrapIfKnownInvalidQueryErr(err)
	}

	policyAttributes := make([]*policy.Attribute, len(list))

	for i, attr := range list {
		policyAttributes[i], err = hydrateAttribute(&attributeQueryRow{
			id:            attr.ID,
			name:          attr.AttributeName,
			rule:          string(attr.Rule),
			active:        attr.Active,
			metadataJSON:  attr.Metadata,
			namespaceID:   attr.NamespaceID,
			namespaceName: attr.NamespaceName.String,
		})
		if err != nil {
			return nil, err
		}
	}

	return policyAttributes, nil
}

func (c PolicyDBClient) CreateAttribute(ctx context.Context, r *attributes.CreateAttributeRequest) (*policy.Attribute, error) {
	name := strings.ToLower(r.GetName())
	namespaceID := r.GetNamespaceId()
	metadataJSON, _, err := db.MarshalCreateMetadata(r.GetMetadata())
	if err != nil {
		return nil, err
	}
	ruleString := attributesRuleTypeEnumTransformIn(r.GetRule().String())

	createdID, err := c.Queries.CreateAttribute(ctx, CreateAttributeParams{
		NamespaceID: namespaceID,
		Name:        name,
		Rule:        AttributeDefinitionRule(ruleString),
		Metadata:    metadataJSON,
	})
	if err != nil {
		return nil, db.WrapIfKnownInvalidQueryErr(err)
	}

	// Add values
	for _, v := range r.GetValues() {
		req := &attributes.CreateAttributeValueRequest{
			AttributeId: createdID,
			Value:       v,
		}
		_, err := c.CreateAttributeValue(ctx, createdID, req)
		if err != nil {
			return nil, err
		}
	}

	// Update the FQNs
	_, err = c.Queries.UpsertAttributeDefinitionFqn(ctx, createdID)
	if err != nil {
		return nil, db.WrapIfKnownInvalidQueryErr(err)
	}

	return c.GetAttribute(ctx, createdID)
}

func (c PolicyDBClient) UnsafeUpdateAttribute(ctx context.Context, r *unsafe.UnsafeUpdateAttributeRequest) (*policy.Attribute, error) {
	id := r.GetId()
	name := strings.ToLower(r.GetName())
	rule := r.GetRule()
	before, err := c.GetAttribute(ctx, id)
	if err != nil {
		return nil, err
	}

	// Validate that the values_order contains all the children value id's of this attribute
	lenExistingValues := len(before.GetValues())
	lenNewValues := len(r.GetValuesOrder())
	if lenNewValues > 0 {
		if lenExistingValues != lenNewValues {
			return nil, fmt.Errorf("values_order can only be updated with current attribute values: %w", db.ErrForeignKeyViolation)
		}
		// check if all the children value id's of this attribute are in the values_order
		for _, v := range before.GetValues() {
			found := false
			for _, vo := range r.GetValuesOrder() {
				if v.GetId() == vo {
					found = true
					break
				}
			}
			if !found {
				return nil, fmt.Errorf("values_order can only be updated with current attribute values: %w", db.ErrForeignKeyViolation)
			}
		}
	}

	// Handle case where rule is not actually being updated
	ruleString := ""
	if rule != policy.AttributeRuleTypeEnum_ATTRIBUTE_RULE_TYPE_ENUM_UNSPECIFIED {
		ruleString = attributesRuleTypeEnumTransformIn(rule.String())
	}

	count, err := c.Queries.UpdateAttribute(ctx, UpdateAttributeParams{
		ID:   id,
		Name: pgtypeText(name),
		Rule: NullAttributeDefinitionRule{
			AttributeDefinitionRule: AttributeDefinitionRule(ruleString),
			Valid:                   ruleString != "",
		},
		ValuesOrder: r.GetValuesOrder(),
	})
	if err != nil {
		return nil, db.WrapIfKnownInvalidQueryErr(err)
	}
	if count == 0 {
		return nil, db.ErrNotFound
	}

	// Upsert all the FQNs with the definition name mutation
	if name != "" {
		_, err = c.Queries.UpsertAttributeDefinitionFqn(ctx, id)
		if err != nil {
			return nil, db.WrapIfKnownInvalidQueryErr(err)
		}
	}

	return c.GetAttribute(ctx, id)
}

func (c PolicyDBClient) UpdateAttribute(ctx context.Context, id string, r *attributes.UpdateAttributeRequest) (*policy.Attribute, error) {
	// if extend we need to merge the metadata
	metadataJSON, metadata, err := db.MarshalUpdateMetadata(r.GetMetadata(), r.GetMetadataUpdateBehavior(), func() (*common.Metadata, error) {
		a, err := c.GetAttribute(ctx, id)
		if err != nil {
			return nil, err
		}
		return a.GetMetadata(), nil
	})
	if err != nil {
		return nil, err
	}

	count, err := c.Queries.UpdateAttribute(ctx, UpdateAttributeParams{
		ID:       id,
		Metadata: metadataJSON,
	})
	if err != nil {
		return nil, db.WrapIfKnownInvalidQueryErr(err)
	}
	if count == 0 {
		return nil, db.ErrNotFound
	}

	return &policy.Attribute{
		Id:       id,
		Metadata: metadata,
	}, nil
}

func (c PolicyDBClient) DeactivateAttribute(ctx context.Context, id string) (*policy.Attribute, error) {
	count, err := c.Queries.UpdateAttribute(ctx, UpdateAttributeParams{
		ID:     id,
		Active: pgtypeBool(false),
	})
	if err != nil {
		return nil, db.WrapIfKnownInvalidQueryErr(err)
	}
	if count == 0 {
		return nil, db.ErrNotFound
	}

	return &policy.Attribute{
		Id:     id,
		Active: &wrapperspb.BoolValue{Value: false},
	}, nil
}

func (c PolicyDBClient) UnsafeReactivateAttribute(ctx context.Context, id string) (*policy.Attribute, error) {
	count, err := c.Queries.UpdateAttribute(ctx, UpdateAttributeParams{
		ID:     id,
		Active: pgtypeBool(true),
	})
	if err != nil {
		return nil, db.WrapIfKnownInvalidQueryErr(err)
	}
	if count == 0 {
		return nil, db.ErrNotFound
	}

	return &policy.Attribute{
		Id:     id,
		Active: &wrapperspb.BoolValue{Value: true},
	}, nil
}

func (c PolicyDBClient) UnsafeDeleteAttribute(ctx context.Context, existing *policy.Attribute, fqn string) (*policy.Attribute, error) {
	if existing == nil {
		return nil, fmt.Errorf("attribute not found: %w", db.ErrNotFound)
	}

	if existing.GetFqn() != fqn {
		return nil, fmt.Errorf("fqn mismatch: %w", db.ErrNotFound)
	}

	id := existing.GetId()

	count, err := c.Queries.DeleteAttribute(ctx, id)
	if err != nil {
		return nil, db.WrapIfKnownInvalidQueryErr(err)
	}
	if count == 0 {
		return nil, db.ErrNotFound
	}

	return &policy.Attribute{
		Id: id,
	}, nil
}

///
/// Key Access Server assignments
///

func (c PolicyDBClient) AssignKeyAccessServerToAttribute(ctx context.Context, k *attributes.AttributeKeyAccessServer) (*attributes.AttributeKeyAccessServer, error) {
	_, err := c.Queries.AssignKeyAccessServerToAttribute(ctx, AssignKeyAccessServerToAttributeParams{
		AttributeDefinitionID: k.GetAttributeId(),
		KeyAccessServerID:     k.GetKeyAccessServerId(),
	})
	if err != nil {
		return nil, db.WrapIfKnownInvalidQueryErr(err)
	}

	return k, nil
}

func (c PolicyDBClient) RemoveKeyAccessServerFromAttribute(ctx context.Context, k *attributes.AttributeKeyAccessServer) (*attributes.AttributeKeyAccessServer, error) {
	count, err := c.Queries.RemoveKeyAccessServerFromAttribute(ctx, RemoveKeyAccessServerFromAttributeParams{
		AttributeDefinitionID: k.GetAttributeId(),
		KeyAccessServerID:     k.GetKeyAccessServerId(),
	})
	if err != nil {
		return nil, db.WrapIfKnownInvalidQueryErr(err)
	}
	if count == 0 {
		return nil, db.ErrNotFound
	}

	return k, nil
}

<<<<<<< HEAD
func (c PolicyDBClient) AssignPublicKeyToAttribute(context.Context, *attributes.AttributeKey) error {
	// _, err := c.Queries.assignPublicKeyToAttributeDefinition(ctx, assignPublicKeyToAttributeDefinitionParams{
	// 	DefinitionID: k.GetAttributeId(),
	// 	KeyID:        k.GetKeyId(),
	// })
	// if err != nil {
	// 	return db.WrapIfKnownInvalidQueryErr(err)
	// }
=======
func (c PolicyDBClient) AssignPublicKeyToAttribute(ctx context.Context, k *attributes.AttributeKey) (*attributes.AttributeKey, error) {
	ak, err := c.Queries.assignPublicKeyToAttributeDefinition(ctx, assignPublicKeyToAttributeDefinitionParams{
		DefinitionID:         k.GetAttributeId(),
		KeyAccessServerKeyID: k.GetKeyId(),
	})
	if err != nil {
		return nil, db.WrapIfKnownInvalidQueryErr(err)
	}
>>>>>>> c0f94f24

	return &attributes.AttributeKey{
		AttributeId: ak.DefinitionID,
		KeyId:       ak.KeyAccessServerKeyID,
	}, nil
}

<<<<<<< HEAD
func (c PolicyDBClient) RemovePublicKeyFromAttribute(context.Context, *attributes.AttributeKey) (*attributes.AttributeKey, error) {
	// count, err := c.Queries.removePublicKeyFromAttributeDefinition(ctx, removePublicKeyFromAttributeDefinitionParams{
	// 	DefinitionID: k.GetAttributeId(),
	// 	KeyID:        k.GetKeyId(),
	// })
	// if err != nil {
	// 	return nil, db.WrapIfKnownInvalidQueryErr(err)
	// }
	// if count == 0 {
	// 	return nil, db.ErrNotFound
	// }

	return &attributes.AttributeKey{}, nil
=======
func (c PolicyDBClient) RemovePublicKeyFromAttribute(ctx context.Context, k *attributes.AttributeKey) (*attributes.AttributeKey, error) {
	count, err := c.Queries.removePublicKeyFromAttributeDefinition(ctx, removePublicKeyFromAttributeDefinitionParams{
		DefinitionID:         k.GetAttributeId(),
		KeyAccessServerKeyID: k.GetKeyId(),
	})
	if err != nil {
		return nil, db.WrapIfKnownInvalidQueryErr(err)
	}
	if count == 0 {
		return nil, db.ErrNotFound
	}

	return &attributes.AttributeKey{
		AttributeId: k.GetAttributeId(),
		KeyId:       k.GetKeyId(),
	}, nil
>>>>>>> c0f94f24
}<|MERGE_RESOLUTION|>--- conflicted
+++ resolved
@@ -601,16 +601,6 @@
 	return k, nil
 }
 
-<<<<<<< HEAD
-func (c PolicyDBClient) AssignPublicKeyToAttribute(context.Context, *attributes.AttributeKey) error {
-	// _, err := c.Queries.assignPublicKeyToAttributeDefinition(ctx, assignPublicKeyToAttributeDefinitionParams{
-	// 	DefinitionID: k.GetAttributeId(),
-	// 	KeyID:        k.GetKeyId(),
-	// })
-	// if err != nil {
-	// 	return db.WrapIfKnownInvalidQueryErr(err)
-	// }
-=======
 func (c PolicyDBClient) AssignPublicKeyToAttribute(ctx context.Context, k *attributes.AttributeKey) (*attributes.AttributeKey, error) {
 	ak, err := c.Queries.assignPublicKeyToAttributeDefinition(ctx, assignPublicKeyToAttributeDefinitionParams{
 		DefinitionID:         k.GetAttributeId(),
@@ -619,7 +609,6 @@
 	if err != nil {
 		return nil, db.WrapIfKnownInvalidQueryErr(err)
 	}
->>>>>>> c0f94f24
 
 	return &attributes.AttributeKey{
 		AttributeId: ak.DefinitionID,
@@ -627,21 +616,6 @@
 	}, nil
 }
 
-<<<<<<< HEAD
-func (c PolicyDBClient) RemovePublicKeyFromAttribute(context.Context, *attributes.AttributeKey) (*attributes.AttributeKey, error) {
-	// count, err := c.Queries.removePublicKeyFromAttributeDefinition(ctx, removePublicKeyFromAttributeDefinitionParams{
-	// 	DefinitionID: k.GetAttributeId(),
-	// 	KeyID:        k.GetKeyId(),
-	// })
-	// if err != nil {
-	// 	return nil, db.WrapIfKnownInvalidQueryErr(err)
-	// }
-	// if count == 0 {
-	// 	return nil, db.ErrNotFound
-	// }
-
-	return &attributes.AttributeKey{}, nil
-=======
 func (c PolicyDBClient) RemovePublicKeyFromAttribute(ctx context.Context, k *attributes.AttributeKey) (*attributes.AttributeKey, error) {
 	count, err := c.Queries.removePublicKeyFromAttributeDefinition(ctx, removePublicKeyFromAttributeDefinitionParams{
 		DefinitionID:         k.GetAttributeId(),
@@ -658,5 +632,4 @@
 		AttributeId: k.GetAttributeId(),
 		KeyId:       k.GetKeyId(),
 	}, nil
->>>>>>> c0f94f24
 }