--- conflicted
+++ resolved
@@ -47,7 +47,7 @@
 		keyAccessServer.Id = kas.ID
 		keyAccessServer.Uri = kas.Uri
 		keyAccessServer.PublicKey = publicKey
-		keyAccessServer.Name = kas.Name.String
+		keyAccessServer.Name = kas.KasName.String
 		keyAccessServer.Metadata = metadata
 
 		keyAccessServers[i] = keyAccessServer
@@ -194,7 +194,6 @@
 	}, nil
 }
 
-<<<<<<< HEAD
 func (c PolicyDBClient) ListKeyAccessServerGrants(ctx context.Context, r *kasregistry.ListKeyAccessServerGrantsRequest) (*kasregistry.ListKeyAccessServerGrantsResponse, error) {
 	limit, offset := c.getRequestedLimitOffset(r.GetPagination())
 	maxLimit := c.listCfg.limitMax
@@ -203,17 +202,11 @@
 	}
 
 	params := ListKeyAccessServerGrantsParams{
-		KasID:  r.GetKasId(),
-		KasUri: r.GetKasUri(),
-		Offset: offset,
-		Limit:  limit,
-=======
-func (c PolicyDBClient) ListKeyAccessServerGrants(ctx context.Context, kasID, kasURI, kasName string) ([]*kasregistry.KeyAccessServerGrants, error) {
-	params := ListKeyAccessServerGrantsParams{
-		KasID:   kasID,
-		KasUri:  kasURI,
-		KasName: kasName,
->>>>>>> 9d6aa0b5
+		KasID:   r.GetKasId(),
+		KasUri:  r.GetKasUri(),
+		KasName: r.GetKasName(),
+		Offset:  offset,
+		Limit:   limit,
 	}
 	listRows, err := c.Queries.ListKeyAccessServerGrants(ctx, params)
 	if err != nil {
