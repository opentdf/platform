--- conflicted
+++ resolved
@@ -435,31 +435,19 @@
 		}
 
 		switch i.Key.GetIdentifier().(type) {
-<<<<<<< HEAD
-		case *kasregistry.KasAsymKey_KasId:
-=======
 		case *kasregistry.KasKeyIdentifier_KasId:
->>>>>>> 7f97b99f
 			kasID := pgtypeUUID(i.Key.GetKasId())
 			if !kasID.Valid {
 				return nil, db.ErrSelectIdentifierInvalid
 			}
 			params = getKeyParams{KasID: kasID, KeyID: keyID}
-<<<<<<< HEAD
-		case *kasregistry.KasAsymKey_Uri:
-=======
 		case *kasregistry.KasKeyIdentifier_Uri:
->>>>>>> 7f97b99f
 			kasURI := pgtypeText(i.Key.GetUri())
 			if !kasURI.Valid {
 				return nil, db.ErrSelectIdentifierInvalid
 			}
 			params = getKeyParams{KasUri: kasURI, KeyID: keyID}
-<<<<<<< HEAD
-		case *kasregistry.KasAsymKey_Name:
-=======
 		case *kasregistry.KasKeyIdentifier_Name:
->>>>>>> 7f97b99f
 			kasName := pgtypeText(i.Key.GetName())
 			if !kasName.Valid {
 				return nil, db.ErrSelectIdentifierInvalid
