package db

import (
	"github.com/opentdf/platform/protocol/go/common"
	"github.com/opentdf/platform/service/logger"
	"github.com/opentdf/platform/service/pkg/db"
)

const (
	stateInactive    transformedState = "INACTIVE"
	stateActive      transformedState = "ACTIVE"
	stateAny         transformedState = "ANY"
	stateUnspecified transformedState = "UNSPECIFIED"
)

type transformedState string

type ListConfig struct {
	limitDefault int32
	limitMax     int32
}

type PolicyDBClient struct {
	*db.Client
	logger *logger.Logger
	*Queries
	listCfg ListConfig
}

<<<<<<< HEAD
var (
	TableAttributes                    = "attribute_definitions"
	TableAttributeValues               = "attribute_values"
	TableNamespaces                    = "attribute_namespaces"
	TableAttrFqn                       = "attribute_fqns"
	TableAttributeKeyAccessGrants      = "attribute_definition_key_access_grants"
	TableAttributeValueKeyAccessGrants = "attribute_value_key_access_grants"
	TableResourceMappings              = "resource_mappings"
	TableSubjectMappings               = "subject_mappings"
	TableSubjectConditionSet           = "subject_condition_set"
	TableKeyAccessServerRegistry       = "key_access_servers"
)

var Tables struct {
	Attributes                    db.Table
	AttributeValues               db.Table
	Namespaces                    db.Table
	AttrFqn                       db.Table
	AttributeKeyAccessGrants      db.Table
	AttributeValueKeyAccessGrants db.Table
	ResourceMappings              db.Table
	SubjectMappings               db.Table
	SubjectConditionSet           db.Table
	KeyAccessServerRegistry       db.Table
}

func NewClient(c *db.Client, logger *logger.Logger, configuredListLimitMax, configuredListLimitDefault int32) PolicyDBClient {
	t := db.NewTable(c.Schema())
	Tables.Attributes = t(TableAttributes)
	Tables.AttributeValues = t(TableAttributeValues)
	Tables.Namespaces = t(TableNamespaces)
	Tables.AttrFqn = t(TableAttrFqn)
	Tables.AttributeKeyAccessGrants = t(TableAttributeKeyAccessGrants)
	Tables.AttributeValueKeyAccessGrants = t(TableAttributeValueKeyAccessGrants)
	Tables.ResourceMappings = t(TableResourceMappings)
	Tables.SubjectMappings = t(TableSubjectMappings)
	Tables.SubjectConditionSet = t(TableSubjectConditionSet)
	Tables.KeyAccessServerRegistry = t(TableKeyAccessServerRegistry)

	return PolicyDBClient{c, logger, New(c.Pgx), ListConfig{limitDefault: configuredListLimitDefault, limitMax: configuredListLimitMax}}
=======
func NewClient(c *db.Client, logger *logger.Logger) PolicyDBClient {
	return PolicyDBClient{c, logger, New(c.Pgx)}
>>>>>>> 155e7cd5
}

func getDBStateTypeTransformedEnum(state common.ActiveStateEnum) transformedState {
	switch state.String() {
	case common.ActiveStateEnum_ACTIVE_STATE_ENUM_ACTIVE.String():
		return stateActive
	case common.ActiveStateEnum_ACTIVE_STATE_ENUM_INACTIVE.String():
		return stateInactive
	case common.ActiveStateEnum_ACTIVE_STATE_ENUM_ANY.String():
		return stateAny
	case common.ActiveStateEnum_ACTIVE_STATE_ENUM_UNSPECIFIED.String():
		return stateActive
	default:
		return stateActive
	}
}<|MERGE_RESOLUTION|>--- conflicted
+++ resolved
@@ -27,51 +27,8 @@
 	listCfg ListConfig
 }
 
-<<<<<<< HEAD
-var (
-	TableAttributes                    = "attribute_definitions"
-	TableAttributeValues               = "attribute_values"
-	TableNamespaces                    = "attribute_namespaces"
-	TableAttrFqn                       = "attribute_fqns"
-	TableAttributeKeyAccessGrants      = "attribute_definition_key_access_grants"
-	TableAttributeValueKeyAccessGrants = "attribute_value_key_access_grants"
-	TableResourceMappings              = "resource_mappings"
-	TableSubjectMappings               = "subject_mappings"
-	TableSubjectConditionSet           = "subject_condition_set"
-	TableKeyAccessServerRegistry       = "key_access_servers"
-)
-
-var Tables struct {
-	Attributes                    db.Table
-	AttributeValues               db.Table
-	Namespaces                    db.Table
-	AttrFqn                       db.Table
-	AttributeKeyAccessGrants      db.Table
-	AttributeValueKeyAccessGrants db.Table
-	ResourceMappings              db.Table
-	SubjectMappings               db.Table
-	SubjectConditionSet           db.Table
-	KeyAccessServerRegistry       db.Table
-}
-
 func NewClient(c *db.Client, logger *logger.Logger, configuredListLimitMax, configuredListLimitDefault int32) PolicyDBClient {
-	t := db.NewTable(c.Schema())
-	Tables.Attributes = t(TableAttributes)
-	Tables.AttributeValues = t(TableAttributeValues)
-	Tables.Namespaces = t(TableNamespaces)
-	Tables.AttrFqn = t(TableAttrFqn)
-	Tables.AttributeKeyAccessGrants = t(TableAttributeKeyAccessGrants)
-	Tables.AttributeValueKeyAccessGrants = t(TableAttributeValueKeyAccessGrants)
-	Tables.ResourceMappings = t(TableResourceMappings)
-	Tables.SubjectMappings = t(TableSubjectMappings)
-	Tables.SubjectConditionSet = t(TableSubjectConditionSet)
-	Tables.KeyAccessServerRegistry = t(TableKeyAccessServerRegistry)
-
 	return PolicyDBClient{c, logger, New(c.Pgx), ListConfig{limitDefault: configuredListLimitDefault, limitMax: configuredListLimitMax}}
-=======
-func NewClient(c *db.Client, logger *logger.Logger) PolicyDBClient {
-	return PolicyDBClient{c, logger, New(c.Pgx)}
->>>>>>> 155e7cd5
 }
 
 func getDBStateTypeTransformedEnum(state common.ActiveStateEnum) transformedState {
