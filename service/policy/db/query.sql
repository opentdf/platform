--- conflicted
+++ resolved
@@ -870,17 +870,6 @@
 SELECT
     sm.id,
     (
-<<<<<<< HEAD
-        SELECT JSONB_AGG(JSONB_BUILD_OBJECT('id', a.id, 'name', a.name, 'metadata', a.metadata))
-        FROM subject_mapping_actions sma
-        JOIN actions a ON sma.action_id = a.id
-        WHERE sma.subject_mapping_id = sm.id AND a.is_standard = TRUE
-    ) AS standard_actions,
-    (
-        SELECT JSONB_AGG(JSONB_BUILD_OBJECT('id', a.id, 'name', a.name, 'metadata', a.metadata))
-        FROM subject_mapping_actions sma
-        JOIN actions a ON sma.action_id = a.id
-=======
         SELECT JSONB_AGG(JSONB_BUILD_OBJECT('id', a.id, 'name', a.name))
         FROM actions a
         JOIN subject_mapping_actions sma ON sma.action_id = a.id
@@ -890,7 +879,6 @@
         SELECT JSONB_AGG(JSONB_BUILD_OBJECT('id', a.id, 'name', a.name))
         FROM actions a
         JOIN subject_mapping_actions sma ON sma.action_id = a.id
->>>>>>> e6b7c799
         WHERE sma.subject_mapping_id = sm.id AND a.is_standard = FALSE
     ) AS custom_actions,
     JSON_STRIP_NULLS(JSON_BUILD_OBJECT('labels', sm.metadata -> 'labels', 'created_at', sm.created_at, 'updated_at', sm.updated_at)) AS metadata,
@@ -919,17 +907,6 @@
 SELECT
     sm.id,
     (
-<<<<<<< HEAD
-        SELECT JSONB_AGG(JSONB_BUILD_OBJECT('id', a.id, 'name', a.name, 'metadata', a.metadata))
-        FROM subject_mapping_actions sma
-        JOIN actions a ON sma.action_id = a.id
-        WHERE sma.subject_mapping_id = sm.id AND a.is_standard = TRUE
-    ) AS standard_actions,
-    (
-        SELECT JSONB_AGG(JSONB_BUILD_OBJECT('id', a.id, 'name', a.name, 'metadata', a.metadata))
-        FROM subject_mapping_actions sma
-        JOIN actions a ON sma.action_id = a.id
-=======
         SELECT JSONB_AGG(JSONB_BUILD_OBJECT('id', a.id, 'name', a.name))
         FROM actions a
         JOIN subject_mapping_actions sma ON sma.action_id = a.id
@@ -939,7 +916,6 @@
         SELECT JSONB_AGG(JSONB_BUILD_OBJECT('id', a.id, 'name', a.name))
         FROM actions a
         JOIN subject_mapping_actions sma ON sma.action_id = a.id
->>>>>>> e6b7c799
         WHERE sma.subject_mapping_id = sm.id AND a.is_standard = FALSE
     ) AS custom_actions,
     JSON_STRIP_NULLS(JSON_BUILD_OBJECT('labels', sm.metadata -> 'labels', 'created_at', sm.created_at, 'updated_at', sm.updated_at)) AS metadata,
@@ -959,17 +935,6 @@
 SELECT
     sm.id,
     (
-<<<<<<< HEAD
-        SELECT JSONB_AGG(JSONB_BUILD_OBJECT('id', a.id, 'name', a.name, 'metadata', a.metadata))
-        FROM subject_mapping_actions sma
-        JOIN actions a ON sma.action_id = a.id
-        WHERE sma.subject_mapping_id = sm.id AND a.is_standard = TRUE
-    ) AS standard_actions,
-    (
-        SELECT JSONB_AGG(JSONB_BUILD_OBJECT('id', a.id, 'name', a.name, 'metadata', a.metadata))
-        FROM subject_mapping_actions sma
-        JOIN actions a ON sma.action_id = a.id
-=======
         SELECT JSONB_AGG(JSONB_BUILD_OBJECT('id', a.id, 'name', a.name))
         FROM actions a
         JOIN subject_mapping_actions sma ON sma.action_id = a.id
@@ -979,7 +944,6 @@
         SELECT JSONB_AGG(JSONB_BUILD_OBJECT('id', a.id, 'name', a.name))
         FROM actions a
         JOIN subject_mapping_actions sma ON sma.action_id = a.id
->>>>>>> e6b7c799
         WHERE sma.subject_mapping_id = sm.id AND a.is_standard = FALSE
     ) AS custom_actions,
     JSON_BUILD_OBJECT(
@@ -1014,10 +978,6 @@
     SELECT 
         (SELECT id FROM inserted_mapping),
         unnest(sqlc.arg('action_ids')::uuid[])
-<<<<<<< HEAD
-    RETURNING subject_mapping_id
-=======
->>>>>>> e6b7c799
 )
 SELECT id FROM inserted_mapping;
 
@@ -1038,10 +998,6 @@
             subject_mapping_id = sqlc.arg('id')
             AND sqlc.narg('action_ids')::UUID[] IS NOT NULL
             AND action_id NOT IN (SELECT unnest(sqlc.narg('action_ids')::UUID[]))
-<<<<<<< HEAD
-        RETURNING action_id
-=======
->>>>>>> e6b7c799
     ),
     -- Insert actions that are not already related to the mapping
     action_insert AS (
@@ -1058,10 +1014,6 @@
                 FROM subject_mapping_actions
                 WHERE subject_mapping_id = sqlc.arg('id') AND action_id = a
             )
-<<<<<<< HEAD
-        RETURNING action_id
-=======
->>>>>>> e6b7c799
     ),
     update_count AS (
         SELECT COUNT(*) AS cnt
@@ -1276,12 +1228,6 @@
 -- name: removePublicKeyFromAttributeValue :execrows
 DELETE FROM attribute_value_public_key_map WHERE value_id = $1 AND key_id = $2;
 
-<<<<<<< HEAD
-----------------------------------------------------------------
-
-=======
->>>>>>> e6b7c799
-
 ---------------------------------------------------------------- 
 -- ACTIONS
 ----------------------------------------------------------------
@@ -1373,9 +1319,6 @@
 WHERE id = $1
   AND is_standard = FALSE;
 
-<<<<<<< HEAD
-----------------------------------------------------------------
-=======
 ----------------------------------------------------------------
 -- REGISTERED RESOURCES
 ----------------------------------------------------------------
@@ -1482,5 +1425,4 @@
 WHERE id = $1;
 
 -- name: deleteRegisteredResourceValue :execrows
-DELETE FROM registered_resource_values WHERE id = $1;
->>>>>>> e6b7c799
+DELETE FROM registered_resource_values WHERE id = $1;