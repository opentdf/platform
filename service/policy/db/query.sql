--- conflicted
+++ resolved
@@ -871,15 +871,9 @@
 LEFT JOIN attribute_values av ON sm.attribute_value_id = av.id
 LEFT JOIN attribute_fqns fqns ON av.id = fqns.value_id
 LEFT JOIN subject_condition_set scs ON scs.id = sm.subject_condition_set_id
-<<<<<<< HEAD
-GROUP BY av.id, sm.id, scs.id, counted.total
-LIMIT @limit_ 
-OFFSET @offset_; 
-=======
 GROUP BY av.id, sm.id, scs.id, counted.total, fqns.fqn
 LIMIT @limit_
 OFFSET @offset_;
->>>>>>> 9e7d5b97
 
 -- name: GetSubjectMapping :one
 SELECT
