---------------------------------------------------------------- 
-- KEY ACCESS SERVERS
----------------------------------------------------------------

-- name: ListKeyAccessServerGrants :many
WITH listed AS (
    SELECT
        COUNT(*) OVER () AS total,
        kas.id AS kas_id,
        kas.uri AS kas_uri,
        kas.name AS kas_name,
        kas.public_key AS kas_public_key,
        JSON_STRIP_NULLS(JSON_BUILD_OBJECT(
            'labels', kas.metadata -> 'labels',
            'created_at', kas.created_at,
            'updated_at', kas.updated_at
        )) AS kas_metadata,
        JSON_AGG(DISTINCT JSONB_BUILD_OBJECT(
            'id', attrkag.attribute_definition_id,
            'fqn', fqns_on_attr.fqn
        )) FILTER (WHERE attrkag.attribute_definition_id IS NOT NULL) AS attributes_grants,
        JSON_AGG(DISTINCT JSONB_BUILD_OBJECT(
            'id', valkag.attribute_value_id,
            'fqn', fqns_on_vals.fqn
        )) FILTER (WHERE valkag.attribute_value_id IS NOT NULL) AS values_grants,
        JSON_AGG(DISTINCT JSONB_BUILD_OBJECT(
            'id', nskag.namespace_id,
            'fqn', fqns_on_ns.fqn
        )) FILTER (WHERE nskag.namespace_id IS NOT NULL) AS namespace_grants
    FROM key_access_servers AS kas
    LEFT JOIN
        attribute_definition_key_access_grants AS attrkag
        ON kas.id = attrkag.key_access_server_id
    LEFT JOIN
        attribute_fqns AS fqns_on_attr
        ON attrkag.attribute_definition_id = fqns_on_attr.attribute_id
            AND fqns_on_attr.value_id IS NULL
    LEFT JOIN
        attribute_value_key_access_grants AS valkag
        ON kas.id = valkag.key_access_server_id
    LEFT JOIN 
        attribute_fqns AS fqns_on_vals
        ON valkag.attribute_value_id = fqns_on_vals.value_id
    LEFT JOIN
        attribute_namespace_key_access_grants AS nskag
        ON kas.id = nskag.key_access_server_id
    LEFT JOIN
        attribute_fqns AS fqns_on_ns
            ON nskag.namespace_id = fqns_on_ns.namespace_id
        AND fqns_on_ns.attribute_id IS NULL AND fqns_on_ns.value_id IS NULL
    WHERE (NULLIF(@kas_id, '') IS NULL OR kas.id = @kas_id::uuid) 
        AND (NULLIF(@kas_uri, '') IS NULL OR kas.uri = @kas_uri::varchar) 
        AND (NULLIF(@kas_name, '') IS NULL OR kas.name = @kas_name::varchar) 
    GROUP BY 
        kas.id
)
SELECT 
    listed.kas_id,
    listed.kas_uri,
    listed.kas_name,
    listed.kas_public_key,
    listed.kas_metadata,
    listed.attributes_grants,
    listed.values_grants,
    listed.namespace_grants,
    listed.total  
FROM listed
LIMIT @limit_ 
OFFSET @offset_; 

-- name: ListKeyAccessServers :many
WITH counted AS (
    SELECT COUNT(kas.id) AS total
    FROM key_access_servers AS kas
)

SELECT kas.id,
    kas.uri,
    kas.public_key,
    kas.name AS kas_name,
    JSON_STRIP_NULLS(JSON_BUILD_OBJECT('labels', kas.metadata -> 'labels', 'created_at', kas.created_at, 'updated_at', kas.updated_at)) AS metadata,
    counted.total
FROM key_access_servers AS kas
CROSS JOIN counted
LIMIT @limit_ 
OFFSET @offset_; 

-- name: GetKeyAccessServer :one
SELECT 
    kas.id,
    kas.uri, 
    kas.public_key, 
    kas.name,
    JSON_STRIP_NULLS(JSON_BUILD_OBJECT('labels', metadata -> 'labels', 'created_at', created_at, 'updated_at', updated_at)) AS metadata
FROM key_access_servers AS kas
WHERE (sqlc.narg('id')::uuid IS NULL OR kas.id = sqlc.narg('id')::uuid)
  AND (sqlc.narg('name')::text IS NULL OR kas.name = sqlc.narg('name')::text)
  AND (sqlc.narg('uri')::text IS NULL OR kas.uri = sqlc.narg('uri')::text);

-- name: CreateKeyAccessServer :one
INSERT INTO key_access_servers (uri, public_key, name, metadata)
VALUES ($1, $2, $3, $4)
RETURNING id;

-- name: UpdateKeyAccessServer :execrows
UPDATE key_access_servers
SET
    uri = COALESCE(sqlc.narg('uri'), uri),
    public_key = COALESCE(sqlc.narg('public_key'), public_key),
    name = COALESCE(sqlc.narg('name'), name),
    metadata = COALESCE(sqlc.narg('metadata'), metadata)
WHERE id = $1;

-- name: DeleteKeyAccessServer :execrows
DELETE FROM key_access_servers WHERE id = $1;

---------------------------------------------------------------- 
-- ATTRIBUTE FQN
----------------------------------------------------------------

-- name: UpsertAttributeValueFqn :many
WITH new_fqns_cte AS (
    -- get attribute value fqns
    SELECT
        ns.id AS namespace_id,
        ad.id AS attribute_id,
        av.id AS value_id,
        CONCAT('https://', ns.name, '/attr/', ad.name, '/value/', av.value) AS fqn
    FROM attribute_values av
    INNER JOIN attribute_definitions AS ad ON av.attribute_definition_id = ad.id
    INNER JOIN attribute_namespaces AS ns ON ad.namespace_id = ns.id
    WHERE av.id = @value_id 
)

INSERT INTO attribute_fqns (namespace_id, attribute_id, value_id, fqn)
SELECT
    namespace_id,
    attribute_id,
    value_id,
    fqn
FROM new_fqns_cte
ON CONFLICT (namespace_id, attribute_id, value_id) 
    DO UPDATE 
        SET fqn = EXCLUDED.fqn
RETURNING
    COALESCE(namespace_id::TEXT, '')::TEXT AS namespace_id,
    COALESCE(attribute_id::TEXT, '')::TEXT AS attribute_id,
    COALESCE(value_id::TEXT, '')::TEXT AS value_id,
    fqn;

-- name: UpsertAttributeDefinitionFqn :many
WITH new_fqns_cte AS (
    -- get attribute definition fqns
    SELECT
        ns.id AS namespace_id,
        ad.id AS attribute_id,
        NULL::UUID AS value_id,
        CONCAT('https://', ns.name, '/attr/', ad.name) AS fqn
    FROM attribute_definitions ad
    JOIN attribute_namespaces ns ON ad.namespace_id = ns.id
    WHERE ad.id = @attribute_id 
    UNION
    -- get attribute value fqns
    SELECT
        ns.id as namespace_id,
        ad.id as attribute_id,
        av.id as value_id,
        CONCAT('https://', ns.name, '/attr/', ad.name, '/value/', av.value) AS fqn
    FROM attribute_values av
    JOIN attribute_definitions ad on av.attribute_definition_id = ad.id
    JOIN attribute_namespaces ns on ad.namespace_id = ns.id
    WHERE ad.id = @attribute_id 
)
INSERT INTO attribute_fqns (namespace_id, attribute_id, value_id, fqn)
SELECT 
    namespace_id,
    attribute_id,
    value_id,
    fqn
FROM new_fqns_cte
ON CONFLICT (namespace_id, attribute_id, value_id) 
    DO UPDATE 
        SET fqn = EXCLUDED.fqn
RETURNING
    COALESCE(namespace_id::TEXT, '')::TEXT as namespace_id,
    COALESCE(attribute_id::TEXT, '')::TEXT as attribute_id,
    COALESCE(value_id::TEXT, '')::TEXT as value_id,
    fqn;

-- name: UpsertAttributeNamespaceFqn :many
WITH new_fqns_cte AS (
    -- get namespace fqns
    SELECT
        ns.id as namespace_id,
        NULL::UUID as attribute_id,
        NULL::UUID as value_id,
        CONCAT('https://', ns.name) AS fqn
    FROM attribute_namespaces ns
    WHERE ns.id = @namespace_id 
    UNION
    -- get attribute definition fqns
    SELECT
        ns.id as namespace_id,
        ad.id as attribute_id,
        NULL::UUID as value_id,
        CONCAT('https://', ns.name, '/attr/', ad.name) AS fqn
    FROM attribute_definitions ad
    JOIN attribute_namespaces ns on ad.namespace_id = ns.id
    WHERE ns.id = @namespace_id 
    UNION
    -- get attribute value fqns
    SELECT
        ns.id as namespace_id,
        ad.id as attribute_id,
        av.id as value_id,
        CONCAT('https://', ns.name, '/attr/', ad.name, '/value/', av.value) AS fqn
    FROM attribute_values av
    JOIN attribute_definitions ad on av.attribute_definition_id = ad.id
    JOIN attribute_namespaces ns on ad.namespace_id = ns.id
    WHERE ns.id = @namespace_id 
)
INSERT INTO attribute_fqns (namespace_id, attribute_id, value_id, fqn)
SELECT 
    namespace_id,
    attribute_id,
    value_id,
    fqn
FROM new_fqns_cte
ON CONFLICT (namespace_id, attribute_id, value_id) 
    DO UPDATE 
        SET fqn = EXCLUDED.fqn
RETURNING
    COALESCE(namespace_id::TEXT, '')::TEXT as namespace_id,
    COALESCE(attribute_id::TEXT, '')::TEXT as attribute_id,
    COALESCE(value_id::TEXT, '')::TEXT as value_id,
    fqn;

---------------------------------------------------------------- 
-- ATTRIBUTES
----------------------------------------------------------------

-- name: ListAttributesDetail :many
WITH counted AS (
    SELECT COUNT(ad.id) AS total
    FROM attribute_definitions ad
)
SELECT
    ad.id,
    ad.name as attribute_name,
    ad.rule,
    JSON_STRIP_NULLS(JSON_BUILD_OBJECT('labels', ad.metadata -> 'labels', 'created_at', ad.created_at, 'updated_at', ad.updated_at)) AS metadata,
    ad.namespace_id,
    ad.active,
    n.name as namespace_name,
    JSON_AGG(
        JSON_BUILD_OBJECT(
            'id', avt.id,
            'value', avt.value,
            'active', avt.active,
            'fqn', CONCAT(fqns.fqn, '/value/', avt.value)
        ) ORDER BY ARRAY_POSITION(ad.values_order, avt.id)
    ) AS values,
    fqns.fqn,
    counted.total
FROM attribute_definitions ad
CROSS JOIN counted
LEFT JOIN attribute_namespaces n ON n.id = ad.namespace_id
LEFT JOIN (
  SELECT
    av.id,
    av.value,
    av.active,
    JSON_AGG(
        DISTINCT JSONB_BUILD_OBJECT(
            'id', vkas.id,
            'uri', vkas.uri,
            'name', vkas.name,
            'public_key', vkas.public_key
        )
    ) FILTER (WHERE vkas.id IS NOT NULL AND vkas.uri IS NOT NULL AND vkas.public_key IS NOT NULL) AS val_grants_arr,
    av.attribute_definition_id
  FROM attribute_values av
  LEFT JOIN attribute_value_key_access_grants avg ON av.id = avg.attribute_value_id
  LEFT JOIN key_access_servers vkas ON avg.key_access_server_id = vkas.id
  GROUP BY av.id
) avt ON avt.attribute_definition_id = ad.id
LEFT JOIN attribute_fqns fqns ON fqns.attribute_id = ad.id AND fqns.value_id IS NULL
WHERE
    (sqlc.narg('active')::BOOLEAN IS NULL OR ad.active = sqlc.narg('active')) AND
    (NULLIF(@namespace_id, '') IS NULL OR ad.namespace_id = @namespace_id::uuid) AND 
    (NULLIF(@namespace_name, '') IS NULL OR n.name = @namespace_name) 
GROUP BY ad.id, n.name, fqns.fqn, counted.total
LIMIT @limit_ 
OFFSET @offset_; 

-- name: ListAttributesSummary :many
WITH counted AS (
    SELECT COUNT(ad.id) AS total FROM attribute_definitions ad
)
SELECT
    ad.id,
    ad.name as attribute_name,
    ad.rule,
    JSON_STRIP_NULLS(JSON_BUILD_OBJECT('labels', ad.metadata -> 'labels', 'created_at', ad.created_at, 'updated_at', ad.updated_at)) AS metadata,
    ad.namespace_id,
    ad.active,
    n.name as namespace_name,
    counted.total
FROM attribute_definitions ad
CROSS JOIN counted
LEFT JOIN attribute_namespaces n ON n.id = ad.namespace_id
WHERE ad.namespace_id = $1
GROUP BY ad.id, n.name, counted.total
LIMIT @limit_ 
OFFSET @offset_; 

-- name: listAttributesByDefOrValueFqns :many
-- get the attribute definition for the provided value or definition fqn
WITH target_definition AS (
    SELECT DISTINCT
        ad.id,
        ad.namespace_id,
        ad.name,
        ad.rule,
        ad.active,
        ad.values_order,
        JSONB_AGG(
	        DISTINCT JSONB_BUILD_OBJECT(
	            'id', kas.id,
	            'uri', kas.uri,
                'name', kas.name,
	            'public_key', kas.public_key
	        )
	    ) FILTER (WHERE kas.id IS NOT NULL) AS grants,
        k.keys AS keys
    FROM attribute_fqns fqns
    INNER JOIN attribute_definitions ad ON fqns.attribute_id = ad.id
    LEFT JOIN attribute_definition_key_access_grants adkag ON ad.id = adkag.attribute_definition_id
    LEFT JOIN key_access_servers kas ON adkag.key_access_server_id = kas.id
    LEFT JOIN active_definition_public_keys_view k ON ad.id = k.definition_id
    WHERE fqns.fqn = ANY(@fqns::TEXT[]) 
        AND ad.active = TRUE
    GROUP BY ad.id, k.keys
),
namespaces AS (
	SELECT
		n.id,
		JSON_BUILD_OBJECT(
			'id', n.id,
			'name', n.name,
			'active', n.active,
	        'fqn', fqns.fqn,
	        'grants', JSONB_AGG(
	            DISTINCT JSONB_BUILD_OBJECT(
	                'id', kas.id,
	                'uri', kas.uri,
                    'name', kas.name,
	                'public_key', kas.public_key
	            )
	        ) FILTER (WHERE kas.id IS NOT NULL),
            'keys', k.keys
    	) AS namespace
	FROM target_definition td
	INNER JOIN attribute_namespaces n ON td.namespace_id = n.id
	INNER JOIN attribute_fqns fqns ON n.id = fqns.namespace_id
	LEFT JOIN attribute_namespace_key_access_grants ankag ON n.id = ankag.namespace_id
	LEFT JOIN key_access_servers kas ON ankag.key_access_server_id = kas.id
    LEFT JOIN active_namespace_public_keys_view k ON n.id = k.namespace_id
	WHERE n.active = TRUE
		AND (fqns.attribute_id IS NULL AND fqns.value_id IS NULL)
	GROUP BY n.id, fqns.fqn, k.keys
),
value_grants AS (
	SELECT
		av.id,
		JSON_AGG(
			DISTINCT JSONB_BUILD_OBJECT(
				'id', kas.id,
                'uri', kas.uri,
                'name', kas.name,
                'public_key', kas.public_key
            )
		) FILTER (WHERE kas.id IS NOT NULL) AS grants
	FROM target_definition td
	LEFT JOIN attribute_values av on td.id = av.attribute_definition_id
	LEFT JOIN attribute_value_key_access_grants avkag ON av.id = avkag.attribute_value_id
	LEFT JOIN key_access_servers kas ON avkag.key_access_server_id = kas.id
	GROUP BY av.id
),
value_subject_mappings AS (
	SELECT
		av.id,
		JSON_AGG(
            JSON_BUILD_OBJECT(
                'id', sm.id,
                'actions', (
                    SELECT COALESCE(
                        JSON_AGG(
                            JSON_BUILD_OBJECT(
                                'id', a.id,
                                'name', a.name
                            )
                        ) FILTER (WHERE a.id IS NOT NULL),
                        '[]'::JSON
                    )
                    FROM subject_mapping_actions sma
                    LEFT JOIN actions a ON sma.action_id = a.id
                    WHERE sma.subject_mapping_id = sm.id
                ),
                'subject_condition_set', JSON_BUILD_OBJECT(
                    'id', scs.id,
                    'subject_sets', scs.condition
                )
            )
        ) FILTER (WHERE sm.id IS NOT NULL) AS sub_maps
	FROM target_definition td
	LEFT JOIN attribute_values av ON td.id = av.attribute_definition_id
	LEFT JOIN subject_mappings sm ON av.id = sm.attribute_value_id
	LEFT JOIN subject_condition_set scs ON sm.subject_condition_set_id = scs.id
	GROUP BY av.id
),
values AS (
    SELECT
		av.attribute_definition_id,
		JSON_AGG(
	        JSON_BUILD_OBJECT(
	            'id', av.id,
	            'value', av.value,
	            'active', av.active,
	            'fqn', fqns.fqn,
	            'grants', avg.grants,
	            'subject_mappings', avsm.sub_maps,
                'keys', k.keys
	        -- enforce order of values in response
	        ) ORDER BY ARRAY_POSITION(td.values_order, av.id)
	    ) AS values
	FROM target_definition td
	LEFT JOIN attribute_values av ON td.id = av.attribute_definition_id
	LEFT JOIN attribute_fqns fqns ON av.id = fqns.value_id
	LEFT JOIN value_grants avg ON av.id = avg.id
	LEFT JOIN value_subject_mappings avsm ON av.id = avsm.id
    LEFT JOIN active_value_public_keys_view k ON av.id = k.value_id                        
	WHERE av.active = TRUE
	GROUP BY av.attribute_definition_id
)
SELECT
	td.id,
	td.name,
    td.rule,
	td.active,
	n.namespace,
	fqns.fqn,
	values.values,
	td.grants,
    td.keys
FROM target_definition td
INNER JOIN attribute_fqns fqns ON td.id = fqns.attribute_id
INNER JOIN namespaces n ON td.namespace_id = n.id
LEFT JOIN values ON td.id = values.attribute_definition_id
WHERE fqns.value_id IS NULL;

-- name: GetAttribute :one
SELECT
    ad.id,
    ad.name as attribute_name,
    ad.rule,
    JSON_STRIP_NULLS(JSON_BUILD_OBJECT('labels', ad.metadata -> 'labels', 'created_at', ad.created_at, 'updated_at', ad.updated_at)) AS metadata,
    ad.namespace_id,
    ad.active,
    n.name as namespace_name,
    JSON_AGG(
        JSON_BUILD_OBJECT(
            'id', avt.id,
            'value', avt.value,
            'active', avt.active,
            'fqn', CONCAT(fqns.fqn, '/value/', avt.value)
        ) ORDER BY ARRAY_POSITION(ad.values_order, avt.id)
    ) AS values,
    JSONB_AGG(
        DISTINCT JSONB_BUILD_OBJECT(
            'id', kas.id,
            'uri', kas.uri,
            'name', kas.name,
            'public_key', kas.public_key
        )
    ) FILTER (WHERE adkag.attribute_definition_id IS NOT NULL) AS grants,
    fqns.fqn,
    k.keys AS keys
FROM attribute_definitions ad
LEFT JOIN attribute_namespaces n ON n.id = ad.namespace_id
LEFT JOIN (
    SELECT
        av.id,
        av.value,
        av.active,
        JSON_AGG(DISTINCT JSONB_BUILD_OBJECT('id', vkas.id,'uri', vkas.uri,'name', vkas.name,'public_key', vkas.public_key )) FILTER (WHERE vkas.id IS NOT NULL AND vkas.uri IS NOT NULL AND vkas.public_key IS NOT NULL) AS val_grants_arr,
        av.attribute_definition_id
    FROM attribute_values av
    LEFT JOIN attribute_value_key_access_grants avg ON av.id = avg.attribute_value_id
    LEFT JOIN key_access_servers vkas ON avg.key_access_server_id = vkas.id
    GROUP BY av.id
) avt ON avt.attribute_definition_id = ad.id
LEFT JOIN attribute_definition_key_access_grants adkag ON adkag.attribute_definition_id = ad.id
LEFT JOIN key_access_servers kas ON kas.id = adkag.key_access_server_id
LEFT JOIN attribute_fqns fqns ON fqns.attribute_id = ad.id AND fqns.value_id IS NULL
LEFT JOIN active_definition_public_keys_view k ON ad.id = k.definition_id
WHERE (sqlc.narg('id')::uuid IS NULL OR ad.id = sqlc.narg('id')::uuid)
  AND (sqlc.narg('fqn')::text IS NULL OR REGEXP_REPLACE(fqns.fqn, '^https?://', '') = REGEXP_REPLACE(sqlc.narg('fqn')::text, '^https?://', ''))
GROUP BY ad.id, n.name, fqns.fqn, k.keys;

-- name: CreateAttribute :one
INSERT INTO attribute_definitions (namespace_id, name, rule, metadata)
VALUES (@namespace_id, @name, @rule, @metadata) 
RETURNING id;

-- UpdateAttribute: Unsafe and Safe Updates both
-- name: UpdateAttribute :execrows
UPDATE attribute_definitions
SET
    name = COALESCE(sqlc.narg('name'), name),
    rule = COALESCE(sqlc.narg('rule'), rule),
    values_order = COALESCE(sqlc.narg('values_order'), values_order),
    metadata = COALESCE(sqlc.narg('metadata'), metadata),
    active = COALESCE(sqlc.narg('active'), active)
WHERE id = $1;

-- name: DeleteAttribute :execrows
DELETE FROM attribute_definitions WHERE id = $1;

-- name: AssignKeyAccessServerToAttribute :execrows
INSERT INTO attribute_definition_key_access_grants (attribute_definition_id, key_access_server_id)
VALUES ($1, $2);

-- name: RemoveKeyAccessServerFromAttribute :execrows
DELETE FROM attribute_definition_key_access_grants
WHERE attribute_definition_id = $1 AND key_access_server_id = $2;

---------------------------------------------------------------- 
-- ATTRIBUTE VALUES
----------------------------------------------------------------

-- name: ListAttributeValues :many
WITH counted AS (
    SELECT COUNT(av.id) AS total
    FROM attribute_values av
)
SELECT
    av.id,
    av.value,
    av.active,
    JSON_STRIP_NULLS(JSON_BUILD_OBJECT('labels', av.metadata -> 'labels', 'created_at', av.created_at, 'updated_at', av.updated_at)) as metadata,
    av.attribute_definition_id,
    fqns.fqn,
    counted.total
FROM attribute_values av
CROSS JOIN counted
LEFT JOIN attribute_fqns fqns ON av.id = fqns.value_id
WHERE (
    (sqlc.narg('active')::BOOLEAN IS NULL OR av.active = sqlc.narg('active')) AND
    (NULLIF(@attribute_definition_id, '') IS NULL OR av.attribute_definition_id = @attribute_definition_id::UUID) 
)
LIMIT @limit_ 
OFFSET @offset_; 

-- name: GetAttributeValue :one
SELECT
    av.id,
    av.value,
    av.active,
    JSON_STRIP_NULLS(JSON_BUILD_OBJECT('labels', av.metadata -> 'labels', 'created_at', av.created_at, 'updated_at', av.updated_at)) as metadata,
    av.attribute_definition_id,
    fqns.fqn,
    JSONB_AGG(
        DISTINCT JSONB_BUILD_OBJECT(
            'id', kas.id,
            'uri', kas.uri,
            'name', kas.name,
            'public_key', kas.public_key
        )
    ) FILTER (WHERE avkag.attribute_value_id IS NOT NULL) AS grants,
    k.keys as keys
FROM attribute_values av
LEFT JOIN attribute_fqns fqns ON av.id = fqns.value_id
LEFT JOIN attribute_value_key_access_grants avkag ON av.id = avkag.attribute_value_id
LEFT JOIN key_access_servers kas ON avkag.key_access_server_id = kas.id
LEFT JOIN active_value_public_keys_view k ON av.id = k.value_id
WHERE (sqlc.narg('id')::uuid IS NULL OR av.id = sqlc.narg('id')::uuid)
  AND (sqlc.narg('fqn')::text IS NULL OR REGEXP_REPLACE(fqns.fqn, '^https?://', '') = REGEXP_REPLACE(sqlc.narg('fqn')::text, '^https?://', ''))
GROUP BY av.id, fqns.fqn, k.keys;

-- name: CreateAttributeValue :one
INSERT INTO attribute_values (attribute_definition_id, value, metadata)
VALUES (@attribute_definition_id, @value, @metadata) 
RETURNING id;

-- UpdateAttributeValue: Safe and Unsafe Updates both
-- name: UpdateAttributeValue :execrows
UPDATE attribute_values
SET
    value = COALESCE(sqlc.narg('value'), value),
    active = COALESCE(sqlc.narg('active'), active),
    metadata = COALESCE(sqlc.narg('metadata'), metadata)
WHERE id = $1;

-- name: DeleteAttributeValue :execrows
DELETE FROM attribute_values WHERE id = $1;

-- name: AssignKeyAccessServerToAttributeValue :execrows
INSERT INTO attribute_value_key_access_grants (attribute_value_id, key_access_server_id)
VALUES ($1, $2);

-- name: RemoveKeyAccessServerFromAttributeValue :execrows
DELETE FROM attribute_value_key_access_grants
WHERE attribute_value_id = $1 AND key_access_server_id = $2;

---------------------------------------------------------------- 
-- RESOURCE MAPPING GROUPS
----------------------------------------------------------------

-- name: ListResourceMappingGroups :many
WITH counted AS (
    SELECT COUNT(rmg.id) AS total
    FROM resource_mapping_groups rmg
)
SELECT rmg.id,
    rmg.namespace_id,
    rmg.name,
    JSON_STRIP_NULLS(JSON_BUILD_OBJECT('labels', rmg.metadata -> 'labels', 'created_at', rmg.created_at, 'updated_at', rmg.updated_at)) as metadata,
    counted.total
FROM resource_mapping_groups rmg
CROSS JOIN counted
WHERE (NULLIF(@namespace_id, '') IS NULL OR rmg.namespace_id = @namespace_id::uuid) 
LIMIT @limit_ 
OFFSET @offset_; 

-- name: GetResourceMappingGroup :one
SELECT id, namespace_id, name,
    JSON_STRIP_NULLS(JSON_BUILD_OBJECT('labels', metadata -> 'labels', 'created_at', created_at, 'updated_at', updated_at)) as metadata
FROM resource_mapping_groups
WHERE id = $1;

-- name: CreateResourceMappingGroup :one
INSERT INTO resource_mapping_groups (namespace_id, name, metadata)
VALUES ($1, $2, $3)
RETURNING id;

-- name: UpdateResourceMappingGroup :execrows
UPDATE resource_mapping_groups
SET
    namespace_id = COALESCE(sqlc.narg('namespace_id'), namespace_id),
    name = COALESCE(sqlc.narg('name'), name),
    metadata = COALESCE(sqlc.narg('metadata'), metadata)
WHERE id = $1;

-- name: DeleteResourceMappingGroup :execrows
DELETE FROM resource_mapping_groups WHERE id = $1;

---------------------------------------------------------------- 
-- RESOURCE MAPPING
----------------------------------------------------------------

-- name: ListResourceMappings :many
WITH counted AS (
    SELECT COUNT(rm.id) AS total
    FROM resource_mappings rm
)
SELECT
    m.id,
    JSON_BUILD_OBJECT('id', av.id, 'value', av.value, 'fqn', fqns.fqn) as attribute_value,
    m.terms,
    JSON_STRIP_NULLS(JSON_BUILD_OBJECT('labels', m.metadata -> 'labels', 'created_at', m.created_at, 'updated_at', m.updated_at)) as metadata,
    COALESCE(m.group_id::TEXT, '')::TEXT as group_id,
    counted.total
FROM resource_mappings m 
CROSS JOIN counted
LEFT JOIN attribute_values av on m.attribute_value_id = av.id
LEFT JOIN attribute_fqns fqns on av.id = fqns.value_id
WHERE (NULLIF(@group_id, '') IS NULL OR m.group_id = @group_id::UUID) 
GROUP BY av.id, m.id, fqns.fqn, counted.total
LIMIT @limit_ 
OFFSET @offset_; 

-- name: ListResourceMappingsByFullyQualifiedGroup :many
-- CTE to cache the group JSON build since it will be the same for all mappings of the group
WITH groups_cte AS (
    SELECT
        g.id,
        JSON_BUILD_OBJECT(
            'id', g.id,
            'namespace_id', g.namespace_id,
            'name', g.name,
            'metadata', JSON_STRIP_NULLS(JSON_BUILD_OBJECT(
                'labels', g.metadata -> 'labels',
                'created_at', g.created_at,
                'updated_at', g.updated_at
            ))
        ) as group
    FROM resource_mapping_groups g
    JOIN attribute_namespaces ns on g.namespace_id = ns.id
    WHERE ns.name = @namespace_name AND g.name = @group_name 
)
SELECT
    m.id,
    JSON_BUILD_OBJECT('id', av.id, 'value', av.value, 'fqn', fqns.fqn) as attribute_value,
    m.terms,
    JSON_STRIP_NULLS(JSON_BUILD_OBJECT('labels', m.metadata -> 'labels', 'created_at', m.created_at, 'updated_at', m.updated_at)) as metadata,
    g.group
FROM resource_mappings m
JOIN groups_cte g ON m.group_id = g.id
JOIN attribute_values av on m.attribute_value_id = av.id
JOIN attribute_fqns fqns on av.id = fqns.value_id;

-- name: GetResourceMapping :one
SELECT
    m.id,
    JSON_BUILD_OBJECT('id', av.id, 'value', av.value, 'fqn', fqns.fqn) as attribute_value,
    m.terms,
    JSON_STRIP_NULLS(JSON_BUILD_OBJECT('labels', m.metadata -> 'labels', 'created_at', m.created_at, 'updated_at', m.updated_at)) as metadata,
    COALESCE(m.group_id::TEXT, '')::TEXT as group_id
FROM resource_mappings m 
LEFT JOIN attribute_values av on m.attribute_value_id = av.id
LEFT JOIN attribute_fqns fqns on av.id = fqns.value_id
WHERE m.id = $1
GROUP BY av.id, m.id, fqns.fqn;

-- name: CreateResourceMapping :one
INSERT INTO resource_mappings (attribute_value_id, terms, metadata, group_id)
VALUES ($1, $2, $3, $4)
RETURNING id;

-- name: UpdateResourceMapping :execrows
UPDATE resource_mappings
SET
    attribute_value_id = COALESCE(sqlc.narg('attribute_value_id'), attribute_value_id),
    terms = COALESCE(sqlc.narg('terms'), terms),
    metadata = COALESCE(sqlc.narg('metadata'), metadata),
    group_id = COALESCE(sqlc.narg('group_id'), group_id)
WHERE id = $1;

-- name: DeleteResourceMapping :execrows
DELETE FROM resource_mappings WHERE id = $1;

---------------------------------------------------------------- 
-- NAMESPACES
----------------------------------------------------------------

-- name: ListNamespaces :many
WITH counted AS (
    SELECT COUNT(id) AS total FROM attribute_namespaces
)
SELECT
    ns.id,
    ns.name,
    ns.active,
    JSON_STRIP_NULLS(JSON_BUILD_OBJECT('labels', ns.metadata -> 'labels', 'created_at', ns.created_at, 'updated_at', ns.updated_at)) as metadata,
    fqns.fqn,
    counted.total
FROM attribute_namespaces ns
CROSS JOIN counted
LEFT JOIN attribute_fqns fqns ON ns.id = fqns.namespace_id AND fqns.attribute_id IS NULL
WHERE (sqlc.narg('active')::BOOLEAN IS NULL OR ns.active = sqlc.narg('active')::BOOLEAN)
LIMIT @limit_ 
OFFSET @offset_; 

-- name: GetNamespace :one
SELECT
    ns.id,
    ns.name,
    ns.active,
    fqns.fqn,
    JSON_STRIP_NULLS(JSON_BUILD_OBJECT('labels', ns.metadata -> 'labels', 'created_at', ns.created_at, 'updated_at', ns.updated_at)) as metadata,
    JSONB_AGG(DISTINCT JSONB_BUILD_OBJECT(
        'id', kas.id,
        'uri', kas.uri,
        'name', kas.name,
        'public_key', kas.public_key
    )) FILTER (WHERE kas_ns_grants.namespace_id IS NOT NULL) as grants,
    k.keys as keys
FROM attribute_namespaces ns
LEFT JOIN attribute_namespace_key_access_grants kas_ns_grants ON kas_ns_grants.namespace_id = ns.id
LEFT JOIN key_access_servers kas ON kas.id = kas_ns_grants.key_access_server_id
LEFT JOIN attribute_fqns fqns ON fqns.namespace_id = ns.id
LEFT JOIN active_namespace_public_keys_view k ON ns.id = k.namespace_id
WHERE fqns.attribute_id IS NULL AND fqns.value_id IS NULL 
  AND (sqlc.narg('id')::uuid IS NULL OR ns.id = sqlc.narg('id')::uuid)
  AND (sqlc.narg('name')::text IS NULL OR ns.name = REGEXP_REPLACE(sqlc.narg('name')::text, '^https?://', ''))
GROUP BY ns.id, fqns.fqn, k.keys;

-- name: CreateNamespace :one
INSERT INTO attribute_namespaces (name, metadata)
VALUES ($1, $2)
RETURNING id;

-- UpdateNamespace: both Safe and Unsafe Updates
-- name: UpdateNamespace :execrows
UPDATE attribute_namespaces
SET
    name = COALESCE(sqlc.narg('name'), name),
    active = COALESCE(sqlc.narg('active'), active),
    metadata = COALESCE(sqlc.narg('metadata'), metadata)
WHERE id = $1;

-- name: DeleteNamespace :execrows
DELETE FROM attribute_namespaces WHERE id = $1;

-- name: AssignKeyAccessServerToNamespace :execrows
INSERT INTO attribute_namespace_key_access_grants (namespace_id, key_access_server_id)
VALUES ($1, $2);

-- name: RemoveKeyAccessServerFromNamespace :execrows
DELETE FROM attribute_namespace_key_access_grants
WHERE namespace_id = $1 AND key_access_server_id = $2;

---------------------------------------------------------------- 
-- SUBJECT CONDITION SETS
----------------------------------------------------------------

-- name: ListSubjectConditionSets :many
WITH counted AS (
    SELECT COUNT(scs.id) AS total
    FROM subject_condition_set scs
)
SELECT
    scs.id,
    scs.condition,
    JSON_STRIP_NULLS(JSON_BUILD_OBJECT('labels', scs.metadata -> 'labels', 'created_at', scs.created_at, 'updated_at', scs.updated_at)) as metadata,
    counted.total
FROM subject_condition_set scs
CROSS JOIN counted
LIMIT @limit_ 
OFFSET @offset_; 

-- name: GetSubjectConditionSet :one
SELECT
    id,
    condition,
    JSON_STRIP_NULLS(JSON_BUILD_OBJECT('labels', metadata -> 'labels', 'created_at', created_at, 'updated_at', updated_at)) as metadata
FROM subject_condition_set
WHERE id = $1;

-- name: CreateSubjectConditionSet :one
INSERT INTO subject_condition_set (condition, metadata)
VALUES ($1, $2)
RETURNING id;

-- name: UpdateSubjectConditionSet :execrows
UPDATE subject_condition_set
SET
    condition = COALESCE(sqlc.narg('condition'), condition),
    metadata = COALESCE(sqlc.narg('metadata'), metadata)
WHERE id = $1;

-- name: DeleteSubjectConditionSet :execrows
DELETE FROM subject_condition_set WHERE id = $1;

-- name: DeleteAllUnmappedSubjectConditionSets :many
DELETE FROM subject_condition_set
WHERE id NOT IN (SELECT DISTINCT sm.subject_condition_set_id FROM subject_mappings sm)
RETURNING id;

---------------------------------------------------------------- 
-- SUBJECT MAPPINGS
----------------------------------------------------------------

-- name: listSubjectMappings :many
WITH counted AS (
    SELECT COUNT(sm.id) AS total
    FROM subject_mappings sm
)
SELECT
    sm.id,
    (
        SELECT JSONB_AGG(JSONB_BUILD_OBJECT('id', a.id, 'name', a.name, 'metadata', a.metadata))
        FROM subject_mapping_actions sma
        JOIN actions a ON sma.action_id = a.id
        WHERE sma.subject_mapping_id = sm.id AND a.is_standard = TRUE
    ) AS standard_actions,
    (
        SELECT JSONB_AGG(JSONB_BUILD_OBJECT('id', a.id, 'name', a.name, 'metadata', a.metadata))
        FROM subject_mapping_actions sma
        JOIN actions a ON sma.action_id = a.id
        WHERE sma.subject_mapping_id = sm.id AND a.is_standard = FALSE
    ) AS custom_actions,
    JSON_STRIP_NULLS(JSON_BUILD_OBJECT('labels', sm.metadata -> 'labels', 'created_at', sm.created_at, 'updated_at', sm.updated_at)) AS metadata,
    JSON_BUILD_OBJECT(
        'id', scs.id,
        'metadata', JSON_STRIP_NULLS(JSON_BUILD_OBJECT('labels', scs.metadata->'labels', 'created_at', scs.created_at, 'updated_at', scs.updated_at)),
        'subject_sets', scs.condition
    ) AS subject_condition_set,
    JSON_BUILD_OBJECT(
        'id', av.id,
        'value', av.value,
        'active', av.active,
        'fqn', fqns.fqn
    ) AS attribute_value,
    counted.total
FROM subject_mappings sm
CROSS JOIN counted
LEFT JOIN attribute_values av ON sm.attribute_value_id = av.id
LEFT JOIN attribute_fqns fqns ON av.id = fqns.value_id
LEFT JOIN subject_condition_set scs ON scs.id = sm.subject_condition_set_id
GROUP BY av.id, sm.id, scs.id, counted.total, fqns.fqn
LIMIT @limit_
OFFSET @offset_;

-- name: getSubjectMapping :one
SELECT
    sm.id,
    (
        SELECT JSONB_AGG(JSONB_BUILD_OBJECT('id', a.id, 'name', a.name, 'metadata', a.metadata))
        FROM subject_mapping_actions sma
        JOIN actions a ON sma.action_id = a.id
        WHERE sma.subject_mapping_id = sm.id AND a.is_standard = TRUE
    ) AS standard_actions,
    (
        SELECT JSONB_AGG(JSONB_BUILD_OBJECT('id', a.id, 'name', a.name, 'metadata', a.metadata))
        FROM subject_mapping_actions sma
        JOIN actions a ON sma.action_id = a.id
        WHERE sma.subject_mapping_id = sm.id AND a.is_standard = FALSE
    ) AS custom_actions,
    JSON_STRIP_NULLS(JSON_BUILD_OBJECT('labels', sm.metadata -> 'labels', 'created_at', sm.created_at, 'updated_at', sm.updated_at)) AS metadata,
    JSON_BUILD_OBJECT(
        'id', scs.id,
        'metadata', JSON_STRIP_NULLS(JSON_BUILD_OBJECT('labels', scs.metadata -> 'labels', 'created_at', scs.created_at, 'updated_at', scs.updated_at)),
        'subject_sets', scs.condition
    ) AS subject_condition_set,
    JSON_BUILD_OBJECT('id', av.id,'value', av.value,'active', av.active) AS attribute_value
FROM subject_mappings sm
LEFT JOIN attribute_values av ON sm.attribute_value_id = av.id
LEFT JOIN subject_condition_set scs ON scs.id = sm.subject_condition_set_id
WHERE sm.id = $1
GROUP BY av.id, sm.id, scs.id;

-- name: matchSubjectMappings :many
SELECT
    sm.id,
    (
        SELECT JSONB_AGG(JSONB_BUILD_OBJECT('id', a.id, 'name', a.name, 'metadata', a.metadata))
        FROM subject_mapping_actions sma
        JOIN actions a ON sma.action_id = a.id
        WHERE sma.subject_mapping_id = sm.id AND a.is_standard = TRUE
    ) AS standard_actions,
    (
        SELECT JSONB_AGG(JSONB_BUILD_OBJECT('id', a.id, 'name', a.name, 'metadata', a.metadata))
        FROM subject_mapping_actions sma
        JOIN actions a ON sma.action_id = a.id
        WHERE sma.subject_mapping_id = sm.id AND a.is_standard = FALSE
    ) AS custom_actions,
    JSON_BUILD_OBJECT(
        'id', scs.id,
        'subject_sets', scs.condition
    ) AS subject_condition_set,
    JSON_BUILD_OBJECT('id', av.id,'value', av.value,'active', av.active) AS attribute_value
FROM subject_mappings sm
LEFT JOIN attribute_values av ON sm.attribute_value_id = av.id
LEFT JOIN attribute_definitions ad ON av.attribute_definition_id = ad.id
LEFT JOIN attribute_namespaces ns ON ad.namespace_id = ns.id
LEFT JOIN subject_condition_set scs ON scs.id = sm.subject_condition_set_id
WHERE ns.active = true AND ad.active = true and av.active = true AND EXISTS (
    SELECT 1
    FROM JSONB_ARRAY_ELEMENTS(scs.condition) AS ss, JSONB_ARRAY_ELEMENTS(ss->'conditionGroups') AS cg, JSONB_ARRAY_ELEMENTS(cg->'conditions') AS each_condition
    WHERE (each_condition->>'subjectExternalSelectorValue' = ANY(@selectors::TEXT[])) 
)
GROUP BY av.id, sm.id, scs.id;

-- name: createSubjectMapping :one
WITH inserted_mapping AS (
    INSERT INTO subject_mappings (
        attribute_value_id,
        metadata,
        subject_condition_set_id
    )
    VALUES ($1, $2, $3)
    RETURNING id
),
inserted_actions AS (
    INSERT INTO subject_mapping_actions (subject_mapping_id, action_id)
    SELECT 
        (SELECT id FROM inserted_mapping),
        unnest(sqlc.arg('action_ids')::uuid[])
    RETURNING subject_mapping_id
)
SELECT id FROM inserted_mapping;

-- name: updateSubjectMapping :execrows
WITH
    subject_mapping_update AS (
        UPDATE subject_mappings
        SET
            metadata = COALESCE(sqlc.narg('metadata')::JSONB, metadata),
            subject_condition_set_id = COALESCE(sqlc.narg('subject_condition_set_id')::UUID, subject_condition_set_id)
        WHERE id = sqlc.arg('id')
        RETURNING id
    ),
    -- Delete any actions that are NOT in the new list
    action_delete AS (
        DELETE FROM subject_mapping_actions
        WHERE
            subject_mapping_id = sqlc.arg('id')
            AND sqlc.narg('action_ids')::UUID[] IS NOT NULL
            AND action_id NOT IN (SELECT unnest(sqlc.narg('action_ids')::UUID[]))
        RETURNING action_id
    ),
    -- Insert actions that are not already related to the mapping
    action_insert AS (
        INSERT INTO
            subject_mapping_actions (subject_mapping_id, action_id)
        SELECT
            sqlc.arg('id'),
            a
        FROM unnest(sqlc.narg('action_ids')::UUID[]) AS a
        WHERE
            sqlc.narg('action_ids')::UUID[] IS NOT NULL
            AND NOT EXISTS (
                SELECT 1
                FROM subject_mapping_actions
                WHERE subject_mapping_id = sqlc.arg('id') AND action_id = a
            )
        RETURNING action_id
    ),
    update_count AS (
        SELECT COUNT(*) AS cnt
        FROM subject_mapping_update
    )
SELECT cnt
FROM update_count;

-- name: deleteSubjectMapping :execrows
DELETE FROM subject_mappings WHERE id = $1;


---------------------------------------------------------------- 
-- KEYS
----------------------------------------------------------------

-- name: createPublicKey :one
INSERT INTO public_keys (key_access_server_id, key_id, alg, public_key, metadata)
VALUES ($1, $2, $3, $4, $5)
RETURNING id;

-- name: getPublicKey :one
SELECT 
    k.id,
    k.is_active,
    k.was_mapped,
    k.key_access_server_id,
    k.key_id,
    k.alg,
    k.public_key,
    kas.uri AS kas_uri,
    kas.name AS kas_name,
    JSON_STRIP_NULLS(JSON_BUILD_OBJECT('labels', k.metadata -> 'labels', 'created_at', k.created_at, 'updated_at', k.updated_at)) AS metadata
FROM public_keys AS k
LEFT JOIN key_access_servers AS kas ON k.key_access_server_id = kas.id
WHERE k.id = $1;

-- name: listPublicKeys :many
WITH counted AS (
    SELECT COUNT(DISTINCT kas.id) AS total FROM public_keys AS pk
    JOIN key_access_servers kas ON pk.key_access_server_id = kas.id
    WHERE (NULLIF(@kas_id, '') IS NULL OR kas.id = @kas_id::uuid)
    AND (NULLIF(@kas_name, '') IS NULL OR kas.name = @kas_name)
    AND (NULLIF(@kas_uri, '') IS NULL OR kas.uri = @kas_uri)
)

SELECT
    k.id,
    k.is_active,
    k.was_mapped,
    k.key_access_server_id,
    k.key_id,
    k.alg,
    k.public_key,
    kas.uri AS kas_uri,
    kas.name AS kas_name,
    JSON_STRIP_NULLS(JSON_BUILD_OBJECT('labels', k.metadata -> 'labels', 'created_at', k.created_at, 'updated_at', k.updated_at)) AS metadata,
    counted.total
FROM public_keys k
LEFT JOIN key_access_servers AS kas ON k.key_access_server_id = kas.id
CROSS JOIN counted
WHERE (
    NULLIF(@kas_id, '') IS NULL OR k.key_access_server_id = @kas_id::uuid 
)
AND (NULLIF(@kas_name, '') IS NULL OR kas.name = @kas_name)
AND (NULLIF(@kas_uri, '') IS NULL OR kas.uri = @kas_uri)
LIMIT @limit_ 
OFFSET @offset_; 

-- name: listPublicKeyMappings :many
WITH counted AS (
    SELECT COUNT(DISTINCT kas.id) AS total FROM public_keys AS pk
    JOIN key_access_servers kas ON pk.key_access_server_id = kas.id
    WHERE (NULLIF(@kas_id, '') IS NULL OR pk.key_access_server_id = @kas_id::uuid)
    AND (NULLIF(@kas_name, '') IS NULL OR kas.name = @kas_name)
    AND (NULLIF(@kas_uri, '') IS NULL OR kas.uri = @kas_uri)
    AND   ( NULLIF(@public_key_id, '') IS NULL OR pk.id = @public_key_id::uuid )
),
base_keys AS (
    SELECT 
        pk.id,
        pk.is_active,
        pk.was_mapped,
        pk.key_id,
        pk.alg,
        pk.public_key,
        kas.id as kas_id,
        kas.name as kas_name,
        kas.uri as kas_uri
    FROM public_keys pk
    JOIN key_access_servers kas ON pk.key_access_server_id = kas.id
    WHERE ( NULLIF(@kas_id, '') IS NULL OR kas.id = @kas_id::uuid )
    AND (NULLIF(@kas_name, '') IS NULL OR kas.name = @kas_name)
    AND (NULLIF(@kas_uri, '') IS NULL OR kas.uri = @kas_uri)
    AND   ( NULLIF(@public_key_id, '') IS NULL OR pk.id = @public_key_id::uuid )
),
namespace_mappings AS (
    SELECT 
        pk.id as key_id,
        ns.id as namespace_id,
        fqn_ns.fqn as namespace_fqn
    FROM public_keys pk
    JOIN attribute_namespace_public_key_map nm ON pk.id = nm.key_id
    JOIN attribute_namespaces ns ON nm.namespace_id = ns.id
    LEFT JOIN attribute_fqns fqn_ns ON fqn_ns.namespace_id = ns.id 
        AND fqn_ns.attribute_id IS NULL 
        AND fqn_ns.value_id IS NULL
),
definition_mappings AS (
    SELECT 
        pk.id as key_id,
        def.id as definition_id,
        fqn_def.fqn as definition_fqn
    FROM public_keys pk
    JOIN attribute_definition_public_key_map dm ON pk.id = dm.key_id
    JOIN attribute_definitions def ON dm.definition_id = def.id
    LEFT JOIN attribute_fqns fqn_def ON fqn_def.namespace_id = def.namespace_id 
        AND fqn_def.attribute_id = def.id 
        AND fqn_def.value_id IS NULL
),
value_mappings AS (
    SELECT 
        pk.id as key_id,
        val.id as value_id,
        fqn_val.fqn as value_fqn
    FROM public_keys pk
    JOIN attribute_value_public_key_map vm ON pk.id = vm.key_id
    JOIN attribute_values val ON vm.value_id = val.id
    LEFT JOIN attribute_fqns fqn_val ON fqn_val.value_id = val.id
)
SELECT jsonb_build_object(
    'kasId', bk.kas_id,
    'kasName', bk.kas_name,
    'kasUri', bk.kas_uri,
    'publicKeys', jsonb_agg(
        jsonb_build_object(
            'key', jsonb_build_object(
	            'id', bk.id,
	            'isActive', bk.is_active,
	            'wasMapped', bk.was_mapped,
                'publicKey', jsonb_build_object(
                    'kid', bk.key_id,
                    'alg', bk.alg,
                    'pem', bk.public_key
                )
            ),
            'namespaces', (
                SELECT jsonb_agg(DISTINCT jsonb_build_object(
                    'id', nm.namespace_id,
                    'fqn', nm.namespace_fqn
                ))
                FROM namespace_mappings nm
                WHERE nm.key_id = bk.id
            ),
            'definitions', (
                SELECT jsonb_agg(DISTINCT jsonb_build_object(
                    'id', dm.definition_id,
                    'fqn', dm.definition_fqn
                ))
                FROM definition_mappings dm
                WHERE dm.key_id = bk.id
            ),
            'values', (
                SELECT jsonb_agg(DISTINCT jsonb_build_object(
                    'id', vm.value_id,
                    'fqn', vm.value_fqn
                ))
                FROM value_mappings vm
                WHERE vm.key_id = bk.id
            )
        )
    )
) as kas_info,
counted.total
FROM base_keys bk
CROSS JOIN counted
GROUP BY bk.kas_id, bk.kas_name, bk.kas_uri, counted.total
LIMIT @limit_ 
OFFSET @offset_;

-- name: updatePublicKey :one
UPDATE public_keys
SET
    metadata = COALESCE(sqlc.narg('metadata'), metadata)
WHERE id = $1
RETURNING *;

-- name: deletePublicKey :execrows
DELETE FROM public_keys WHERE id = $1;

-- name: deactivatePublicKey :execrows
UPDATE public_keys SET is_active = FALSE WHERE id = $1;

-- name: activatePublicKey :execrows
UPDATE public_keys SET is_active = TRUE WHERE id = $1;

-- name: assignPublicKeyToNamespace :execrows
INSERT INTO attribute_namespace_public_key_map (namespace_id, key_id) VALUES ($1, $2);

-- name: removePublicKeyFromNamespace :execrows
DELETE FROM attribute_namespace_public_key_map WHERE namespace_id = $1 AND key_id = $2;

-- name: assignPublicKeyToAttributeDefinition :execrows
INSERT INTO attribute_definition_public_key_map (definition_id, key_id) VALUES ($1, $2);

-- name: removePublicKeyFromAttributeDefinition :execrows
DELETE FROM attribute_definition_public_key_map WHERE definition_id = $1 AND key_id = $2;

-- name: assignPublicKeyToAttributeValue :execrows
INSERT INTO attribute_value_public_key_map (value_id, key_id) VALUES ($1, $2);

-- name: removePublicKeyFromAttributeValue :execrows
DELETE FROM attribute_value_public_key_map WHERE value_id = $1 AND key_id = $2;

<<<<<<< HEAD
----------------------------------------------------------------


---------------------------------------------------------------- 
-- ACTIONS
----------------------------------------------------------------

-- name: listActions :many
WITH counted AS (
    SELECT COUNT(id) AS total FROM actions
)
SELECT 
    a.id,
    a.name,
    JSON_STRIP_NULLS(JSON_BUILD_OBJECT(
        'labels', a.metadata -> 'labels', 
        'created_at', a.created_at, 
        'updated_at', a.updated_at
    )) as metadata,
    a.is_standard,
    counted.total
FROM actions a
CROSS JOIN counted
LIMIT @limit_ 
OFFSET @offset_;

-- name: getAction :one
SELECT 
    id,
    name,
    is_standard,
    JSON_STRIP_NULLS(JSON_BUILD_OBJECT('labels', metadata -> 'labels', 'created_at', created_at, 'updated_at', updated_at)) AS metadata
FROM actions a
WHERE 
  (sqlc.narg('id')::uuid IS NULL OR a.id = sqlc.narg('id')::uuid)
  AND (sqlc.narg('name')::text IS NULL OR a.name = sqlc.narg('name')::text);

-- name: createOrListActionsByName :many
WITH input_actions AS (
    SELECT unnest(sqlc.arg('action_names')::text[]) AS name
),
new_actions AS (
    INSERT INTO actions (name, is_standard)
    SELECT 
        input.name, 
        FALSE -- custom actions
    FROM input_actions input
    WHERE NOT EXISTS (
        SELECT 1 FROM actions a WHERE LOWER(a.name) = LOWER(input.name)
    )
    ON CONFLICT (name) DO NOTHING
    RETURNING id, name, is_standard, created_at
),
all_actions AS (
    -- Get existing actions that match input names
    SELECT a.id, a.name, a.is_standard, a.created_at, 
           TRUE AS pre_existing
    FROM actions a
    JOIN input_actions input ON LOWER(a.name) = LOWER(input.name)
    
    UNION ALL
    
    -- Include newly created actions
    SELECT id, name, is_standard, created_at,
           FALSE AS pre_existing
    FROM new_actions
)
SELECT 
    id,
    name,
    is_standard,
    created_at,
    pre_existing
FROM all_actions
ORDER BY name;

-- name: createCustomAction :one
INSERT INTO actions (name, metadata, is_standard)
VALUES ($1, $2, FALSE)
RETURNING id;

-- name: updateCustomAction :execrows
UPDATE actions
SET
    name = COALESCE(sqlc.narg('name'), name),
    metadata = COALESCE(sqlc.narg('metadata'), metadata)
WHERE id = $1
  AND is_standard = FALSE;

-- name: deleteCustomAction :execrows
DELETE FROM actions
WHERE id = $1
  AND is_standard = FALSE;

----------------------------------------------------------------
=======

----------------------------------------------------------------
-- REGISTERED RESOURCES
----------------------------------------------------------------

-- name: createRegisteredResource :one
INSERT INTO registered_resources (name, metadata)
VALUES ($1, $2)
RETURNING id;

-- name: getRegisteredResource :one
-- TODO add FQN support
SELECT
    r.id,
    r.name,
    JSON_STRIP_NULLS(JSON_BUILD_OBJECT('labels', r.metadata -> 'labels', 'created_at', r.created_at, 'updated_at', r.updated_at)) as metadata,
    JSON_AGG(
        JSON_BUILD_OBJECT(
            'id', v.id,
            'value', v.value
        )
    ) FILTER (WHERE v.id IS NOT NULL) as values
FROM registered_resources r
LEFT JOIN registered_resource_values v ON v.registered_resource_id = r.id
WHERE r.id = $1
GROUP BY r.id;

-- name: listRegisteredResources :many
WITH counted AS (
    SELECT COUNT(id) AS total
    FROM registered_resources
)
SELECT
    r.id,
    r.name,
    JSON_STRIP_NULLS(JSON_BUILD_OBJECT('labels', r.metadata -> 'labels', 'created_at', r.created_at, 'updated_at', r.updated_at)) as metadata,
    JSON_AGG(
        JSON_BUILD_OBJECT(
            'id', v.id,
            'value', v.value
        )
    ) FILTER (WHERE v.id IS NOT NULL) as values,
    counted.total
FROM registered_resources r
CROSS JOIN counted
LEFT JOIN registered_resource_values v ON v.registered_resource_id = r.id
GROUP BY r.id, counted.total
LIMIT @limit_ 
OFFSET @offset_;

-- name: updateRegisteredResource :execrows
UPDATE registered_resources
SET
    name = COALESCE(sqlc.narg('name'), name),
    metadata = COALESCE(sqlc.narg('metadata'), metadata)
WHERE id = $1;

-- name: deleteRegisteredResource :execrows
DELETE FROM registered_resources WHERE id = $1;


----------------------------------------------------------------
-- REGISTERED RESOURCE VALUES
----------------------------------------------------------------

-- name: createRegisteredResourceValue :one
INSERT INTO registered_resource_values (registered_resource_id, value, metadata)
VALUES ($1, $2, $3)
RETURNING id;

-- name: getRegisteredResourceValue :one
SELECT
    id,
    registered_resource_id,
    value,
    JSON_STRIP_NULLS(JSON_BUILD_OBJECT('labels', metadata -> 'labels', 'created_at', created_at, 'updated_at', updated_at)) as metadata
FROM registered_resource_values
WHERE id = $1;

-- name: listRegisteredResourceValues :many
WITH counted AS (
    SELECT COUNT(id) AS total
    FROM registered_resource_values
    WHERE
        NULLIF(@registered_resource_id, '') IS NULL OR registered_resource_id = @registered_resource_id::UUID
)
SELECT
    id,
    registered_resource_id,
    value,
    JSON_STRIP_NULLS(JSON_BUILD_OBJECT('labels', metadata -> 'labels', 'created_at', created_at, 'updated_at', updated_at)) as metadata,
    counted.total
FROM registered_resource_values
CROSS JOIN counted
WHERE
    NULLIF(@registered_resource_id, '') IS NULL OR registered_resource_id = @registered_resource_id::UUID
LIMIT @limit_
OFFSET @offset_;

-- name: updateRegisteredResourceValue :execrows
UPDATE registered_resource_values
SET
    value = COALESCE(sqlc.narg('value'), value),
    metadata = COALESCE(sqlc.narg('metadata'), metadata)
WHERE id = $1;

-- name: deleteRegisteredResourceValue :execrows
DELETE FROM registered_resource_values WHERE id = $1;
>>>>>>> 20e0a5f6
<|MERGE_RESOLUTION|>--- conflicted
+++ resolved
@@ -1231,9 +1231,6 @@
 -- name: removePublicKeyFromAttributeValue :execrows
 DELETE FROM attribute_value_public_key_map WHERE value_id = $1 AND key_id = $2;
 
-<<<<<<< HEAD
-----------------------------------------------------------------
-
 
 ---------------------------------------------------------------- 
 -- ACTIONS
@@ -1327,9 +1324,6 @@
   AND is_standard = FALSE;
 
 ----------------------------------------------------------------
-=======
-
-----------------------------------------------------------------
 -- REGISTERED RESOURCES
 ----------------------------------------------------------------
 
@@ -1435,5 +1429,4 @@
 WHERE id = $1;
 
 -- name: deleteRegisteredResourceValue :execrows
-DELETE FROM registered_resource_values WHERE id = $1;
->>>>>>> 20e0a5f6
+DELETE FROM registered_resource_values WHERE id = $1;