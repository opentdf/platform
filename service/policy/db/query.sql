---------------------------------------------------------------- 
-- KEY ACCESS SERVERS
----------------------------------------------------------------

-- name: ListKeyAccessServers :many
SELECT id, uri, public_key,
    JSON_STRIP_NULLS(JSON_BUILD_OBJECT('labels', metadata -> 'labels', 'created_at', created_at, 'updated_at', updated_at)) as metadata
FROM key_access_servers;

-- name: GetKeyAccessServer :one
SELECT id, uri, public_key,
    JSON_STRIP_NULLS(JSON_BUILD_OBJECT('labels', metadata -> 'labels', 'created_at', created_at, 'updated_at', updated_at)) as metadata
FROM key_access_servers WHERE id = $1;

-- name: CreateKeyAccessServer :one
INSERT INTO key_access_servers (uri, public_key, metadata)
VALUES ($1, $2, $3)
RETURNING id;

-- name: UpdateKeyAccessServer :one
UPDATE key_access_servers
SET 
    uri = coalesce(sqlc.narg('uri'), uri),
    public_key = coalesce(sqlc.narg('public_key'), public_key),
    metadata = coalesce(sqlc.narg('metadata'), metadata)
WHERE id = $1
RETURNING id;

-- name: DeleteKeyAccessServer :execrows
DELETE FROM key_access_servers WHERE id = $1;

---------------------------------------------------------------- 
-- ATTRIBUTES
----------------------------------------------------------------

-- name: ListKeyAccessServerGrants :many
SELECT 
    kas.id AS kas_id, 
    kas.uri AS kas_uri, 
    kas.public_key AS kas_public_key,
    JSON_STRIP_NULLS(JSON_BUILD_OBJECT(
        'labels', kas.metadata -> 'labels', 
        'created_at', kas.created_at, 
        'updated_at', kas.updated_at
    )) AS kas_metadata,
    json_agg(DISTINCT jsonb_build_object(
        'id', attrkag.attribute_definition_id, 
        'fqn', fqns_on_attr.fqn
    )) FILTER (WHERE attrkag.attribute_definition_id IS NOT NULL) AS attributes_grants,
    json_agg(DISTINCT jsonb_build_object(
        'id', valkag.attribute_value_id, 
        'fqn', fqns_on_vals.fqn
    )) FILTER (WHERE valkag.attribute_value_id IS NOT NULL) AS values_grants,
    json_agg(DISTINCT jsonb_build_object(
        'id', nskag.namespace_id, 
        'fqn', fqns_on_ns.fqn
    )) FILTER (WHERE nskag.namespace_id IS NOT NULL) AS namespace_grants
FROM 
    key_access_servers kas
LEFT JOIN 
    attribute_definition_key_access_grants attrkag 
    ON kas.id = attrkag.key_access_server_id
LEFT JOIN 
    attribute_fqns fqns_on_attr 
    ON attrkag.attribute_definition_id = fqns_on_attr.attribute_id 
    AND fqns_on_attr.value_id IS NULL
LEFT JOIN 
    attribute_value_key_access_grants valkag 
    ON kas.id = valkag.key_access_server_id
LEFT JOIN 
    attribute_fqns fqns_on_vals 
    ON valkag.attribute_value_id = fqns_on_vals.value_id
LEFT JOIN
    attribute_namespace_key_access_grants nskag
    ON kas.id = nskag.key_access_server_id
LEFT JOIN 
    attribute_fqns fqns_on_ns
    ON nskag.namespace_id = fqns_on_ns.namespace_id
WHERE (NULLIF(@kas_id, '') IS NULL OR kas.id = @kas_id::uuid)
    AND (NULLIF(@kas_uri, '') IS NULL OR kas.uri = @kas_uri::varchar)
GROUP BY 
    kas.id;

-- name: GetAttributeByDefOrValueFqn :one
-- get the attribute definition for the provided value or definition fqn
WITH target_definition AS (
    SELECT ad.id
    FROM attribute_definitions ad
    INNER JOIN attribute_fqns af ON af.attribute_id = ad.id
    WHERE af.fqn = LOWER($1)
    LIMIT 1
),
-- get the active values with KAS grants under the attribute definition
active_attribute_values AS (
    SELECT
        av.id,
        av.value,
        av.active,
        av.attribute_definition_id,
        JSON_AGG(
            DISTINCT JSONB_BUILD_OBJECT(
                'id', vkas.id,
                'uri', vkas.uri,
                'public_key', vkas.public_key
            )
        ) FILTER (WHERE vkas.id IS NOT NULL AND vkas.uri IS NOT NULL AND vkas.public_key IS NOT NULL) AS val_grants_arr
    FROM
        attribute_values av
    LEFT JOIN attribute_value_key_access_grants avg ON av.id = avg.attribute_value_id
    LEFT JOIN key_access_servers vkas ON avg.key_access_server_id = vkas.id
    WHERE av.active = TRUE
    AND av.attribute_definition_id = (SELECT id FROM target_definition)
    GROUP BY av.id
),
-- get the namespace fqn for the attribute definition
namespace_fqn_cte AS (
    SELECT anfqn.namespace_id, anfqn.fqn
    FROM attribute_fqns anfqn
    WHERE anfqn.attribute_id IS NULL AND anfqn.value_id IS NULL
),
-- get the grants for the attribute's namespace
namespace_grants_cte AS (
    SELECT
        ankag.namespace_id,
        JSONB_AGG(
            DISTINCT JSONB_BUILD_OBJECT(
                'id', kas.id,
                'uri', kas.uri,
                'public_key', kas.public_key
            )
        ) AS grants
    FROM
        attribute_namespace_key_access_grants ankag
    LEFT JOIN key_access_servers kas ON kas.id = ankag.key_access_server_id
    GROUP BY ankag.namespace_id
),
-- get the definition fqn for the attribute definition (could have been provided a value fqn initially)
target_definition_fqn_cte AS (
    SELECT af.fqn
    FROM attribute_fqns af
    WHERE af.namespace_id = (SELECT namespace_id FROM attribute_definitions WHERE id = (SELECT id FROM target_definition))
    AND af.attribute_id = (SELECT id FROM target_definition)
    AND af.value_id IS NULL
),
-- get the subject mappings for the active values under the attribute definition
subject_mappings_cte AS (
    SELECT
        av.id AS av_id,
        JSON_AGG(
            JSON_BUILD_OBJECT(
                'id', sm.id,
                'actions', sm.actions,
                'metadata', JSON_STRIP_NULLS(JSON_BUILD_OBJECT(
                    'labels', sm.metadata -> 'labels',
                    'created_at', sm.created_at,
                    'updated_at', sm.updated_at
                )),
                'subject_condition_set', JSON_BUILD_OBJECT(
                    'id', scs.id,
                    'metadata', JSON_STRIP_NULLS(JSON_BUILD_OBJECT(
                        'labels', scs.metadata -> 'labels',
                        'created_at', scs.created_at,
                        'updated_at', scs.updated_at
                    )),
                    'subject_sets', scs.condition
                )
            )
        ) AS sub_maps_arr
    FROM
        subject_mappings sm
    LEFT JOIN attribute_values av ON sm.attribute_value_id = av.id
    LEFT JOIN subject_condition_set scs ON sm.subject_condition_set_id = scs.id
    WHERE av.active = TRUE
    AND av.attribute_definition_id = (SELECT id FROM target_definition)
    GROUP BY av.id
)
-- get the attribute definition and give structure to the result
SELECT
    ad.id,
    ad.name,
    ad.rule,
    JSON_STRIP_NULLS(
        JSON_BUILD_OBJECT(
            'labels', ad.metadata -> 'labels',
            'created_at', ad.created_at,
            'updated_at', ad.updated_at
        )
    ) AS metadata,
    ad.active,
    JSON_BUILD_OBJECT(
        'name', an.name,
        'id', an.id,
        'fqn', nfq.fqn,
        'grants', n_grants.grants,
        'active', an.active
    ) AS namespace,
    (SELECT fqn FROM target_definition_fqn_cte) AS definition_fqn,
    JSON_AGG(
        JSON_BUILD_OBJECT(
            'id', avt.id,
            'value', avt.value,
            'active', avt.active,
            'fqn', af.fqn,
            'subject_mappings', sm.sub_maps_arr,
            'grants', avt.val_grants_arr
        -- enforce order of values in response
        ) ORDER BY array_position(ad.values_order, avt.id)
    ) AS values,
    JSONB_AGG(
        DISTINCT JSONB_BUILD_OBJECT(
            'id', kas.id,
            'uri', kas.uri,
            'public_key', kas.public_key
        )
    ) FILTER (WHERE kas.id IS NOT NULL AND kas.uri IS NOT NULL AND kas.public_key IS NOT NULL) AS definition_grants
FROM
    attribute_definitions ad
LEFT JOIN attribute_namespaces an ON an.id = ad.namespace_id
LEFT JOIN active_attribute_values avt ON avt.attribute_definition_id = ad.id
LEFT JOIN attribute_definition_key_access_grants adkag ON adkag.attribute_definition_id = ad.id
LEFT JOIN key_access_servers kas ON kas.id = adkag.key_access_server_id
LEFT JOIN attribute_fqns af ON af.value_id = avt.id
LEFT JOIN namespace_fqn_cte nfq ON nfq.namespace_id = an.id
LEFT JOIN namespace_grants_cte n_grants ON n_grants.namespace_id = an.id
LEFT JOIN subject_mappings_cte sm ON avt.id = sm.av_id
WHERE
    ad.active = TRUE
    AND ad.id = (SELECT id FROM target_definition)
    AND an.active = TRUE
GROUP BY
    ad.id, an.id, nfq.fqn, n_grants.grants;

---------------------------------------------------------------- 
-- RESOURCE MAPPING GROUPS
----------------------------------------------------------------

-- name: ListResourceMappingGroups :many
SELECT id, namespace_id, name,
    JSON_STRIP_NULLS(JSON_BUILD_OBJECT('labels', metadata -> 'labels', 'created_at', created_at, 'updated_at', updated_at)) as metadata
FROM resource_mapping_groups
WHERE (NULLIF(@namespace_id, '') IS NULL OR namespace_id = @namespace_id::uuid);

-- name: GetResourceMappingGroup :one
SELECT id, namespace_id, name,
    JSON_STRIP_NULLS(JSON_BUILD_OBJECT('labels', metadata -> 'labels', 'created_at', created_at, 'updated_at', updated_at)) as metadata
FROM resource_mapping_groups
WHERE id = $1;

-- name: CreateResourceMappingGroup :one
INSERT INTO resource_mapping_groups (namespace_id, name, metadata)
VALUES ($1, $2, $3)
RETURNING id;

-- name: UpdateResourceMappingGroup :execrows
UPDATE resource_mapping_groups
SET
    namespace_id = COALESCE(sqlc.narg('namespace_id'), namespace_id),
<<<<<<< HEAD
    name = COALESCE(sqlc.narg('name'), name)
WHERE id = $1;
=======
    name = COALESCE(sqlc.narg('name'), name),
    metadata = COALESCE(sqlc.narg('metadata'), metadata)
WHERE id = $1
RETURNING id;
>>>>>>> 87b7b2ff

-- name: DeleteResourceMappingGroup :execrows
DELETE FROM resource_mapping_groups WHERE id = $1;

---------------------------------------------------------------- 
-- RESOURCE MAPPING
----------------------------------------------------------------

-- name: ListResourceMappings :many
SELECT
    m.id,
    JSON_BUILD_OBJECT('id', av.id, 'value', av.value) as attribute_value,
    m.terms,
    JSON_STRIP_NULLS(JSON_BUILD_OBJECT('labels', m.metadata -> 'labels', 'created_at', m.created_at, 'updated_at', m.updated_at)) as metadata,
    COALESCE(m.group_id::TEXT, '')::TEXT as group_id
FROM resource_mappings m 
LEFT JOIN attribute_values av on m.attribute_value_id = av.id
WHERE (NULLIF(@group_id, '') IS NULL OR m.group_id = @group_id::UUID)
GROUP BY av.id, m.id;

-- name: ListResourceMappingsByFullyQualifiedGroup :many
SELECT 
    m.id,
    m.attribute_value_id,
    m.terms,
    JSON_STRIP_NULLS(JSON_BUILD_OBJECT('labels', m.metadata -> 'labels', 'created_at', m.created_at, 'updated_at', m.updated_at)) as metadata,
    -- sqlc needs TEXT cast here to be able to generate string properties in Go struct
    -- has issues when using aliases for some reason, even on a varchar field like g.name
    g.id::TEXT as group_id,
    g.namespace_id::TEXT as group_namespace_id,
    g.name::TEXT as group_name,
    JSON_STRIP_NULLS(JSON_BUILD_OBJECT('labels', g.metadata -> 'labels', 'created_at', g.created_at, 'updated_at', g.updated_at)) as group_metadata
FROM resource_mappings m
LEFT JOIN resource_mapping_groups g ON m.group_id = g.id
LEFT JOIN attribute_namespaces ns ON g.namespace_id = ns.id
WHERE ns.name = LOWER(@namespace_name) AND g.name = LOWER(@group_name);

-- name: GetResourceMapping :one
SELECT
    m.id,
    JSON_BUILD_OBJECT('id', av.id, 'value', av.value) as attribute_value,
    m.terms,
    JSON_STRIP_NULLS(JSON_BUILD_OBJECT('labels', m.metadata -> 'labels', 'created_at', m.created_at, 'updated_at', m.updated_at)) as metadata,
    COALESCE(m.group_id::TEXT, '')::TEXT as group_id
FROM resource_mappings m 
LEFT JOIN attribute_values av on m.attribute_value_id = av.id
WHERE m.id = $1
GROUP BY av.id, m.id;

-- name: CreateResourceMapping :one
INSERT INTO resource_mappings (attribute_value_id, terms, metadata, group_id)
VALUES ($1, $2, $3, $4)
RETURNING id;

-- name: UpdateResourceMapping :execrows
UPDATE resource_mappings
SET
    attribute_value_id = COALESCE(sqlc.narg('attribute_value_id'), attribute_value_id),
    terms = COALESCE(sqlc.narg('terms'), terms),
    metadata = COALESCE(sqlc.narg('metadata'), metadata),
    group_id = COALESCE(sqlc.narg('group_id'), group_id)
WHERE id = $1;

-- name: DeleteResourceMapping :execrows
DELETE FROM resource_mappings WHERE id = $1;

---------------------------------------------------------------- 
-- NAMESPACES
----------------------------------------------------------------

-- name: ListNamespaces :many
SELECT
    ns.id,
    ns.name,
    ns.active,
    JSON_STRIP_NULLS(JSON_BUILD_OBJECT('labels', ns.metadata -> 'labels', 'created_at', ns.created_at, 'updated_at', ns.updated_at)) as metadata,
    fqns.fqn
FROM attribute_namespaces ns
LEFT JOIN attribute_fqns fqns ON ns.id = fqns.namespace_id AND fqns.attribute_id IS NULL
WHERE (sqlc.narg('active')::BOOLEAN IS NULL OR ns.active = sqlc.narg('active')::BOOLEAN);

-- name: GetNamespace :one
SELECT
    ns.id,
    ns.name,
    ns.active,
    fqns.fqn,
    JSON_STRIP_NULLS(JSON_BUILD_OBJECT('labels', ns.metadata -> 'labels', 'created_at', ns.created_at, 'updated_at', ns.updated_at)) as metadata,
    JSONB_AGG(DISTINCT JSONB_BUILD_OBJECT(
        'id', kas.id, 
        'uri', kas.uri, 
        'public_key', kas.public_key
    )) FILTER (WHERE kas_ns_grants.namespace_id IS NOT NULL) as grants
FROM attribute_namespaces ns
LEFT JOIN attribute_namespace_key_access_grants kas_ns_grants ON kas_ns_grants.namespace_id = ns.id
LEFT JOIN key_access_servers kas ON kas.id = kas_ns_grants.key_access_server_id
LEFT JOIN attribute_fqns fqns ON fqns.namespace_id = ns.id
WHERE ns.id = $1 AND fqns.attribute_id IS NULL AND fqns.value_id IS NULL
GROUP BY ns.id, fqns.fqn;

-- name: CreateNamespace :one
INSERT INTO attribute_namespaces (name, metadata)
VALUES ($1, $2)
RETURNING id;

-- UpdateNamespace: both Safe and Unsafe Updates
-- name: UpdateNamespace :execrows
UPDATE attribute_namespaces
SET
    name = COALESCE(sqlc.narg('name'), name),
    active = COALESCE(sqlc.narg('active'), active),
    metadata = COALESCE(sqlc.narg('metadata'), metadata)
WHERE id = $1;

-- name: DeleteNamespace :execrows
DELETE FROM attribute_namespaces WHERE id = $1;

-- name: AssignKeyAccessServerToNamespace :execrows
INSERT INTO attribute_namespace_key_access_grants (namespace_id, key_access_server_id)
VALUES ($1, $2);

-- name: RemoveKeyAccessServerFromNamespace :execrows
DELETE FROM attribute_namespace_key_access_grants
WHERE namespace_id = $1 AND key_access_server_id = $2;<|MERGE_RESOLUTION|>--- conflicted
+++ resolved
@@ -255,15 +255,10 @@
 UPDATE resource_mapping_groups
 SET
     namespace_id = COALESCE(sqlc.narg('namespace_id'), namespace_id),
-<<<<<<< HEAD
-    name = COALESCE(sqlc.narg('name'), name)
-WHERE id = $1;
-=======
     name = COALESCE(sqlc.narg('name'), name),
     metadata = COALESCE(sqlc.narg('metadata'), metadata)
 WHERE id = $1
 RETURNING id;
->>>>>>> 87b7b2ff
 
 -- name: DeleteResourceMappingGroup :execrows
 DELETE FROM resource_mapping_groups WHERE id = $1;
