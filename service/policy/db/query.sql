--- conflicted
+++ resolved
@@ -82,7 +82,6 @@
 -- ATTRIBUTES
 ----------------------------------------------------------------
 
-<<<<<<< HEAD
 -- name: ListAttributesDetail :many
 SELECT
   ad.id,
@@ -135,56 +134,6 @@
 LEFT JOIN attribute_namespaces n ON n.id = ad.namespace_id
 WHERE ad.namespace_id = $1
 GROUP BY ad.id, n.name;
-=======
--- name: ListKeyAccessServerGrants :many
-SELECT 
-    kas.id AS kas_id, 
-    kas.uri AS kas_uri, 
-    kas.public_key AS kas_public_key,
-    JSON_STRIP_NULLS(JSON_BUILD_OBJECT(
-        'labels', kas.metadata -> 'labels', 
-        'created_at', kas.created_at, 
-        'updated_at', kas.updated_at
-    )) AS kas_metadata,
-    json_agg(DISTINCT jsonb_build_object(
-        'id', attrkag.attribute_definition_id, 
-        'fqn', fqns_on_attr.fqn
-    )) FILTER (WHERE attrkag.attribute_definition_id IS NOT NULL) AS attributes_grants,
-    json_agg(DISTINCT jsonb_build_object(
-        'id', valkag.attribute_value_id, 
-        'fqn', fqns_on_vals.fqn
-    )) FILTER (WHERE valkag.attribute_value_id IS NOT NULL) AS values_grants,
-    json_agg(DISTINCT jsonb_build_object(
-        'id', nskag.namespace_id, 
-        'fqn', fqns_on_ns.fqn
-    )) FILTER (WHERE nskag.namespace_id IS NOT NULL) AS namespace_grants
-FROM 
-    key_access_servers kas
-LEFT JOIN 
-    attribute_definition_key_access_grants attrkag 
-    ON kas.id = attrkag.key_access_server_id
-LEFT JOIN 
-    attribute_fqns fqns_on_attr 
-    ON attrkag.attribute_definition_id = fqns_on_attr.attribute_id 
-    AND fqns_on_attr.value_id IS NULL
-LEFT JOIN 
-    attribute_value_key_access_grants valkag 
-    ON kas.id = valkag.key_access_server_id
-LEFT JOIN 
-    attribute_fqns fqns_on_vals 
-    ON valkag.attribute_value_id = fqns_on_vals.value_id
-LEFT JOIN
-    attribute_namespace_key_access_grants nskag
-    ON kas.id = nskag.key_access_server_id
-LEFT JOIN 
-    attribute_fqns fqns_on_ns
-    ON nskag.namespace_id = fqns_on_ns.namespace_id
-    AND fqns_on_ns.attribute_id IS NULL AND fqns_on_ns.value_id IS NULL
-WHERE (NULLIF(@kas_id, '') IS NULL OR kas.id = @kas_id::uuid)
-    AND (NULLIF(@kas_uri, '') IS NULL OR kas.uri = @kas_uri::varchar)
-GROUP BY 
-    kas.id;
->>>>>>> 0a7998ec
 
 -- name: GetAttributeByDefOrValueFqn :one
 -- get the attribute definition for the provided value or definition fqn
@@ -394,14 +343,6 @@
 -- name: DeleteAttribute :execrows
 DELETE FROM attribute_definitions WHERE id = $1;
 
--- name: AssignKeyAccessServerToAttribute :execrows
-INSERT INTO attribute_definition_key_access_grants (attribute_definition_id, key_access_server_id)
-VALUES ($1, $2);
-
--- name: RemoveKeyAccessServerFromAttribute :execrows
-DELETE FROM attribute_definition_key_access_grants
-WHERE attribute_definition_id = $1 AND key_access_server_id = $2;
-
 -- name: ListKeyAccessServerGrants :many
 SELECT 
     kas.id AS kas_id, 
@@ -450,6 +391,14 @@
 GROUP BY 
     kas.id;
 
+-- name: AssignKeyAccessServerToAttribute :execrows
+INSERT INTO attribute_definition_key_access_grants (attribute_definition_id, key_access_server_id)
+VALUES ($1, $2);
+
+-- name: RemoveKeyAccessServerFromAttribute :execrows
+DELETE FROM attribute_definition_key_access_grants
+WHERE attribute_definition_id = $1 AND key_access_server_id = $2;
+
 ---------------------------------------------------------------- 
 -- ATTRIBUTE VALUES
 ----------------------------------------------------------------
