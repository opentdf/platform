package db

import (
	"context"
	"encoding/json"
	"errors"
	"fmt"
	"strings"

	"github.com/jackc/pgerrcode"
	"github.com/jackc/pgx/v5"
	"github.com/opentdf/platform/protocol/go/common"
	"github.com/opentdf/platform/protocol/go/policy"
	"github.com/opentdf/platform/protocol/go/policy/subjectmapping"
	"github.com/opentdf/platform/service/pkg/db"
	"google.golang.org/protobuf/encoding/protojson"
)

// Helper to marshal SubjectSets into JSON (stored as JSONB in the database column)
func marshalSubjectSetsProto(subjectSet []*policy.SubjectSet) ([]byte, error) {
	var raw []json.RawMessage
	for _, ss := range subjectSet {
		b, err := protojson.Marshal(ss)
		if err != nil {
			// todo: can ss be included in the error message?
			return nil, fmt.Errorf("failed to marshall subject set: %w", err)
		}
		raw = append(raw, b)
	}
	return json.Marshal(raw)
}

// Helper to unmarshal SubjectSets from JSON (stored as JSONB in the database column)
func unmarshalSubjectSetsProto(conditionJSON []byte) ([]*policy.SubjectSet, error) {
	var (
		raw []json.RawMessage
		ss  []*policy.SubjectSet
	)
	if err := json.Unmarshal(conditionJSON, &raw); err != nil {
		return nil, fmt.Errorf("failed to unmarshal subject sets array [%s]: %w", string(conditionJSON), err)
	}

	for _, r := range raw {
		s := policy.SubjectSet{}
		if err := protojson.Unmarshal(r, &s); err != nil {
			return nil, fmt.Errorf("failed to unmarshal subject set [%s]: %w", string(r), err)
		}
		ss = append(ss, &s)
	}

	return ss, nil
}

/*
	Subject Condition Sets
*/

// Creates a new subject condition set and returns it
func (c PolicyDBClient) CreateSubjectConditionSet(ctx context.Context, s *subjectmapping.SubjectConditionSetCreate) (*policy.SubjectConditionSet, error) {
	subjectSets := s.GetSubjectSets()
	conditionJSON, err := marshalSubjectSetsProto(subjectSets)
	if err != nil {
		return nil, err
	}

	metadataJSON, metadata, err := db.MarshalCreateMetadata(s.GetMetadata())
	if err != nil {
		return nil, err
	}

	createdID, err := c.Queries.CreateSubjectConditionSet(ctx, CreateSubjectConditionSetParams{
		Condition: conditionJSON,
		Metadata:  metadataJSON,
	})
	if err != nil {
		return nil, db.WrapIfKnownInvalidQueryErr(err)
	}

	return &policy.SubjectConditionSet{
		Id:          createdID,
		SubjectSets: subjectSets,
		Metadata:    metadata,
	}, nil
}

func (c PolicyDBClient) GetSubjectConditionSet(ctx context.Context, id string) (*policy.SubjectConditionSet, error) {
	cs, err := c.Queries.GetSubjectConditionSet(ctx, id)
	if err != nil {
		return nil, db.WrapIfKnownInvalidQueryErr(err)
	}

	metadata := &common.Metadata{}
	if err = unmarshalMetadata(cs.Metadata, metadata); err != nil {
		return nil, err
	}

	sets, err := unmarshalSubjectSetsProto(cs.Condition)
	if err != nil {
		return nil, err
	}

	return &policy.SubjectConditionSet{
		Id:          id,
		SubjectSets: sets,
		Metadata:    metadata,
	}, nil
}

func (c PolicyDBClient) ListSubjectConditionSets(ctx context.Context, r *subjectmapping.ListSubjectConditionSetsRequest) (*subjectmapping.ListSubjectConditionSetsResponse, error) {
	limit, offset := c.getRequestedLimitOffset(r.GetPagination())

	maxLimit := c.listCfg.limitMax
	if maxLimit > 0 && limit > maxLimit {
		return nil, db.ErrListLimitTooLarge
	}

	list, err := c.Queries.ListSubjectConditionSets(ctx, ListSubjectConditionSetsParams{
		Limit:  limit,
		Offset: offset,
	})
	if err != nil {
		return nil, db.WrapIfKnownInvalidQueryErr(err)
	}

	setList := make([]*policy.SubjectConditionSet, len(list))
	for i, set := range list {
		metadata := &common.Metadata{}
		if err = unmarshalMetadata(set.Metadata, metadata); err != nil {
			return nil, err
		}

		sets, err := unmarshalSubjectSetsProto(set.Condition)
		if err != nil {
			return nil, err
		}

		setList[i] = &policy.SubjectConditionSet{
			Id:          set.ID,
			SubjectSets: sets,
			Metadata:    metadata,
		}
	}

	var total int32
	var nextOffset int32
	if len(list) > 0 {
		total = int32(list[0].Total)
		nextOffset = getNextOffset(offset, limit, total)
	}

	return &subjectmapping.ListSubjectConditionSetsResponse{
		SubjectConditionSets: setList,
		Pagination: &policy.PageResponse{
			CurrentOffset: offset,
			Total:         total,
			NextOffset:    nextOffset,
		},
	}, nil
}

// Mutates provided fields and returns the updated subject condition set
func (c PolicyDBClient) UpdateSubjectConditionSet(ctx context.Context, r *subjectmapping.UpdateSubjectConditionSetRequest) (*policy.SubjectConditionSet, error) {
	id := r.GetId()
	subjectSets := r.GetSubjectSets()
	// if extend we need to merge the metadata
	metadataJSON, metadata, err := db.MarshalUpdateMetadata(r.GetMetadata(), r.GetMetadataUpdateBehavior(), func() (*common.Metadata, error) {
		scs, err := c.GetSubjectConditionSet(ctx, id)
		if err != nil {
			return nil, err
		}
		return scs.GetMetadata(), nil
	})
	if err != nil {
		return nil, err
	}

	var conditionJSON []byte
	if subjectSets != nil {
		conditionJSON, err = marshalSubjectSetsProto(subjectSets)
		if err != nil {
			return nil, err
		}
	}

	count, err := c.Queries.UpdateSubjectConditionSet(ctx, UpdateSubjectConditionSetParams{
		ID:        id,
		Condition: conditionJSON,
		Metadata:  metadataJSON,
	})
	if err != nil {
		return nil, db.WrapIfKnownInvalidQueryErr(err)
	}
	if count == 0 {
		return nil, db.ErrNotFound
	}

	return &policy.SubjectConditionSet{
		Id:          id,
		SubjectSets: subjectSets,
		Metadata:    metadata,
	}, nil
}

// Deletes specified subject condition set and returns the id of the deleted
func (c PolicyDBClient) DeleteSubjectConditionSet(ctx context.Context, id string) (*policy.SubjectConditionSet, error) {
	count, err := c.Queries.DeleteSubjectConditionSet(ctx, id)
	if err != nil {
		return nil, db.WrapIfKnownInvalidQueryErr(err)
	}
	if count == 0 {
		return nil, db.ErrNotFound
	}

	return &policy.SubjectConditionSet{
		Id: id,
	}, nil
}

// Deletes/prunes all subject condition sets not referenced within a subject mapping
func (c PolicyDBClient) DeleteAllUnmappedSubjectConditionSets(ctx context.Context) ([]*policy.SubjectConditionSet, error) {
	deletedIDs, err := c.Queries.DeleteAllUnmappedSubjectConditionSets(ctx)
	if err != nil {
		return nil, db.WrapIfKnownInvalidQueryErr(err)
	}
	if len(deletedIDs) == 0 {
		return nil, db.ErrNotFound
	}

	setList := make([]*policy.SubjectConditionSet, len(deletedIDs))
	for i, id := range deletedIDs {
		setList[i] = &policy.SubjectConditionSet{
			Id: id,
		}
	}
	return setList, nil
}

/*
	Subject Mappings
*/

// Creates a new subject mapping and returns it. If an existing subject condition set id is provided, it will be used.
// If a new subject condition set is provided, it will be created. The existing subject condition set id takes precedence.
func (c PolicyDBClient) CreateSubjectMapping(ctx context.Context, s *subjectmapping.CreateSubjectMappingRequest) (*policy.SubjectMapping, error) {
	actions := s.GetActions()
	attributeValueID := s.GetAttributeValueId()
	var (
		err error
		scs *policy.SubjectConditionSet
	)

	// Actions are required on Subject Mappings
	if len(actions) == 0 {
		return nil, db.WrapIfKnownInvalidQueryErr(
			errors.Join(db.ErrMissingValue, errors.New("actions are required when creating a subject mapping")),
		)
	}
	actionIDs := make([]string, 0)
	actionNames := make([]string, 0)
	// Check for provided existing Action IDs and existing/new Action Names
	for _, a := range actions {
		switch {
		case a.GetId() != "":
			actionIDs = append(actionIDs, a.GetId())
<<<<<<< HEAD
		} else if a.GetName() != "" {
			actionNames = append(actionNames, strings.ToLower(a.GetName()))
		} else {
=======
		case a.GetName() != "":
			actionNames = append(actionNames, a.GetName())
		default:
>>>>>>> 9551f718
			return nil, db.WrapIfKnownInvalidQueryErr(
				errors.Join(db.ErrMissingValue, errors.New("action id or name is required when creating a subject mapping")),
			)
		}
	}
	// Create or list Actions for those provided by name
	if len(actionNames) > 0 {
		createdOrListedActions, err := c.createOrListActionsByName(ctx, actionNames)
		if err != nil {
			return nil, db.WrapIfKnownInvalidQueryErr(
				errors.Join(db.ErrMissingValue, fmt.Errorf("failed to create or list action names [%v]: %w", actionNames, err)),
			)
		}
		for _, a := range createdOrListedActions {
			actionIDs = append(actionIDs, a.ID)
		}
	}

	// Subject Condition Sets may be existing or new, and protos document preference for existing SCS IDs when both provided
	switch {
	case s.GetExistingSubjectConditionSetId() != "":
		scs, err = c.GetSubjectConditionSet(ctx, s.GetExistingSubjectConditionSetId())
		if err != nil {
			return nil, db.WrapIfKnownInvalidQueryErr(err)
		}
	case s.GetNewSubjectConditionSet() != nil:
		// create the new subject condition set
		scs, err = c.CreateSubjectConditionSet(ctx, s.GetNewSubjectConditionSet())
		if err != nil {
			return nil, db.WrapIfKnownInvalidQueryErr(err)
		}
	default:
		return nil, db.WrapIfKnownInvalidQueryErr(errors.Join(db.ErrMissingValue, errors.New("either an existing Subject Condition Set ID or a new Subject Condition Set is required when creating a subject mapping")))
	}

	metadataJSON, metadata, err := db.MarshalCreateMetadata(s.GetMetadata())
	if err != nil {
		return nil, db.WrapIfKnownInvalidQueryErr(err)
	}

	createdID, err := c.Queries.createSubjectMapping(ctx, createSubjectMappingParams{
		AttributeValueID:      attributeValueID,
		ActionIds:             actionIDs,
		Metadata:              metadataJSON,
		SubjectConditionSetID: pgtypeUUID(scs.GetId()),
	})
	if err != nil {
		return nil, db.WrapIfKnownInvalidQueryErr(err)
	}

	return &policy.SubjectMapping{
		Id: createdID,
		AttributeValue: &policy.Value{
			Id: attributeValueID,
		},
		SubjectConditionSet: scs,
		Actions:             actions,
		Metadata:            metadata,
	}, nil

}

func (c PolicyDBClient) GetSubjectMapping(ctx context.Context, id string) (*policy.SubjectMapping, error) {
	sm, err := c.Queries.getSubjectMapping(ctx, id)
	if err != nil {
		return nil, db.WrapIfKnownInvalidQueryErr(err)
	}
	// ID was not found and we received an empty result set
	if sm.ID == "" {
		return nil, db.ErrNotFound
	}

	metadata := &common.Metadata{}
	if err = unmarshalMetadata(sm.Metadata, metadata); err != nil {
		return nil, err
	}

	av := &policy.Value{}
	if err = unmarshalAttributeValue(sm.AttributeValue, av); err != nil {
		return nil, err
	}

	a := []*policy.Action{}
	if err = unmarshalAllActionsProto(sm.StandardActions, sm.CustomActions, &a); err != nil {
		return nil, err
	}

	scs := policy.SubjectConditionSet{}
	if err = unmarshalSubjectConditionSet(sm.SubjectConditionSet, &scs); err != nil {
		return nil, err
	}

	return &policy.SubjectMapping{
		Id:                  id,
		Metadata:            metadata,
		AttributeValue:      av,
		SubjectConditionSet: &scs,
		Actions:             a,
	}, nil
}

func (c PolicyDBClient) ListSubjectMappings(ctx context.Context, r *subjectmapping.ListSubjectMappingsRequest) (*subjectmapping.ListSubjectMappingsResponse, error) {
	limit, offset := c.getRequestedLimitOffset(r.GetPagination())

	maxLimit := c.listCfg.limitMax
	if maxLimit > 0 && limit > maxLimit {
		return nil, db.ErrListLimitTooLarge
	}

	list, err := c.Queries.listSubjectMappings(ctx, listSubjectMappingsParams{
		Limit:  limit,
		Offset: offset,
	})
	if err != nil {
		return nil, db.WrapIfKnownInvalidQueryErr(err)
	}

	mappings := make([]*policy.SubjectMapping, len(list))
	for i, sm := range list {
		metadata := &common.Metadata{}
		if err = unmarshalMetadata(sm.Metadata, metadata); err != nil {
			return nil, err
		}

		av := &policy.Value{}
		if err = unmarshalAttributeValue(sm.AttributeValue, av); err != nil {
			return nil, err
		}

		a := []*policy.Action{}
		if err = unmarshalAllActionsProto(sm.StandardActions, sm.CustomActions, &a); err != nil {
			return nil, err
		}

		scs := policy.SubjectConditionSet{}
		if err = unmarshalSubjectConditionSet(sm.SubjectConditionSet, &scs); err != nil {
			return nil, err
		}

		mappings[i] = &policy.SubjectMapping{
			Id:                  sm.ID,
			Metadata:            metadata,
			AttributeValue:      av,
			SubjectConditionSet: &scs,
			Actions:             a,
		}
	}

	var total int32
	var nextOffset int32
	if len(list) > 0 {
		total = int32(list[0].Total)
		nextOffset = getNextOffset(offset, limit, total)
	}

	return &subjectmapping.ListSubjectMappingsResponse{
		SubjectMappings: mappings,
		Pagination: &policy.PageResponse{
			CurrentOffset: offset,
			Total:         total,
			NextOffset:    nextOffset,
		},
	}, nil
}

// Mutates provided fields and returns the updated subject mapping
func (c PolicyDBClient) UpdateSubjectMapping(ctx context.Context, r *subjectmapping.UpdateSubjectMappingRequest) (*policy.SubjectMapping, error) {
	id := r.GetId()
	subjectConditionSetID := r.GetSubjectConditionSetId()
	actions := r.GetActions()

	before, err := c.GetSubjectMapping(ctx, id)
	if err != nil || before == nil {
		return nil, db.WrapIfKnownInvalidQueryErr(err)
	}

	// if extend we need to merge the metadata
	metadataJSON, metadata, err := db.MarshalUpdateMetadata(r.GetMetadata(), r.GetMetadataUpdateBehavior(), func() (*common.Metadata, error) {
		return before.GetMetadata(), nil
	})
	if err != nil {
		return nil, err
	}

	updateParams := updateSubjectMappingParams{
		ID:                    id,
		Metadata:              metadataJSON,
		SubjectConditionSetID: pgtypeUUID(subjectConditionSetID),
	}

	if actions != nil {
		actionIDs := make([]string, 0)
		actionNames := make([]string, 0)
		// Check for provided existing Action IDs and existing/new Action Names
		for _, a := range actions {
			switch {
			case a.GetId() != "":
				actionIDs = append(actionIDs, a.GetId())
<<<<<<< HEAD
			} else if a.GetName() != "" {
				actionNames = append(actionNames, strings.ToLower(a.GetName()))
			} else {
=======
			case a.GetName() != "":
				actionNames = append(actionNames, a.GetName())
			default:
>>>>>>> 9551f718
				return nil, db.WrapIfKnownInvalidQueryErr(
					errors.Join(db.ErrMissingValue, errors.New("action id or name is required when updating a subject mapping's actions")),
				)
			}
		}

		// Create or list Actions for those provided by name
		if len(actionNames) > 0 {
			createdOrListedActions, err := c.createOrListActionsByName(ctx, actionNames)
			if err != nil {
				return nil, db.WrapIfKnownInvalidQueryErr(
					errors.Join(db.ErrMissingValue, fmt.Errorf("failed to create or list action names [%v]: %w", actionNames, err)),
				)
			}
			for _, a := range createdOrListedActions {
				actionIDs = append(actionIDs, a.ID)
			}
		}
		updateParams.ActionIds = actionIDs
	}

	_, err = c.Queries.updateSubjectMapping(ctx, updateParams)
	if err != nil {
		// CTE behavior requires custom handling with divide by zero to detect 0 count
		if strings.Contains(err.Error(), pgerrcode.DivisionByZero) {
			err = pgx.ErrNoRows
		}
		return nil, db.WrapIfKnownInvalidQueryErr(err)
	}

	return &policy.SubjectMapping{
		Id:       id,
		Actions:  actions,
		Metadata: metadata,
		SubjectConditionSet: &policy.SubjectConditionSet{
			Id: subjectConditionSetID,
		},
	}, nil
}

// Deletes specified subject mapping and returns the id of the deleted
func (c PolicyDBClient) DeleteSubjectMapping(ctx context.Context, id string) (*policy.SubjectMapping, error) {
	count, err := c.Queries.deleteSubjectMapping(ctx, id)
	if err != nil {
		return nil, db.WrapIfKnownInvalidQueryErr(err)
	}
	if count == 0 {
		return nil, db.ErrNotFound
	}

	return &policy.SubjectMapping{
		Id: id,
	}, nil
}

// GetMatchedSubjectMappings liberally returns a list of SubjectMappings based on the provided SubjectProperties.
// The SubjectMappings are returned if an external selector field matches.
//
// NOTE: Any matched SubjectMappings cannot entitle without resolution of the Condition Sets returned. Each contains
// logic that must be applied to a subject Entity Representation to assure entitlement.
func (c PolicyDBClient) GetMatchedSubjectMappings(ctx context.Context, properties []*policy.SubjectProperty) ([]*policy.SubjectMapping, error) {
	selectors := []string{}
	for _, sp := range properties {
		selectors = append(selectors, sp.GetExternalSelectorValue())
	}
	list, err := c.Queries.matchSubjectMappings(ctx, selectors)
	if err != nil {
		return nil, db.WrapIfKnownInvalidQueryErr(err)
	}

	mappings := make([]*policy.SubjectMapping, len(list))
	for i, sm := range list {
		av := &policy.Value{}
		if err = unmarshalAttributeValue(sm.AttributeValue, av); err != nil {
			return nil, err
		}

		a := []*policy.Action{}
		if err = unmarshalAllActionsProto(sm.StandardActions, sm.CustomActions, &a); err != nil {
			return nil, err
		}

		scs := &policy.SubjectConditionSet{}
		if err = unmarshalSubjectConditionSet(sm.SubjectConditionSet, scs); err != nil {
			return nil, err
		}

		mappings[i] = &policy.SubjectMapping{
			Id:                  sm.ID,
			AttributeValue:      av,
			SubjectConditionSet: scs,
			Actions:             a,
		}
	}

	return mappings, nil
}<|MERGE_RESOLUTION|>--- conflicted
+++ resolved
@@ -262,15 +262,9 @@
 		switch {
 		case a.GetId() != "":
 			actionIDs = append(actionIDs, a.GetId())
-<<<<<<< HEAD
-		} else if a.GetName() != "" {
+		case a.GetName() != "":
 			actionNames = append(actionNames, strings.ToLower(a.GetName()))
-		} else {
-=======
-		case a.GetName() != "":
-			actionNames = append(actionNames, a.GetName())
 		default:
->>>>>>> 9551f718
 			return nil, db.WrapIfKnownInvalidQueryErr(
 				errors.Join(db.ErrMissingValue, errors.New("action id or name is required when creating a subject mapping")),
 			)
@@ -469,15 +463,9 @@
 			switch {
 			case a.GetId() != "":
 				actionIDs = append(actionIDs, a.GetId())
-<<<<<<< HEAD
-			} else if a.GetName() != "" {
+			case a.GetName() != "":
 				actionNames = append(actionNames, strings.ToLower(a.GetName()))
-			} else {
-=======
-			case a.GetName() != "":
-				actionNames = append(actionNames, a.GetName())
 			default:
->>>>>>> 9551f718
 				return nil, db.WrapIfKnownInvalidQueryErr(
 					errors.Join(db.ErrMissingValue, errors.New("action id or name is required when updating a subject mapping's actions")),
 				)
