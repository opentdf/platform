package db

import (
	"fmt"

	"github.com/google/uuid"
	"github.com/jackc/pgx/v5/pgtype"
	"github.com/opentdf/platform/protocol/go/common"
	"github.com/opentdf/platform/protocol/go/policy"
	"google.golang.org/protobuf/encoding/protojson"
)

<<<<<<< HEAD
// Gathers request pagination limit/offset or configured default
func (c PolicyDBClient) getRequestedLimitOffset(page *policy.PageRequest) (int32, int32) {
	return getListLimit(page.GetLimit(), c.listCfg.limitDefault), page.GetOffset()
}

func getListLimit(limit int32, fallback int32) int32 {
	if limit > 0 {
		return limit
	}
	return fallback
}

// Returns next page's offset if has not yet reached total, or else returns 0
func getNextOffset(currentOffset, limit, total int32) int32 {
	next := currentOffset + limit
	if next < total {
		return next
	}
	return 0
}

func constructMetadata(table string, isJSON bool) string {
	if table != "" {
		table += "."
	}
	metadata := "JSON_STRIP_NULLS(JSON_BUILD_OBJECT('labels', " + table + "metadata->'labels', 'created_at', " + table + "created_at, 'updated_at', " + table + "updated_at))"

	if isJSON {
		metadata = "'metadata', " + metadata + ", "
	} else {
		metadata += " AS metadata"
	}
	return metadata
}

=======
>>>>>>> 155e7cd5
func unmarshalMetadata(metadataJSON []byte, m *common.Metadata) error {
	if metadataJSON != nil {
		if err := protojson.Unmarshal(metadataJSON, m); err != nil {
			return fmt.Errorf("failed to unmarshal metadataJSON [%s]: %w", string(metadataJSON), err)
		}
	}
	return nil
}

func unmarshalAttributeValue(attributeValueJSON []byte, av *policy.Value) error {
	if attributeValueJSON != nil {
		if err := protojson.Unmarshal(attributeValueJSON, av); err != nil {
			return fmt.Errorf("failed to unmarshal attributeValueJSON [%s]: %w", string(attributeValueJSON), err)
		}
	}
	return nil
}

func unmarshalSubjectConditionSet(subjectConditionSetJSON []byte, scs *policy.SubjectConditionSet) error {
	if subjectConditionSetJSON != nil {
		if err := protojson.Unmarshal(subjectConditionSetJSON, scs); err != nil {
			return fmt.Errorf("failed to unmarshal scsJSON [%s]: %w", string(subjectConditionSetJSON), err)
		}
	}
	return nil
}

func pgtypeUUID(s string) pgtype.UUID {
	u, err := uuid.Parse(s)

	return pgtype.UUID{
		Bytes: [16]byte(u),
		Valid: err == nil,
	}
}

func pgtypeText(s string) pgtype.Text {
	return pgtype.Text{
		String: s,
		Valid:  s != "",
	}
}

func pgtypeBool(b bool) pgtype.Bool {
	return pgtype.Bool{
		Bool:  b,
		Valid: true,
	}
}<|MERGE_RESOLUTION|>--- conflicted
+++ resolved
@@ -10,7 +10,6 @@
 	"google.golang.org/protobuf/encoding/protojson"
 )
 
-<<<<<<< HEAD
 // Gathers request pagination limit/offset or configured default
 func (c PolicyDBClient) getRequestedLimitOffset(page *policy.PageRequest) (int32, int32) {
 	return getListLimit(page.GetLimit(), c.listCfg.limitDefault), page.GetOffset()
@@ -32,22 +31,6 @@
 	return 0
 }
 
-func constructMetadata(table string, isJSON bool) string {
-	if table != "" {
-		table += "."
-	}
-	metadata := "JSON_STRIP_NULLS(JSON_BUILD_OBJECT('labels', " + table + "metadata->'labels', 'created_at', " + table + "created_at, 'updated_at', " + table + "updated_at))"
-
-	if isJSON {
-		metadata = "'metadata', " + metadata + ", "
-	} else {
-		metadata += " AS metadata"
-	}
-	return metadata
-}
-
-=======
->>>>>>> 155e7cd5
 func unmarshalMetadata(metadataJSON []byte, m *common.Metadata) error {
 	if metadataJSON != nil {
 		if err := protojson.Unmarshal(metadataJSON, m); err != nil {
