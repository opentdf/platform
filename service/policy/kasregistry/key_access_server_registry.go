--- conflicted
+++ resolved
@@ -56,20 +56,12 @@
 	onUpdateConfigHook := OnConfigUpdate(kasrSvc)
 	return &serviceregistry.Service[kasregistryconnect.KeyAccessServerRegistryServiceHandler]{
 		ServiceOptions: serviceregistry.ServiceOptions[kasregistryconnect.KeyAccessServerRegistryServiceHandler]{
-<<<<<<< HEAD
-			Namespace:      ns,
-			DB:             dbRegister,
-			ServiceDesc:    &kasr.KeyAccessServerRegistryService_ServiceDesc,
-			ConnectRPCFunc: kasregistryconnect.NewKeyAccessServerRegistryServiceHandler,
-			GRPCGateayFunc: kasr.RegisterKeyAccessServerRegistryServiceHandlerFromEndpoint,
-			OnConfigUpdate: onUpdateConfigHook,
-=======
 			Namespace:       ns,
 			DB:              dbRegister,
 			ServiceDesc:     &kasr.KeyAccessServerRegistryService_ServiceDesc,
 			ConnectRPCFunc:  kasregistryconnect.NewKeyAccessServerRegistryServiceHandler,
 			GRPCGatewayFunc: kasr.RegisterKeyAccessServerRegistryServiceHandler,
->>>>>>> 713f17ec
+			OnConfigUpdate:  onUpdateConfigHook,
 			RegisterFunc: func(srp serviceregistry.RegistrationParams) (kasregistryconnect.KeyAccessServerRegistryServiceHandler, serviceregistry.HandlerServer) {
 				logger := srp.Logger
 				cfg, err := policyconfig.GetSharedPolicyConfig(srp.Config)
