package kasregistry

import (
	"context"
	"log/slog"

	"connectrpc.com/connect"
	"github.com/opentdf/platform/protocol/go/policy"
	kasr "github.com/opentdf/platform/protocol/go/policy/kasregistry"
	"github.com/opentdf/platform/protocol/go/policy/kasregistry/kasregistryconnect"
	"github.com/opentdf/platform/service/logger"
	"github.com/opentdf/platform/service/logger/audit"
	"github.com/opentdf/platform/service/pkg/db"
	"github.com/opentdf/platform/service/pkg/serviceregistry"
	policyconfig "github.com/opentdf/platform/service/policy/config"

	policydb "github.com/opentdf/platform/service/policy/db"
)

type KeyAccessServerRegistry struct {
	dbClient policydb.PolicyDBClient
	logger   *logger.Logger
	config   *policyconfig.Config
}

<<<<<<< HEAD
func NewRegistration() serviceregistry.Registration {
	return serviceregistry.Registration{
		ServiceDesc: &kasr.KeyAccessServerRegistryService_ServiceDesc,
		RegisterFunc: func(srp serviceregistry.RegistrationParams) (any, serviceregistry.HandlerServer) {
			cfg := policyconfig.GetSharedPolicyConfig(srp)
			return &KeyAccessServerRegistry{
					dbClient: policydb.NewClient(srp.DBClient, srp.Logger, int32(cfg.ListRequestLimitMax), int32(cfg.ListRequestLimitDefault)),
					logger:   srp.Logger,
					config:   cfg,
				}, func(ctx context.Context, mux *runtime.ServeMux, s any) error {
					srv, ok := s.(kasr.KeyAccessServerRegistryServiceServer)
					if !ok {
						return fmt.Errorf("argument is not of type kasr.KeyAccessServerRegistryServiceServer")
					}
					return kasr.RegisterKeyAccessServerRegistryServiceHandlerServer(ctx, mux, srv)
				}
=======
func NewRegistration(ns string, dbRegister serviceregistry.DBRegister) *serviceregistry.Service[kasregistryconnect.KeyAccessServerRegistryServiceHandler] {
	return &serviceregistry.Service[kasregistryconnect.KeyAccessServerRegistryServiceHandler]{
		ServiceOptions: serviceregistry.ServiceOptions[kasregistryconnect.KeyAccessServerRegistryServiceHandler]{
			Namespace:      ns,
			DB:             dbRegister,
			ServiceDesc:    &kasr.KeyAccessServerRegistryService_ServiceDesc,
			ConnectRPCFunc: kasregistryconnect.NewKeyAccessServerRegistryServiceHandler,
			GRPCGateayFunc: kasr.RegisterKeyAccessServerRegistryServiceHandlerFromEndpoint,
			RegisterFunc: func(srp serviceregistry.RegistrationParams) (kasregistryconnect.KeyAccessServerRegistryServiceHandler, serviceregistry.HandlerServer) {
				ksr := &KeyAccessServerRegistry{dbClient: policydb.NewClient(srp.DBClient, srp.Logger), logger: srp.Logger}
				return ksr, nil
			},
>>>>>>> 0b16ae92
		},
	}
}

func (s KeyAccessServerRegistry) CreateKeyAccessServer(ctx context.Context,
	req *connect.Request[kasr.CreateKeyAccessServerRequest],
) (*connect.Response[kasr.CreateKeyAccessServerResponse], error) {
	rsp := &kasr.CreateKeyAccessServerResponse{}

	s.logger.Debug("creating key access server")

	auditParams := audit.PolicyEventParams{
		ActionType: audit.ActionTypeCreate,
		ObjectType: audit.ObjectTypeKasRegistry,
	}

	ks, err := s.dbClient.CreateKeyAccessServer(ctx, req.Msg)
	if err != nil {
		s.logger.Audit.PolicyCRUDFailure(ctx, auditParams)
		return nil, db.StatusifyError(err, db.ErrTextCreationFailed, slog.String("keyAccessServer", req.Msg.String()))
	}

	auditParams.ObjectID = ks.GetId()
	auditParams.Original = ks
	s.logger.Audit.PolicyCRUDSuccess(ctx, auditParams)

	rsp.KeyAccessServer = ks

	return connect.NewResponse(rsp), nil
}

func (s KeyAccessServerRegistry) ListKeyAccessServers(ctx context.Context,
<<<<<<< HEAD
	r *kasr.ListKeyAccessServersRequest,
) (*kasr.ListKeyAccessServersResponse, error) {
	rsp, err := s.dbClient.ListKeyAccessServers(ctx, r)
=======
	_ *connect.Request[kasr.ListKeyAccessServersRequest],
) (*connect.Response[kasr.ListKeyAccessServersResponse], error) {
	rsp := &kasr.ListKeyAccessServersResponse{}

	keyAccessServers, err := s.dbClient.ListKeyAccessServers(ctx)
>>>>>>> 0b16ae92
	if err != nil {
		return nil, db.StatusifyError(err, db.ErrTextListRetrievalFailed)
	}

<<<<<<< HEAD
	return rsp, nil
=======
	rsp.KeyAccessServers = keyAccessServers

	return connect.NewResponse(rsp), nil
>>>>>>> 0b16ae92
}

func (s KeyAccessServerRegistry) GetKeyAccessServer(ctx context.Context,
	req *connect.Request[kasr.GetKeyAccessServerRequest],
) (*connect.Response[kasr.GetKeyAccessServerResponse], error) {
	rsp := &kasr.GetKeyAccessServerResponse{}

	keyAccessServer, err := s.dbClient.GetKeyAccessServer(ctx, req.Msg.GetId())
	if err != nil {
		return nil, db.StatusifyError(err, db.ErrTextGetRetrievalFailed, slog.String("id", req.Msg.GetId()))
	}

	rsp.KeyAccessServer = keyAccessServer

	return connect.NewResponse(rsp), nil
}

func (s KeyAccessServerRegistry) UpdateKeyAccessServer(ctx context.Context,
	req *connect.Request[kasr.UpdateKeyAccessServerRequest],
) (*connect.Response[kasr.UpdateKeyAccessServerResponse], error) {
	rsp := &kasr.UpdateKeyAccessServerResponse{}

	kasID := req.Msg.GetId()

	auditParams := audit.PolicyEventParams{
		ActionType: audit.ActionTypeUpdate,
		ObjectType: audit.ObjectTypeKasRegistry,
		ObjectID:   kasID,
	}

	original, err := s.dbClient.GetKeyAccessServer(ctx, kasID)
	if err != nil {
		s.logger.Audit.PolicyCRUDFailure(ctx, auditParams)
		return nil, db.StatusifyError(err, db.ErrTextGetRetrievalFailed, slog.String("id", kasID))
	}

	updated, err := s.dbClient.UpdateKeyAccessServer(ctx, kasID, req.Msg)
	if err != nil {
		s.logger.Audit.PolicyCRUDFailure(ctx, auditParams)
		return nil, db.StatusifyError(err, db.ErrTextUpdateFailed, slog.String("id", kasID), slog.String("keyAccessServer", req.Msg.String()))
	}

	auditParams.Original = original
	auditParams.Updated = updated
	s.logger.Audit.PolicyCRUDSuccess(ctx, auditParams)

	rsp.KeyAccessServer = &policy.KeyAccessServer{
		Id: kasID,
	}

	return connect.NewResponse(rsp), nil
}

func (s KeyAccessServerRegistry) DeleteKeyAccessServer(ctx context.Context,
	req *connect.Request[kasr.DeleteKeyAccessServerRequest],
) (*connect.Response[kasr.DeleteKeyAccessServerResponse], error) {
	rsp := &kasr.DeleteKeyAccessServerResponse{}

	kasID := req.Msg.GetId()
	auditParams := audit.PolicyEventParams{
		ActionType: audit.ActionTypeDelete,
		ObjectType: audit.ObjectTypeKasRegistry,
		ObjectID:   kasID,
	}

	_, err := s.dbClient.DeleteKeyAccessServer(ctx, req.Msg.GetId())
	if err != nil {
		s.logger.Audit.PolicyCRUDFailure(ctx, auditParams)
		return nil, db.StatusifyError(err, db.ErrTextDeletionFailed, slog.String("id", req.Msg.GetId()))
	}
	s.logger.Audit.PolicyCRUDSuccess(ctx, auditParams)

	rsp.KeyAccessServer = &policy.KeyAccessServer{
		Id: kasID,
	}

	return connect.NewResponse(rsp), nil
}

func (s KeyAccessServerRegistry) ListKeyAccessServerGrants(ctx context.Context,
<<<<<<< HEAD
	req *kasr.ListKeyAccessServerGrantsRequest,
) (*kasr.ListKeyAccessServerGrantsResponse, error) {
	rsp, err := s.dbClient.ListKeyAccessServerGrants(ctx, req)
=======
	req *connect.Request[kasr.ListKeyAccessServerGrantsRequest],
) (*connect.Response[kasr.ListKeyAccessServerGrantsResponse], error) {
	rsp := &kasr.ListKeyAccessServerGrantsResponse{}

	keyAccessServerGrants, err := s.dbClient.ListKeyAccessServerGrants(ctx, req.Msg.GetKasId(), req.Msg.GetKasUri(), req.Msg.GetKasName())
>>>>>>> 0b16ae92
	if err != nil {
		return nil, db.StatusifyError(err, db.ErrTextListRetrievalFailed)
	}

<<<<<<< HEAD
	return rsp, nil
=======
	rsp.Grants = keyAccessServerGrants

	return connect.NewResponse(rsp), nil
>>>>>>> 0b16ae92
}<|MERGE_RESOLUTION|>--- conflicted
+++ resolved
@@ -23,24 +23,6 @@
 	config   *policyconfig.Config
 }
 
-<<<<<<< HEAD
-func NewRegistration() serviceregistry.Registration {
-	return serviceregistry.Registration{
-		ServiceDesc: &kasr.KeyAccessServerRegistryService_ServiceDesc,
-		RegisterFunc: func(srp serviceregistry.RegistrationParams) (any, serviceregistry.HandlerServer) {
-			cfg := policyconfig.GetSharedPolicyConfig(srp)
-			return &KeyAccessServerRegistry{
-					dbClient: policydb.NewClient(srp.DBClient, srp.Logger, int32(cfg.ListRequestLimitMax), int32(cfg.ListRequestLimitDefault)),
-					logger:   srp.Logger,
-					config:   cfg,
-				}, func(ctx context.Context, mux *runtime.ServeMux, s any) error {
-					srv, ok := s.(kasr.KeyAccessServerRegistryServiceServer)
-					if !ok {
-						return fmt.Errorf("argument is not of type kasr.KeyAccessServerRegistryServiceServer")
-					}
-					return kasr.RegisterKeyAccessServerRegistryServiceHandlerServer(ctx, mux, srv)
-				}
-=======
 func NewRegistration(ns string, dbRegister serviceregistry.DBRegister) *serviceregistry.Service[kasregistryconnect.KeyAccessServerRegistryServiceHandler] {
 	return &serviceregistry.Service[kasregistryconnect.KeyAccessServerRegistryServiceHandler]{
 		ServiceOptions: serviceregistry.ServiceOptions[kasregistryconnect.KeyAccessServerRegistryServiceHandler]{
@@ -50,10 +32,13 @@
 			ConnectRPCFunc: kasregistryconnect.NewKeyAccessServerRegistryServiceHandler,
 			GRPCGateayFunc: kasr.RegisterKeyAccessServerRegistryServiceHandlerFromEndpoint,
 			RegisterFunc: func(srp serviceregistry.RegistrationParams) (kasregistryconnect.KeyAccessServerRegistryServiceHandler, serviceregistry.HandlerServer) {
-				ksr := &KeyAccessServerRegistry{dbClient: policydb.NewClient(srp.DBClient, srp.Logger), logger: srp.Logger}
-				return ksr, nil
+				cfg := policyconfig.GetSharedPolicyConfig(srp)
+				return &KeyAccessServerRegistry{
+					dbClient: policydb.NewClient(srp.DBClient, srp.Logger, int32(cfg.ListRequestLimitMax), int32(cfg.ListRequestLimitDefault)),
+					logger:   srp.Logger,
+					config:   cfg,
+				}, nil
 			},
->>>>>>> 0b16ae92
 		},
 	}
 }
@@ -86,28 +71,14 @@
 }
 
 func (s KeyAccessServerRegistry) ListKeyAccessServers(ctx context.Context,
-<<<<<<< HEAD
-	r *kasr.ListKeyAccessServersRequest,
-) (*kasr.ListKeyAccessServersResponse, error) {
-	rsp, err := s.dbClient.ListKeyAccessServers(ctx, r)
-=======
-	_ *connect.Request[kasr.ListKeyAccessServersRequest],
+	req *connect.Request[kasr.ListKeyAccessServersRequest],
 ) (*connect.Response[kasr.ListKeyAccessServersResponse], error) {
-	rsp := &kasr.ListKeyAccessServersResponse{}
-
-	keyAccessServers, err := s.dbClient.ListKeyAccessServers(ctx)
->>>>>>> 0b16ae92
+	rsp, err := s.dbClient.ListKeyAccessServers(ctx, req.Msg)
 	if err != nil {
 		return nil, db.StatusifyError(err, db.ErrTextListRetrievalFailed)
 	}
 
-<<<<<<< HEAD
-	return rsp, nil
-=======
-	rsp.KeyAccessServers = keyAccessServers
-
 	return connect.NewResponse(rsp), nil
->>>>>>> 0b16ae92
 }
 
 func (s KeyAccessServerRegistry) GetKeyAccessServer(ctx context.Context,
@@ -188,26 +159,12 @@
 }
 
 func (s KeyAccessServerRegistry) ListKeyAccessServerGrants(ctx context.Context,
-<<<<<<< HEAD
-	req *kasr.ListKeyAccessServerGrantsRequest,
-) (*kasr.ListKeyAccessServerGrantsResponse, error) {
-	rsp, err := s.dbClient.ListKeyAccessServerGrants(ctx, req)
-=======
 	req *connect.Request[kasr.ListKeyAccessServerGrantsRequest],
 ) (*connect.Response[kasr.ListKeyAccessServerGrantsResponse], error) {
-	rsp := &kasr.ListKeyAccessServerGrantsResponse{}
-
-	keyAccessServerGrants, err := s.dbClient.ListKeyAccessServerGrants(ctx, req.Msg.GetKasId(), req.Msg.GetKasUri(), req.Msg.GetKasName())
->>>>>>> 0b16ae92
+	rsp, err := s.dbClient.ListKeyAccessServerGrants(ctx, req.Msg)
 	if err != nil {
 		return nil, db.StatusifyError(err, db.ErrTextListRetrievalFailed)
 	}
 
-<<<<<<< HEAD
-	return rsp, nil
-=======
-	rsp.Grants = keyAccessServerGrants
-
 	return connect.NewResponse(rsp), nil
->>>>>>> 0b16ae92
 }