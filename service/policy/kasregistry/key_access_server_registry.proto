--- conflicted
+++ resolved
@@ -60,13 +60,6 @@
 
 message UpdateKeyAccessServerRequest {
   // Required
-<<<<<<< HEAD
-  string id = 1 [(buf.validate.field).required = true];
-  
-  // Optional - PATCH style
-  string uri = 2;
-  PublicKey public_key = 3;
-=======
   string id = 1 [
     (buf.validate.field).string.uuid = true
   ];
@@ -79,18 +72,13 @@
   // Optional
   PublicKey public_key = 3;
   // Optional
->>>>>>> 155e7cd5
   string name = 20 [
     (buf.validate.field).required = false,
     (buf.validate.field).string.max_len = 253,
     (buf.validate.field).cel = {
       id: "kas_name_format",
       message: "Registered KAS name must be an alphanumeric string, allowing hyphens, and underscores but not as the first or last character. The stored KAS name will be normalized to lower case.",
-<<<<<<< HEAD
-      expression: "size(this) > 0 ? this.matches('^[a-zA-Z0-9](?:[a-zA-Z0-9_-]*[a-zA-Z0-9])?$') : true"
-=======
       expression: "size(this) == 0 || this.matches('^[a-zA-Z0-9](?:[a-zA-Z0-9_-]*[a-zA-Z0-9])?$')"
->>>>>>> 155e7cd5
     }
   ];
 
@@ -134,14 +122,6 @@
 // GET request to the specific policy object.
 message ListKeyAccessServerGrantsRequest {
   // Optional
-<<<<<<< HEAD
-  // Filter LIST by either ID, URI, or common name of a registered Key Access Server.
-  // If none are provided, grants from all registered KASs to policy attribute objects are returned.
-  string kas_id = 1;
-  string kas_uri = 2;
-  string kas_name = 3;
-}
-=======
   // Filter LIST by ID of a registered Key Access Server.
   // If neither is provided, grants from all registered KASs to policy attribute objects are returned.
   string kas_id = 1 [(buf.validate.field).cel = {
@@ -169,7 +149,6 @@
       expression: "size(this) == 0 || this.matches('^[a-zA-Z0-9](?:[a-zA-Z0-9_-]*[a-zA-Z0-9])?$')"
     }
   ];
->>>>>>> 155e7cd5
 
   // Optional
   policy.PageRequest pagination = 10;
