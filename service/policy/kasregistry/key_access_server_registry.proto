syntax = "proto3";

package policy.kasregistry;

import "buf/validate/validate.proto";
import "common/common.proto";
import "google/api/annotations.proto";
import "policy/objects.proto";

message GetKeyAccessServerRequest {
  // Required
  string id = 1 [
    (buf.validate.field).string.uuid = true
  ];
}
message GetKeyAccessServerResponse {
  KeyAccessServer key_access_server = 1;
}

message ListKeyAccessServersRequest {}
message ListKeyAccessServersResponse {
  repeated KeyAccessServer key_access_servers = 1;
}

// TODO: optional validation below should be through a custom validator, which is too bleeding edge at present without full plugin support

message CreateKeyAccessServerRequest {
  // Required
  string uri = 1 [(buf.validate.field).cel = {
      id: "uri_format",
      message: "URI must be a valid URL (e.g., 'https://demo.com/') followed by additional segments. Each segment must start and end with an alphanumeric character, can contain hyphens, alphanumeric characters, and slashes.",
      expression: "this.isUri()"
  }];
  // Required
  PublicKey public_key = 2 [(buf.validate.field).required = true];

  // Optional
<<<<<<< HEAD
=======
  string name = 20 [
    (buf.validate.field).required = false,
    (buf.validate.field).string.max_len = 253,
    (buf.validate.field).cel = {
      id: "kas_name_format",
      message: "Registered KAS name must be an alphanumeric string, allowing hyphens, and underscores but not as the first or last character. The stored KAS name will be normalized to lower case.",
      expression: "size(this) > 0 ? this.matches('^[a-zA-Z0-9](?:[a-zA-Z0-9_-]*[a-zA-Z0-9])?$') : true"
    }
  ];

>>>>>>> 316b5be0
  // Common metadata
  common.MetadataMutable metadata = 100;
}
message CreateKeyAccessServerResponse {
  KeyAccessServer key_access_server = 1;
}

message UpdateKeyAccessServerRequest {
  // Required
<<<<<<< HEAD
  string id = 1 [
    (buf.validate.field).string.uuid = true
  ];
  // Required
  string uri = 2 [(buf.validate.field).cel = {
      id: "optional_uri_format",
      message: "Optional URI must be a valid URL (e.g., 'https://demo.com/') followed by additional segments. Each segment must start and end with an alphanumeric character, can contain hyphens, alphanumeric characters, and slashes.",
      expression: "size(this) == 0 || this.isUri()",
  }];
  // Required
=======
  string id = 1 [(buf.validate.field).required = true];
  
  // Optional - PATCH style
  string uri = 2;
>>>>>>> 316b5be0
  PublicKey public_key = 3;
  string name = 20 [
    (buf.validate.field).required = false,
    (buf.validate.field).string.max_len = 253,
    (buf.validate.field).cel = {
      id: "kas_name_format",
      message: "Registered KAS name must be an alphanumeric string, allowing hyphens, and underscores but not as the first or last character. The stored KAS name will be normalized to lower case.",
      expression: "size(this) > 0 ? this.matches('^[a-zA-Z0-9](?:[a-zA-Z0-9_-]*[a-zA-Z0-9])?$') : true"
    }
  ];

  // Optional
  // Common metadata
  common.MetadataMutable metadata = 100;
  common.MetadataUpdateEnum metadata_update_behavior = 101;
}
message UpdateKeyAccessServerResponse {
  KeyAccessServer key_access_server = 1;
}

message DeleteKeyAccessServerRequest {
  // Required
  string id = 1 [
    (buf.validate.field).string.uuid = true
  ];
}
message DeleteKeyAccessServerResponse {
  KeyAccessServer key_access_server = 1;
}

// Can be namespace, attribute definition, or value
message GrantedPolicyObject {
  string id = 1;
  string fqn = 2;
}

message KeyAccessServerGrants {
  KeyAccessServer key_access_server = 1;
  repeated GrantedPolicyObject namespace_grants = 2;
  repeated GrantedPolicyObject attribute_grants = 3;
  repeated GrantedPolicyObject value_grants = 4;
}

// TODO: optional validation below should be through a custom validator, which is too bleeding edge at present without full plugin support

// LIST of KAS Grants returns flat response of grants to all policy objects. It does not
// employ selectors for grants to specific policy objects or build the attribute tree relation.
// If grants to a known namespace, attribute, or value are needed, use the respective
// GET request to the specific policy object.
message ListKeyAccessServerGrantsRequest {
  // Optional
<<<<<<< HEAD
  // Filter LIST by either ID of a registered Key Access Server.
  // If neither is provided, grants from all registered KASs to policy attribute objects are returned.
  string kas_id = 1 [(buf.validate.field).cel = {
     id: "optional_uuid_format",
      message: "Optional field must be a valid UUID",
      expression: "size(this) == 0 || this.matches('[0-9a-fA-F]{8}-[0-9a-fA-F]{4}-[0-9a-fA-F]{4}-[0-9a-fA-F]{4}-[0-9a-fA-F]{12}')"
  }];
  // Optional
  // Filter LIST by URI of a registered Key Access Server.
  // If neither is provided, grants from all registered KASs to policy attribute objects are returned.
  string kas_uri = 2 [(buf.validate.field).cel = {
      id: "optional_uri_format",
      message: "Optional URI must be a valid URL (e.g., 'https://demo.com/') followed by additional segments. Each segment must start and end with an alphanumeric character, can contain hyphens, alphanumeric characters, and slashes.",
      expression: "size(this) == 0 || this.isUri()"
  }];
=======
  // Filter LIST by either ID, URI, or common name of a registered Key Access Server.
  // If none are provided, grants from all registered KASs to policy attribute objects are returned.
  string kas_id = 1;
  string kas_uri = 2;
  string kas_name = 3;
>>>>>>> 316b5be0
}

message ListKeyAccessServerGrantsResponse {
  repeated KeyAccessServerGrants grants = 1;
}

service KeyAccessServerRegistryService {
  rpc ListKeyAccessServers(ListKeyAccessServersRequest) returns (ListKeyAccessServersResponse) {
    option (google.api.http) = {get: "/key-access-servers"};
  }

  rpc GetKeyAccessServer(GetKeyAccessServerRequest) returns (GetKeyAccessServerResponse) {
    option (google.api.http) = {get: "/key-access-servers/{id}"};
  }

  rpc CreateKeyAccessServer(CreateKeyAccessServerRequest) returns (CreateKeyAccessServerResponse) {
    option (google.api.http) = {
      post: "/key-access-servers"
      body: "*"
    };
  }

  rpc UpdateKeyAccessServer(UpdateKeyAccessServerRequest) returns (UpdateKeyAccessServerResponse) {
    option (google.api.http) = {
      patch: "/key-access-servers/{id}"
      body: "*"
    };
  }

  rpc DeleteKeyAccessServer(DeleteKeyAccessServerRequest) returns (DeleteKeyAccessServerResponse) {
    option (google.api.http) = {delete: "/key-access-servers/{id}"};
  }

  rpc ListKeyAccessServerGrants(ListKeyAccessServerGrantsRequest) returns (ListKeyAccessServerGrantsResponse) {
    option (google.api.http) = {get: "/key-access-servers/grants"};
  }
}<|MERGE_RESOLUTION|>--- conflicted
+++ resolved
@@ -35,8 +35,6 @@
   PublicKey public_key = 2 [(buf.validate.field).required = true];
 
   // Optional
-<<<<<<< HEAD
-=======
   string name = 20 [
     (buf.validate.field).required = false,
     (buf.validate.field).string.max_len = 253,
@@ -47,7 +45,6 @@
     }
   ];
 
->>>>>>> 316b5be0
   // Common metadata
   common.MetadataMutable metadata = 100;
 }
@@ -57,31 +54,25 @@
 
 message UpdateKeyAccessServerRequest {
   // Required
-<<<<<<< HEAD
   string id = 1 [
     (buf.validate.field).string.uuid = true
   ];
-  // Required
+  // Optional
   string uri = 2 [(buf.validate.field).cel = {
       id: "optional_uri_format",
       message: "Optional URI must be a valid URL (e.g., 'https://demo.com/') followed by additional segments. Each segment must start and end with an alphanumeric character, can contain hyphens, alphanumeric characters, and slashes.",
       expression: "size(this) == 0 || this.isUri()",
   }];
-  // Required
-=======
-  string id = 1 [(buf.validate.field).required = true];
-  
-  // Optional - PATCH style
-  string uri = 2;
->>>>>>> 316b5be0
+  // Optional
   PublicKey public_key = 3;
-  string name = 20 [
+  // Optional
+  string name = 4 [
     (buf.validate.field).required = false,
     (buf.validate.field).string.max_len = 253,
     (buf.validate.field).cel = {
       id: "kas_name_format",
       message: "Registered KAS name must be an alphanumeric string, allowing hyphens, and underscores but not as the first or last character. The stored KAS name will be normalized to lower case.",
-      expression: "size(this) > 0 ? this.matches('^[a-zA-Z0-9](?:[a-zA-Z0-9_-]*[a-zA-Z0-9])?$') : true"
+      expression: "size(this) == 0 || this.matches('^[a-zA-Z0-9](?:[a-zA-Z0-9_-]*[a-zA-Z0-9])?$')"
     }
   ];
 
@@ -125,7 +116,6 @@
 // GET request to the specific policy object.
 message ListKeyAccessServerGrantsRequest {
   // Optional
-<<<<<<< HEAD
   // Filter LIST by either ID of a registered Key Access Server.
   // If neither is provided, grants from all registered KASs to policy attribute objects are returned.
   string kas_id = 1 [(buf.validate.field).cel = {
@@ -135,19 +125,24 @@
   }];
   // Optional
   // Filter LIST by URI of a registered Key Access Server.
-  // If neither is provided, grants from all registered KASs to policy attribute objects are returned.
+  // If none is provided, grants from all registered KASs to policy attribute objects are returned.
   string kas_uri = 2 [(buf.validate.field).cel = {
       id: "optional_uri_format",
       message: "Optional URI must be a valid URL (e.g., 'https://demo.com/') followed by additional segments. Each segment must start and end with an alphanumeric character, can contain hyphens, alphanumeric characters, and slashes.",
       expression: "size(this) == 0 || this.isUri()"
   }];
-=======
-  // Filter LIST by either ID, URI, or common name of a registered Key Access Server.
+  // Optional
+  // Filter LIST by name of a registered Key Access Server.
   // If none are provided, grants from all registered KASs to policy attribute objects are returned.
-  string kas_id = 1;
-  string kas_uri = 2;
-  string kas_name = 3;
->>>>>>> 316b5be0
+  string kas_name = 3 [
+    (buf.validate.field).required = false,
+    (buf.validate.field).string.max_len = 253,
+    (buf.validate.field).cel = {
+      id: "kas_name_format",
+      message: "Registered KAS name must be an alphanumeric string, allowing hyphens, and underscores but not as the first or last character. The stored KAS name will be normalized to lower case.",
+      expression: "size(this) == 0 || this.matches('^[a-zA-Z0-9](?:[a-zA-Z0-9_-]*[a-zA-Z0-9])?$')"
+    }
+  ];
 }
 
 message ListKeyAccessServerGrantsResponse {
