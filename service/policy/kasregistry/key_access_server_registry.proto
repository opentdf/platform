--- conflicted
+++ resolved
@@ -123,13 +123,6 @@
   // Optional
   // Filter LIST by ID of a registered Key Access Server.
   // If neither is provided, grants from all registered KASs to policy attribute objects are returned.
-<<<<<<< HEAD
-  string kas_id = 1;
-  string kas_uri = 2;
-
-  // Optional
-  policy.PageRequest pagination = 3;
-=======
   string kas_id = 1 [(buf.validate.field).cel = {
      id: "optional_uuid_format",
       message: "Optional field must be a valid UUID",
@@ -155,7 +148,9 @@
       expression: "size(this) == 0 || this.matches('^[a-zA-Z0-9](?:[a-zA-Z0-9_-]*[a-zA-Z0-9])?$')"
     }
   ];
->>>>>>> a627e021
+
+  // Optional
+  policy.PageRequest pagination = 20;
 }
 message ListKeyAccessServerGrantsResponse {
   repeated KeyAccessServerGrants grants = 1;
