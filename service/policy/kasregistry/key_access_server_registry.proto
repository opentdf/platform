--- conflicted
+++ resolved
@@ -20,20 +20,12 @@
 
 message ListKeyAccessServersRequest {
   // Optional
-<<<<<<< HEAD
-  policy.PageRequest pagination = 1;
-}
-message ListKeyAccessServersResponse {
-  repeated KeyAccessServer key_access_servers = 1;
-  policy.PageResponse pagination = 2;
-=======
   policy.PageRequest pagination = 10;
 }
 message ListKeyAccessServersResponse {
   repeated KeyAccessServer key_access_servers = 1;
 
   policy.PageResponse pagination = 10;
->>>>>>> 155e7cd5
 }
 
 // TODO: optional validation below should be through a custom validator, which is too bleeding edge at present without full plugin support
@@ -132,14 +124,6 @@
   // Optional
   // Filter LIST by ID of a registered Key Access Server.
   // If neither is provided, grants from all registered KASs to policy attribute objects are returned.
-<<<<<<< HEAD
-  string kas_id = 1;
-  string kas_uri = 2;
-
-  // Optional
-  policy.PageRequest pagination = 3;
-}
-=======
   string kas_id = 1 [(buf.validate.field).cel = {
      id: "optional_uuid_format",
       message: "Optional field must be a valid UUID",
@@ -165,19 +149,14 @@
       expression: "size(this) == 0 || this.matches('^[a-zA-Z0-9](?:[a-zA-Z0-9_-]*[a-zA-Z0-9])?$')"
     }
   ];
->>>>>>> 155e7cd5
 
   // Optional
   policy.PageRequest pagination = 10;
 }
 message ListKeyAccessServerGrantsResponse {
   repeated KeyAccessServerGrants grants = 1;
-<<<<<<< HEAD
-  policy.PageResponse pagination = 2;
-=======
 
   policy.PageResponse pagination = 10;
->>>>>>> 155e7cd5
 }
 
 service KeyAccessServerRegistryService {
