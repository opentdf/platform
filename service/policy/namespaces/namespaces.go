--- conflicted
+++ resolved
@@ -9,7 +9,6 @@
 	"github.com/opentdf/platform/protocol/go/policy"
 	"github.com/opentdf/platform/protocol/go/policy/namespaces"
 	"github.com/opentdf/platform/protocol/go/policy/namespaces/namespacesconnect"
-	otdfSDK "github.com/opentdf/platform/sdk"
 	"github.com/opentdf/platform/service/logger"
 	"github.com/opentdf/platform/service/logger/audit"
 	"github.com/opentdf/platform/service/pkg/config"
@@ -23,7 +22,6 @@
 	dbClient policydb.PolicyDBClient
 	logger   *logger.Logger
 	config   *policyconfig.Config
-	sdk      *otdfSDK.SDK
 }
 
 func OnConfigUpdate(ns *NamespacesService) serviceregistry.OnConfigUpdateHook {
@@ -65,10 +63,6 @@
 				nsService.logger = logger
 				nsService.dbClient = policydb.NewClient(srp.DBClient, logger, int32(cfg.ListRequestLimitMax), int32(cfg.ListRequestLimitDefault))
 				nsService.config = cfg
-<<<<<<< HEAD
-				nsService.sdk = srp.SDK
-=======
->>>>>>> 87d555b2
 
 				return nsService, nil
 			},
@@ -87,13 +81,8 @@
 	return nil
 }
 
-<<<<<<< HEAD
-// Close gracefully shuts down the namespaces service, closing the database client.
-func (ns NamespacesService) Close() {
-=======
 // Close gracefully shuts down the service, closing the database client.
 func (ns *NamespacesService) Close() {
->>>>>>> 87d555b2
 	ns.logger.Info("gracefully shutting down namespaces service")
 	ns.dbClient.Close()
 }
