syntax = "proto3";

package policy.obligations;
import "common/common.proto";
import "policy/objects.proto";
import "policy/selectors.proto";
import "buf/validate/validate.proto";
// import "google/protobuf/struct.proto";

///
/// Obligation
///

// Definitions
message GetObligationRequest {
    option (buf.validate.message).oneof = { fields: ["id", "fqn"], required: true };
    string id = 1 [(buf.validate.field).string.uuid = true];
    string fqn = 2 [
        (buf.validate.field).string = {
            min_len : 1
            uri : true
        }
    ];
}

message ValueTriggerRequest {
    // Required. The ID of the action that will trigger this obligation value policy decisioning.
    common.IdNameIdentifier action = 1 [(buf.validate.field).required = true];
    // Required. The attribute value ID that will trigger this obligation value policy decisioning.
    common.IdFqnIdentifier attribute_value = 2 [(buf.validate.field).required = true];
}

message GetObligationResponse {
    policy.Obligation obligation = 1;
}

message GetObligationsByFQNsRequest {
    repeated string fqns = 1 [
        (buf.validate.field).repeated = {
            min_items: 1,
            max_items: 250,
            unique: true,
            items: {
                string: {
                    min_len: 1,
                    uri: true
                }
            },
        }
    ];
}

message GetObligationsByFQNsResponse {
    map<string, policy.Obligation> fqn_obligation_map = 1;
}

message CreateObligationRequest {
    // Required
    option (buf.validate.message).oneof = { fields: ["namespace_id", "namespace_fqn"], required: true };
    string namespace_id = 1 [(buf.validate.field).string.uuid = true];
    string namespace_fqn = 2 [
        (buf.validate.field).string = {
            min_len : 1
            uri : true
        }
    ];
    string name = 3 [
        (buf.validate.field).required = true,
        (buf.validate.field).string.max_len = 253,
        (buf.validate.field).cel = {
            id: "obligation_name_format",
            message: "Obligation name must be an alphanumeric string, allowing hyphens and underscores but not as the first or last character. The stored name will be normalized to lower case.",
            expression: "this.matches('^[a-zA-Z0-9](?:[a-zA-Z0-9_-]*[a-zA-Z0-9])?$')"
        }
    ];

    // Optional
    repeated string values = 4 [
        (buf.validate.field).repeated = {
            min_items: 0,
            unique: true,
            items: {
                string: {
                    max_len: 253,
                    pattern: "^[a-zA-Z0-9](?:[a-zA-Z0-9_-]*[a-zA-Z0-9])?$"
                }
            }
        }
    ];

    // Optional
    // Common metadata
    common.MetadataMutable metadata = 100;
}

message CreateObligationResponse {
    policy.Obligation obligation = 1;
}

message UpdateObligationRequest {
    // Required
    string id = 1 [(buf.validate.field).string.uuid = true];

    // Optional
    string name = 2 [
        (buf.validate.field).required = false,
        (buf.validate.field).string.max_len = 253,
        (buf.validate.field).cel = {
            id: "obligation_name_format",
            message: "Obligation name must be an alphanumeric string, allowing hyphens and underscores but not as the first or last character. The stored name will be normalized to lower case.",
            expression: "size(this) > 0 ? this.matches('^[a-zA-Z0-9](?:[a-zA-Z0-9_-]*[a-zA-Z0-9])?$') : true"
        }
    ];
    common.MetadataMutable metadata = 100;
    common.MetadataUpdateEnum metadata_update_behavior = 101;
}

message UpdateObligationResponse {
    policy.Obligation obligation = 1;
}

message DeleteObligationRequest {
    option (buf.validate.message).oneof = { fields: ["id", "fqn"], required: true };
    string id = 1 [(buf.validate.field).string.uuid = true];
    string fqn = 2 [
        (buf.validate.field).string = {
            min_len : 1
            uri : true
        }
    ];
}

message DeleteObligationResponse {
    policy.Obligation obligation = 1;
}

message ListObligationsRequest {
    // Optional
    // Namespace ID or FQN
    option (buf.validate.message).oneof = { fields: ["namespace_id", "namespace_fqn"], required: false };
    string namespace_id = 1 [(buf.validate.field).string.uuid = true];
    string namespace_fqn = 2 [
        (buf.validate.field).string = {
            min_len : 1
            uri : true
        }
    ];

    // Optional
    policy.PageRequest pagination = 10;
}

message ListObligationsResponse {
    repeated policy.Obligation obligations = 1;

    policy.PageResponse pagination = 10;
}

// Values
message GetObligationValueRequest {
    option (buf.validate.message).oneof = { fields: ["id", "fqn"], required: true };
    string id = 1 [(buf.validate.field).string.uuid = true];
    string fqn = 2 [
        (buf.validate.field).string = {
            min_len : 1
            uri : true
        }
    ];
}

message GetObligationValueResponse {
    policy.ObligationValue value = 1;
}

message GetObligationValuesByFQNsRequest {
    repeated string fqns = 1 [
        (buf.validate.field).repeated = {
            min_items: 1,
            max_items: 250,
            unique: true,
            items: {
                string: {
                    min_len: 1,
                    uri: true
                }
            },
        }
    ];
}

message GetObligationValuesByFQNsResponse {
    map<string, policy.ObligationValue> fqn_value_map = 1;
}

message CreateObligationValueRequest {
    // Required
    option (buf.validate.message).oneof = { fields: ["obligation_id", "obligation_fqn"], required: true };
    string obligation_id = 1 [(buf.validate.field).string.uuid = true];
    string obligation_fqn = 2 [
        (buf.validate.field).string = {
            min_len : 1
            uri : true
        }
    ];
    string value = 3 [
        (buf.validate.field).required = true,
        (buf.validate.field).string.max_len = 253,
        (buf.validate.field).cel = {
            id: "obligation_value_format",
            message: "Obligation value must be an alphanumeric string, allowing hyphens and underscores but not as the first or last character. The stored value will be normalized to lower case.",
            expression: "this.matches('^[a-zA-Z0-9](?:[a-zA-Z0-9_-]*[a-zA-Z0-9])?$')"
        }
    ];

    // Optional
    // Combination of action and attribute_value that will trigger this obligation value policy decisioning.
    repeated ValueTriggerRequest triggers = 4;

    // Optional
    // Common metadata
    common.MetadataMutable metadata = 100;
}

message CreateObligationValueResponse {
    policy.ObligationValue value = 1;
}

message UpdateObligationValueRequest {
    // Required
    string id = 1 [(buf.validate.field).string.uuid = true];
    
    // Optional
<<<<<<< HEAD
    string value = 2 [
        (buf.validate.field).required = false,
        (buf.validate.field).string.max_len = 253,
        (buf.validate.field).cel = {
            id: "obligation_value_format",
            message: "Obligation value must be an alphanumeric string, allowing hyphens and underscores but not as the first or last character. The stored value will be normalized to lower case.",
            expression: "size(this) > 0 ? this.matches('^[a-zA-Z0-9](?:[a-zA-Z0-9_-]*[a-zA-Z0-9])?$') : true"
        }
    ];

    // Optional
    // Common metadata
=======
    string value = 2;
    
    // Optional
    // Obligation Triggers provided here will replace all existing records in the database.
    repeated ValueTriggerRequest triggers = 3;
>>>>>>> 45ded0e2
    common.MetadataMutable metadata = 100;
    common.MetadataUpdateEnum metadata_update_behavior = 101;
}

message UpdateObligationValueResponse {
    policy.ObligationValue value = 1;
}

message DeleteObligationValueRequest {
    option (buf.validate.message).oneof = { fields: ["id", "fqn"], required: true };
    string id = 1 [(buf.validate.field).string.uuid = true];
    string fqn = 2 [
        (buf.validate.field).string = {
            min_len : 1
            uri : true
        }
    ];
}

message DeleteObligationValueResponse {
    policy.ObligationValue value = 1;
}

// Triggers
message AddObligationTriggerRequest {
    // Required
    common.IdFqnIdentifier obligation_value = 1 [(buf.validate.field).required = true];
    // Required
    common.IdNameIdentifier action = 2 [(buf.validate.field).required = true];
    // Required
    common.IdFqnIdentifier attribute_value = 3 [(buf.validate.field).required = true];
    // Optional
    // Common metadata
    common.MetadataMutable metadata = 100;
}

message AddObligationTriggerResponse {
    policy.ObligationTrigger trigger = 1;
}

message RemoveObligationTriggerRequest {
    // Required
    string id = 1 [(buf.validate.field).string.uuid = true];
}

message RemoveObligationTriggerResponse {
    policy.ObligationTrigger trigger = 1;
}

// Fulfillers
// message AddObligationFulfillerRequest {
//     // Required
//     string obligation_value_id = 1;
//     google.protobuf.Struct conditionals = 2;
//     // Optional
//     // Common metadata
//     common.MetadataMutable metadata = 100;
// }

// message AddObligationFulfillerResponse {
//     policy.ObligationFulfiller fulfiller = 1;
// }

// message RemoveObligationFulfillerRequest {
//     string id = 1;
// }

// message RemoveObligationFulfillerResponse {
//     policy.ObligationFulfiller fulfiller = 1;
// }

///
/// Obligation Service
///
service Service {

   /*--------------------------------------*
    * Obligation RPCs
    *--------------------------------------*/

    rpc ListObligations(ListObligationsRequest) returns (ListObligationsResponse) {
        option idempotency_level = NO_SIDE_EFFECTS;
    }

    rpc GetObligation(GetObligationRequest) returns (GetObligationResponse) {
        option idempotency_level = NO_SIDE_EFFECTS;
    }

    rpc GetObligationsByFQNs(GetObligationsByFQNsRequest) returns (GetObligationsByFQNsResponse) {
        option idempotency_level = NO_SIDE_EFFECTS;
    }

    rpc CreateObligation(CreateObligationRequest) returns (CreateObligationResponse) {}

    rpc UpdateObligation(UpdateObligationRequest) returns (UpdateObligationResponse) {}
    
    rpc DeleteObligation(DeleteObligationRequest) returns (DeleteObligationResponse) {}

   /*--------------------------------------*
    * Value RPCs
    *--------------------------------------*/

    rpc GetObligationValue(GetObligationValueRequest) returns (GetObligationValueResponse) {
        option idempotency_level = NO_SIDE_EFFECTS;
    }

    rpc GetObligationValuesByFQNs(GetObligationValuesByFQNsRequest) returns (GetObligationValuesByFQNsResponse) {
        option idempotency_level = NO_SIDE_EFFECTS;
    }

    rpc CreateObligationValue(CreateObligationValueRequest) returns (CreateObligationValueResponse) {}

    rpc UpdateObligationValue(UpdateObligationValueRequest) returns (UpdateObligationValueResponse) {}
    
    rpc DeleteObligationValue(DeleteObligationValueRequest) returns (DeleteObligationValueResponse) {}

   /*--------------------------------------*
    * Trigger RPCs
    *--------------------------------------*/
    
    rpc AddObligationTrigger(AddObligationTriggerRequest) returns (AddObligationTriggerResponse) {}

    rpc RemoveObligationTrigger(RemoveObligationTriggerRequest) returns (RemoveObligationTriggerResponse) {}

   /*--------------------------------------*
    * Fulfiller RPCs
    *--------------------------------------*/

    // rpc AddObligationFulfiller(AddObligationFulfillerRequest) returns (AddObligationFulfillerResponse) {}

    // rpc RemoveObligationFulfiller(RemoveObligationFulfillerRequest) returns (RemoveObligationFulfillerResponse) {}   
}<|MERGE_RESOLUTION|>--- conflicted
+++ resolved
@@ -230,7 +230,6 @@
     string id = 1 [(buf.validate.field).string.uuid = true];
     
     // Optional
-<<<<<<< HEAD
     string value = 2 [
         (buf.validate.field).required = false,
         (buf.validate.field).string.max_len = 253,
@@ -240,16 +239,13 @@
             expression: "size(this) > 0 ? this.matches('^[a-zA-Z0-9](?:[a-zA-Z0-9_-]*[a-zA-Z0-9])?$') : true"
         }
     ];
-
-    // Optional
-    // Common metadata
-=======
-    string value = 2;
     
     // Optional
     // Obligation Triggers provided here will replace all existing records in the database.
     repeated ValueTriggerRequest triggers = 3;
->>>>>>> 45ded0e2
+
+    // Optional
+    // Common metadata
     common.MetadataMutable metadata = 100;
     common.MetadataUpdateEnum metadata_update_behavior = 101;
 }
