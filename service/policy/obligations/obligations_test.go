--- conflicted
+++ resolved
@@ -821,10 +821,7 @@
 				Triggers: []*obligations.ValueTriggerRequest{
 					{
 						Action:         &common.IdNameIdentifier{Name: validUUID},
-<<<<<<< HEAD
 						AttributeValue: &common.IdFqnIdentifier{Fqn: validFQN1},
-=======
-						AttributeValue: &common.IdFqnIdentifier{Fqn: validURI},
 						Context:        validRequestContext,
 					},
 				},
@@ -834,13 +831,12 @@
 		{
 			name: "valid with one trigger - no context",
 			req: &obligations.CreateObligationValueRequest{
-				ObligationIdentifier: &obligations.CreateObligationValueRequest_Id{Id: validUUID},
-				Value:                "value",
+				ObligationId: validUUID,
+				Value:        "value",
 				Triggers: []*obligations.ValueTriggerRequest{
 					{
 						Action:         &common.IdNameIdentifier{Name: validUUID},
-						AttributeValue: &common.IdFqnIdentifier{Fqn: validURI},
->>>>>>> 7025599b
+						AttributeValue: &common.IdFqnIdentifier{Fqn: validFQN1},
 					},
 				},
 			},
@@ -974,10 +970,7 @@
 				Triggers: []*obligations.ValueTriggerRequest{
 					{
 						Action:         &common.IdNameIdentifier{Id: validUUID},
-<<<<<<< HEAD
 						AttributeValue: &common.IdFqnIdentifier{Fqn: validFQN1},
-=======
-						AttributeValue: &common.IdFqnIdentifier{Fqn: validURI},
 						Context:        validRequestContext,
 					},
 				},
@@ -992,8 +985,7 @@
 				Triggers: []*obligations.ValueTriggerRequest{
 					{
 						Action:         &common.IdNameIdentifier{Id: validUUID},
-						AttributeValue: &common.IdFqnIdentifier{Fqn: validURI},
->>>>>>> 7025599b
+						AttributeValue: &common.IdFqnIdentifier{Fqn: validFQN1},
 					},
 				},
 			},
