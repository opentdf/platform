--- conflicted
+++ resolved
@@ -11,7 +11,6 @@
 )
 
 const (
-<<<<<<< HEAD
 	validUUID             = "00000000-0000-0000-0000-000000000000"
 	validName             = "drm"
 	validValue1           = "watermark"
@@ -29,11 +28,6 @@
 	errMessageRequired    = "required"
 	errMessageNameFormat  = "obligation_name_format"
 	errMessageValueFormat = "obligation_value_format"
-=======
-	invalidUUID = "invalid-uuid"
-	validURI    = "https://example.com/attr/value/1"
-	invalidName = "&hello"
->>>>>>> 45ded0e2
 )
 
 func getValidator() protovalidate.Validator {
@@ -791,7 +785,7 @@
 				Triggers: []*obligations.ValueTriggerRequest{
 					{
 						Action:         &common.IdNameIdentifier{Name: validUUID},
-						AttributeValue: &common.IdFqnIdentifier{Fqn: validURI},
+						AttributeValue: &common.IdFqnIdentifier{Fqn: validFQN1},
 					},
 				},
 			},
@@ -914,7 +908,7 @@
 				Triggers: []*obligations.ValueTriggerRequest{
 					{
 						Action:         &common.IdNameIdentifier{Id: validUUID},
-						AttributeValue: &common.IdFqnIdentifier{Fqn: validURI},
+						AttributeValue: &common.IdFqnIdentifier{Fqn: validFQN1},
 					},
 				},
 			},
