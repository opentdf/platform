--- conflicted
+++ resolved
@@ -4,17 +4,13 @@
 	"testing"
 
 	"buf.build/go/protovalidate"
-<<<<<<< HEAD
-=======
 	"github.com/google/uuid"
 	"github.com/opentdf/platform/protocol/go/common"
->>>>>>> b5110481
 	"github.com/opentdf/platform/protocol/go/policy/obligations"
 	"github.com/stretchr/testify/require"
 )
 
 const (
-<<<<<<< HEAD
 	validUUID             = "00000000-0000-0000-0000-000000000000"
 	validName             = "drm"
 	validValue1           = "watermark"
@@ -32,10 +28,6 @@
 	errMessageRequired    = "required"
 	errMessageNameFormat  = "obligation_name_format"
 	errMessageValueFormat = "obligation_value_format"
-=======
-	invalidUUID = "invalid-uuid"
-	invalidName = "&hello"
->>>>>>> b5110481
 )
 
 func getValidator() protovalidate.Validator {
@@ -46,7 +38,6 @@
 	return v
 }
 
-<<<<<<< HEAD
 func Test_GetObligation_Succeeds(t *testing.T) {
 	req := &obligations.GetObligationRequest{
 		Id: validUUID,
@@ -538,7 +529,7 @@
 	err = v.Validate(req)
 	require.Error(t, err)
 	require.Contains(t, err.Error(), errMessageOneOf)
-=======
+}
 func Test_AddObligationTrigger_Request(t *testing.T) {
 	validUUID := uuid.NewString()
 	validFQN := "https://example.com/attr/value/1"
@@ -746,5 +737,4 @@
 			}
 		})
 	}
->>>>>>> b5110481
 }