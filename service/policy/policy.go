--- conflicted
+++ resolved
@@ -31,29 +31,13 @@
 		Proto: &configv1.PolicyConfig{},
 	}
 
-<<<<<<< HEAD
-	for _, r := range []serviceregistry.Registration{
-		attributes.NewRegistration(),
-		namespaces.NewRegistration(),
-		resourcemapping.NewRegistration(),
-		subjectmapping.NewRegistration(),
-		kasregistry.NewRegistration(),
-		unsafe.NewRegistration(),
-	} {
-		r.Namespace = namespace
-		r.DB = dbRegister
-		r.ServiceConfig = svcConfigRegister
-		registrations = append(registrations, r)
-	}
-=======
 	registrations = append(registrations, []serviceregistry.IService{
 		attributes.NewRegistration(namespace, dbRegister),
-		namespaces.NewRegistration(namespace, dbRegister),
+		namespaces.NewRegistration(namespace, dbRegister, svcConfigRegister),
 		resourcemapping.NewRegistration(namespace, dbRegister),
 		subjectmapping.NewRegistration(namespace, dbRegister),
 		kasregistry.NewRegistration(namespace, dbRegister),
 		unsafe.NewRegistration(namespace, dbRegister),
 	}...)
->>>>>>> 6d7f24a3
 	return registrations
 }