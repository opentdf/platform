package resourcemapping

import (
	"context"
	"log/slog"

	"connectrpc.com/connect"
	"github.com/opentdf/platform/protocol/go/policy"
	"github.com/opentdf/platform/protocol/go/policy/resourcemapping"
	"github.com/opentdf/platform/protocol/go/policy/resourcemapping/resourcemappingconnect"
	"github.com/opentdf/platform/service/logger"
	"github.com/opentdf/platform/service/logger/audit"
	"github.com/opentdf/platform/service/pkg/db"
	"github.com/opentdf/platform/service/pkg/serviceregistry"
	policyconfig "github.com/opentdf/platform/service/policy/config"
	policydb "github.com/opentdf/platform/service/policy/db"
)

type ResourceMappingService struct { //nolint:revive // ResourceMappingService is a valid name for this struct
	dbClient policydb.PolicyDBClient
	logger   *logger.Logger
	config   *policyconfig.Config
}

<<<<<<< HEAD
func NewRegistration() serviceregistry.Registration {
	return serviceregistry.Registration{
		ServiceDesc: &resourcemapping.ResourceMappingService_ServiceDesc,
		RegisterFunc: func(srp serviceregistry.RegistrationParams) (any, serviceregistry.HandlerServer) {
			cfg := policyconfig.GetSharedPolicyConfig(srp)
			return &ResourceMappingService{
					dbClient: policydb.NewClient(srp.DBClient, srp.Logger, int32(cfg.ListRequestLimitMax), int32(cfg.ListRequestLimitDefault)),
					logger:   srp.Logger,
					config:   cfg,
				}, func(ctx context.Context, mux *runtime.ServeMux, s any) error {
					server, ok := s.(resourcemapping.ResourceMappingServiceServer)
					if !ok {
						return fmt.Errorf("failed to assert server as resourcemapping.ResourceMappingServiceServer")
					}
					return resourcemapping.RegisterResourceMappingServiceHandlerServer(ctx, mux, server)
				}
=======
func NewRegistration(ns string, dbRegister serviceregistry.DBRegister) *serviceregistry.Service[resourcemappingconnect.ResourceMappingServiceHandler] {
	return &serviceregistry.Service[resourcemappingconnect.ResourceMappingServiceHandler]{
		ServiceOptions: serviceregistry.ServiceOptions[resourcemappingconnect.ResourceMappingServiceHandler]{
			Namespace:      ns,
			DB:             dbRegister,
			ServiceDesc:    &resourcemapping.ResourceMappingService_ServiceDesc,
			ConnectRPCFunc: resourcemappingconnect.NewResourceMappingServiceHandler,
			GRPCGateayFunc: resourcemapping.RegisterResourceMappingServiceHandlerFromEndpoint,
			RegisterFunc: func(srp serviceregistry.RegistrationParams) (resourcemappingconnect.ResourceMappingServiceHandler, serviceregistry.HandlerServer) {
				rm := &ResourceMappingService{dbClient: policydb.NewClient(srp.DBClient, srp.Logger), logger: srp.Logger}
				return rm, nil
			},
>>>>>>> 0b16ae92
		},
	}
}

/*
	Resource Mapping Groups
*/

<<<<<<< HEAD
func (s ResourceMappingService) ListResourceMappingGroups(ctx context.Context, req *resourcemapping.ListResourceMappingGroupsRequest) (*resourcemapping.ListResourceMappingGroupsResponse, error) {
	rsp, err := s.dbClient.ListResourceMappingGroups(ctx, req)
=======
func (s ResourceMappingService) ListResourceMappingGroups(ctx context.Context, req *connect.Request[resourcemapping.ListResourceMappingGroupsRequest]) (*connect.Response[resourcemapping.ListResourceMappingGroupsResponse], error) {
	rsp := &resourcemapping.ListResourceMappingGroupsResponse{}

	rmGroups, err := s.dbClient.ListResourceMappingGroups(ctx, req.Msg)
>>>>>>> 0b16ae92
	if err != nil {
		return nil, db.StatusifyError(err, db.ErrTextListRetrievalFailed)
	}

<<<<<<< HEAD
	return rsp, nil
=======
	rsp.ResourceMappingGroups = rmGroups

	return connect.NewResponse(rsp), nil
>>>>>>> 0b16ae92
}

func (s ResourceMappingService) GetResourceMappingGroup(ctx context.Context, req *connect.Request[resourcemapping.GetResourceMappingGroupRequest]) (*connect.Response[resourcemapping.GetResourceMappingGroupResponse], error) {
	rsp := &resourcemapping.GetResourceMappingGroupResponse{}

	rmGroup, err := s.dbClient.GetResourceMappingGroup(ctx, req.Msg.GetId())
	if err != nil {
		return nil, db.StatusifyError(err, db.ErrTextGetRetrievalFailed, slog.String("id", req.Msg.GetId()))
	}

	rsp.ResourceMappingGroup = rmGroup

	return connect.NewResponse(rsp), nil
}

func (s ResourceMappingService) CreateResourceMappingGroup(ctx context.Context, req *connect.Request[resourcemapping.CreateResourceMappingGroupRequest]) (*connect.Response[resourcemapping.CreateResourceMappingGroupResponse], error) {
	rsp := &resourcemapping.CreateResourceMappingGroupResponse{}

	auditParams := audit.PolicyEventParams{
		ActionType: audit.ActionTypeCreate,
		ObjectType: audit.ObjectTypeResourceMappingGroup,
	}

	rmGroup, err := s.dbClient.CreateResourceMappingGroup(ctx, req.Msg)
	if err != nil {
		s.logger.Audit.PolicyCRUDFailure(ctx, auditParams)
		return nil, db.StatusifyError(err, db.ErrTextCreationFailed, slog.String("resourceMappingGroup", req.Msg.String()))
	}

	auditParams.ObjectID = rmGroup.GetId()
	auditParams.Original = rmGroup
	s.logger.Audit.PolicyCRUDSuccess(ctx, auditParams)

	rsp.ResourceMappingGroup = rmGroup

	return connect.NewResponse(rsp), nil
}

func (s ResourceMappingService) UpdateResourceMappingGroup(ctx context.Context, req *connect.Request[resourcemapping.UpdateResourceMappingGroupRequest]) (*connect.Response[resourcemapping.UpdateResourceMappingGroupResponse], error) {
	rsp := &resourcemapping.UpdateResourceMappingGroupResponse{}

	id := req.Msg.GetId()

	auditParams := audit.PolicyEventParams{
		ActionType: audit.ActionTypeUpdate,
		ObjectType: audit.ObjectTypeResourceMappingGroup,
		ObjectID:   id,
	}

	originalRmGroup, err := s.dbClient.GetResourceMappingGroup(ctx, id)
	if err != nil {
		s.logger.Audit.PolicyCRUDFailure(ctx, auditParams)
		return nil, db.StatusifyError(err, db.ErrTextGetRetrievalFailed, slog.String("id", id))
	}

	updatedRmGroup, err := s.dbClient.UpdateResourceMappingGroup(ctx, id, req.Msg)
	if err != nil {
		s.logger.Audit.PolicyCRUDFailure(ctx, auditParams)
		return nil, db.StatusifyError(err, db.ErrTextUpdateFailed, slog.String("id", id))
	}

	auditParams.Original = originalRmGroup
	auditParams.Updated = updatedRmGroup

	s.logger.Audit.PolicyCRUDSuccess(ctx, auditParams)

	rsp.ResourceMappingGroup = &policy.ResourceMappingGroup{
		Id: id,
	}

	return connect.NewResponse(rsp), nil
}

func (s ResourceMappingService) DeleteResourceMappingGroup(ctx context.Context, req *connect.Request[resourcemapping.DeleteResourceMappingGroupRequest]) (*connect.Response[resourcemapping.DeleteResourceMappingGroupResponse], error) {
	rsp := &resourcemapping.DeleteResourceMappingGroupResponse{}

	id := req.Msg.GetId()

	auditParams := audit.PolicyEventParams{
		ActionType: audit.ActionTypeDelete,
		ObjectType: audit.ObjectTypeResourceMappingGroup,
		ObjectID:   id,
	}

	_, err := s.dbClient.DeleteResourceMappingGroup(ctx, id)
	if err != nil {
		s.logger.Audit.PolicyCRUDFailure(ctx, auditParams)
		return nil, db.StatusifyError(err, db.ErrTextDeletionFailed, slog.String("id", id))
	}

	s.logger.Audit.PolicyCRUDSuccess(ctx, auditParams)

	rsp.ResourceMappingGroup = &policy.ResourceMappingGroup{
		Id: id,
	}

	return connect.NewResponse(rsp), nil
}

/*
	Resource Mappings
*/

func (s ResourceMappingService) ListResourceMappings(ctx context.Context,
<<<<<<< HEAD
	req *resourcemapping.ListResourceMappingsRequest,
) (*resourcemapping.ListResourceMappingsResponse, error) {
	rsp, err := s.dbClient.ListResourceMappings(ctx, req)
=======
	req *connect.Request[resourcemapping.ListResourceMappingsRequest],
) (*connect.Response[resourcemapping.ListResourceMappingsResponse], error) {
	rsp := &resourcemapping.ListResourceMappingsResponse{}

	resourceMappings, err := s.dbClient.ListResourceMappings(ctx, req.Msg)
>>>>>>> 0b16ae92
	if err != nil {
		return nil, db.StatusifyError(err, db.ErrTextListRetrievalFailed)
	}

<<<<<<< HEAD
	return rsp, nil
=======
	rsp.ResourceMappings = resourceMappings

	return connect.NewResponse(rsp), nil
>>>>>>> 0b16ae92
}

func (s ResourceMappingService) ListResourceMappingsByGroupFqns(ctx context.Context, req *connect.Request[resourcemapping.ListResourceMappingsByGroupFqnsRequest]) (*connect.Response[resourcemapping.ListResourceMappingsByGroupFqnsResponse], error) {
	rsp := &resourcemapping.ListResourceMappingsByGroupFqnsResponse{}

	fqns := req.Msg.GetFqns()

	fqnRmGroupMap, err := s.dbClient.ListResourceMappingsByGroupFqns(ctx, fqns)
	if err != nil {
		return nil, db.StatusifyError(err, db.ErrTextListRetrievalFailed, slog.Any("fqns", fqns))
	}

	rsp.FqnResourceMappingGroups = fqnRmGroupMap

	return connect.NewResponse(rsp), nil
}

func (s ResourceMappingService) GetResourceMapping(ctx context.Context,
	req *connect.Request[resourcemapping.GetResourceMappingRequest],
) (*connect.Response[resourcemapping.GetResourceMappingResponse], error) {
	rsp := &resourcemapping.GetResourceMappingResponse{}

	rm, err := s.dbClient.GetResourceMapping(ctx, req.Msg.GetId())
	if err != nil {
		return nil, db.StatusifyError(err, db.ErrTextGetRetrievalFailed, slog.String("id", req.Msg.GetId()))
	}

	rsp.ResourceMapping = rm

	return connect.NewResponse(rsp), nil
}

func (s ResourceMappingService) CreateResourceMapping(ctx context.Context,
	req *connect.Request[resourcemapping.CreateResourceMappingRequest],
) (*connect.Response[resourcemapping.CreateResourceMappingResponse], error) {
	rsp := &resourcemapping.CreateResourceMappingResponse{}

	s.logger.Debug("creating resource mapping")

	auditParams := audit.PolicyEventParams{
		ActionType: audit.ActionTypeCreate,
		ObjectType: audit.ObjectTypeResourceMapping,
	}

	rm, err := s.dbClient.CreateResourceMapping(ctx, req.Msg)
	if err != nil {
		s.logger.Audit.PolicyCRUDFailure(ctx, auditParams)
		return nil, db.StatusifyError(err, db.ErrTextCreationFailed, slog.String("resourceMapping", req.Msg.String()))
	}

	auditParams.ObjectID = rm.GetId()
	auditParams.Original = rm
	s.logger.Audit.PolicyCRUDSuccess(ctx, auditParams)

	rsp.ResourceMapping = rm

	return connect.NewResponse(rsp), nil
}

func (s ResourceMappingService) UpdateResourceMapping(ctx context.Context,
	req *connect.Request[resourcemapping.UpdateResourceMappingRequest],
) (*connect.Response[resourcemapping.UpdateResourceMappingResponse], error) {
	rsp := &resourcemapping.UpdateResourceMappingResponse{}

	resourceMappingID := req.Msg.GetId()

	auditParams := audit.PolicyEventParams{
		ActionType: audit.ActionTypeUpdate,
		ObjectType: audit.ObjectTypeResourceMapping,
		ObjectID:   resourceMappingID,
	}

	originalRM, err := s.dbClient.GetResourceMapping(ctx, resourceMappingID)
	if err != nil {
		s.logger.Audit.PolicyCRUDFailure(ctx, auditParams)
		return nil, db.StatusifyError(err, db.ErrTextListRetrievalFailed)
	}

	updatedRM, err := s.dbClient.UpdateResourceMapping(ctx, resourceMappingID, req.Msg)
	if err != nil {
		s.logger.Audit.PolicyCRUDFailure(ctx, auditParams)
		return nil, db.StatusifyError(err, db.ErrTextUpdateFailed,
			slog.String("id", req.Msg.GetId()),
			slog.String("resourceMapping", req.Msg.String()),
		)
	}

	auditParams.Original = originalRM
	auditParams.Updated = updatedRM
	s.logger.Audit.PolicyCRUDSuccess(ctx, auditParams)

	rsp.ResourceMapping = &policy.ResourceMapping{
		Id: resourceMappingID,
	}

	return connect.NewResponse(rsp), nil
}

func (s ResourceMappingService) DeleteResourceMapping(ctx context.Context,
	req *connect.Request[resourcemapping.DeleteResourceMappingRequest],
) (*connect.Response[resourcemapping.DeleteResourceMappingResponse], error) {
	rsp := &resourcemapping.DeleteResourceMappingResponse{}

	resourceMappingID := req.Msg.GetId()

	auditParams := audit.PolicyEventParams{
		ActionType: audit.ActionTypeDelete,
		ObjectType: audit.ObjectTypeResourceMapping,
		ObjectID:   resourceMappingID,
	}

	_, err := s.dbClient.DeleteResourceMapping(ctx, resourceMappingID)
	if err != nil {
		s.logger.Audit.PolicyCRUDFailure(ctx, auditParams)
		return nil, db.StatusifyError(err, db.ErrTextDeletionFailed, slog.String("id", resourceMappingID))
	}

	s.logger.Audit.PolicyCRUDSuccess(ctx, auditParams)

	rsp.ResourceMapping = &policy.ResourceMapping{
		Id: resourceMappingID,
	}

	return connect.NewResponse(rsp), nil
}<|MERGE_RESOLUTION|>--- conflicted
+++ resolved
@@ -22,24 +22,6 @@
 	config   *policyconfig.Config
 }
 
-<<<<<<< HEAD
-func NewRegistration() serviceregistry.Registration {
-	return serviceregistry.Registration{
-		ServiceDesc: &resourcemapping.ResourceMappingService_ServiceDesc,
-		RegisterFunc: func(srp serviceregistry.RegistrationParams) (any, serviceregistry.HandlerServer) {
-			cfg := policyconfig.GetSharedPolicyConfig(srp)
-			return &ResourceMappingService{
-					dbClient: policydb.NewClient(srp.DBClient, srp.Logger, int32(cfg.ListRequestLimitMax), int32(cfg.ListRequestLimitDefault)),
-					logger:   srp.Logger,
-					config:   cfg,
-				}, func(ctx context.Context, mux *runtime.ServeMux, s any) error {
-					server, ok := s.(resourcemapping.ResourceMappingServiceServer)
-					if !ok {
-						return fmt.Errorf("failed to assert server as resourcemapping.ResourceMappingServiceServer")
-					}
-					return resourcemapping.RegisterResourceMappingServiceHandlerServer(ctx, mux, server)
-				}
-=======
 func NewRegistration(ns string, dbRegister serviceregistry.DBRegister) *serviceregistry.Service[resourcemappingconnect.ResourceMappingServiceHandler] {
 	return &serviceregistry.Service[resourcemappingconnect.ResourceMappingServiceHandler]{
 		ServiceOptions: serviceregistry.ServiceOptions[resourcemappingconnect.ResourceMappingServiceHandler]{
@@ -49,10 +31,13 @@
 			ConnectRPCFunc: resourcemappingconnect.NewResourceMappingServiceHandler,
 			GRPCGateayFunc: resourcemapping.RegisterResourceMappingServiceHandlerFromEndpoint,
 			RegisterFunc: func(srp serviceregistry.RegistrationParams) (resourcemappingconnect.ResourceMappingServiceHandler, serviceregistry.HandlerServer) {
-				rm := &ResourceMappingService{dbClient: policydb.NewClient(srp.DBClient, srp.Logger), logger: srp.Logger}
-				return rm, nil
+				cfg := policyconfig.GetSharedPolicyConfig(srp)
+				return &ResourceMappingService{
+					dbClient: policydb.NewClient(srp.DBClient, srp.Logger, int32(cfg.ListRequestLimitMax), int32(cfg.ListRequestLimitDefault)),
+					logger:   srp.Logger,
+					config:   cfg,
+				}, nil
 			},
->>>>>>> 0b16ae92
 		},
 	}
 }
@@ -61,26 +46,13 @@
 	Resource Mapping Groups
 */
 
-<<<<<<< HEAD
-func (s ResourceMappingService) ListResourceMappingGroups(ctx context.Context, req *resourcemapping.ListResourceMappingGroupsRequest) (*resourcemapping.ListResourceMappingGroupsResponse, error) {
-	rsp, err := s.dbClient.ListResourceMappingGroups(ctx, req)
-=======
 func (s ResourceMappingService) ListResourceMappingGroups(ctx context.Context, req *connect.Request[resourcemapping.ListResourceMappingGroupsRequest]) (*connect.Response[resourcemapping.ListResourceMappingGroupsResponse], error) {
-	rsp := &resourcemapping.ListResourceMappingGroupsResponse{}
-
-	rmGroups, err := s.dbClient.ListResourceMappingGroups(ctx, req.Msg)
->>>>>>> 0b16ae92
+	rsp, err := s.dbClient.ListResourceMappingGroups(ctx, req.Msg)
 	if err != nil {
 		return nil, db.StatusifyError(err, db.ErrTextListRetrievalFailed)
 	}
 
-<<<<<<< HEAD
-	return rsp, nil
-=======
-	rsp.ResourceMappingGroups = rmGroups
-
-	return connect.NewResponse(rsp), nil
->>>>>>> 0b16ae92
+	return connect.NewResponse(rsp), nil
 }
 
 func (s ResourceMappingService) GetResourceMappingGroup(ctx context.Context, req *connect.Request[resourcemapping.GetResourceMappingGroupRequest]) (*connect.Response[resourcemapping.GetResourceMappingGroupResponse], error) {
@@ -185,28 +157,14 @@
 */
 
 func (s ResourceMappingService) ListResourceMappings(ctx context.Context,
-<<<<<<< HEAD
-	req *resourcemapping.ListResourceMappingsRequest,
-) (*resourcemapping.ListResourceMappingsResponse, error) {
-	rsp, err := s.dbClient.ListResourceMappings(ctx, req)
-=======
 	req *connect.Request[resourcemapping.ListResourceMappingsRequest],
 ) (*connect.Response[resourcemapping.ListResourceMappingsResponse], error) {
-	rsp := &resourcemapping.ListResourceMappingsResponse{}
-
-	resourceMappings, err := s.dbClient.ListResourceMappings(ctx, req.Msg)
->>>>>>> 0b16ae92
+	rsp, err := s.dbClient.ListResourceMappings(ctx, req.Msg)
 	if err != nil {
 		return nil, db.StatusifyError(err, db.ErrTextListRetrievalFailed)
 	}
 
-<<<<<<< HEAD
-	return rsp, nil
-=======
-	rsp.ResourceMappings = resourceMappings
-
-	return connect.NewResponse(rsp), nil
->>>>>>> 0b16ae92
+	return connect.NewResponse(rsp), nil
 }
 
 func (s ResourceMappingService) ListResourceMappingsByGroupFqns(ctx context.Context, req *connect.Request[resourcemapping.ListResourceMappingsByGroupFqnsRequest]) (*connect.Response[resourcemapping.ListResourceMappingsByGroupFqnsResponse], error) {
