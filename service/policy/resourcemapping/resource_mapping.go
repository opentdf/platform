--- conflicted
+++ resolved
@@ -85,9 +85,6 @@
 func (s ResourceMappingService) UpdateResourceMappingGroup(ctx context.Context, req *resourcemapping.UpdateResourceMappingGroupRequest) (*resourcemapping.UpdateResourceMappingGroupResponse, error) {
 	id := req.GetId()
 
-<<<<<<< HEAD
-	_, err := s.dbClient.UpdateResourceMappingGroup(ctx, id, req)
-=======
 	auditParams := audit.PolicyEventParams{
 		ActionType: audit.ActionTypeUpdate,
 		ObjectType: audit.ObjectTypeResourceMappingGroup,
@@ -101,7 +98,6 @@
 	}
 
 	item, err := s.dbClient.UpdateResourceMappingGroup(ctx, id, req)
->>>>>>> 87b7b2ff
 	if err != nil {
 		s.logger.Audit.PolicyCRUDFailure(ctx, auditParams)
 		return nil, db.StatusifyError(err, db.ErrTextUpdateFailed, slog.String("id", id), slog.String("resourceMappingGroup", req.String()))
@@ -121,13 +117,7 @@
 	s.logger.Audit.PolicyCRUDSuccess(ctx, auditParams)
 
 	return &resourcemapping.UpdateResourceMappingGroupResponse{
-<<<<<<< HEAD
-		ResourceMappingGroup: &policy.ResourceMappingGroup{
-			Id: id,
-		},
-=======
 		ResourceMappingGroup: item,
->>>>>>> 87b7b2ff
 	}, nil
 }
 
