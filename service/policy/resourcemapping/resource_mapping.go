package resourcemapping

import (
	"context"
	"fmt"
	"log/slog"

	"connectrpc.com/connect"
	"github.com/opentdf/platform/protocol/go/policy"
	"github.com/opentdf/platform/protocol/go/policy/resourcemapping"
	"github.com/opentdf/platform/protocol/go/policy/resourcemapping/resourcemappingconnect"
	"github.com/opentdf/platform/service/logger"
	"github.com/opentdf/platform/service/logger/audit"
	"github.com/opentdf/platform/service/pkg/config"
	"github.com/opentdf/platform/service/pkg/db"
	"github.com/opentdf/platform/service/pkg/serviceregistry"
	policyconfig "github.com/opentdf/platform/service/policy/config"
	policydb "github.com/opentdf/platform/service/policy/db"
)

type ResourceMappingService struct { //nolint:revive // ResourceMappingService is a valid name for this struct
	dbClient policydb.PolicyDBClient
	logger   *logger.Logger
	config   *policyconfig.Config
}

func OnConfigUpdate(rmSvc *ResourceMappingService) serviceregistry.OnConfigUpdateHook {
	return func(_ context.Context, cfg config.ServiceConfig) error {
		sharedCfg, err := policyconfig.GetSharedPolicyConfig(cfg)
		if err != nil {
			return fmt.Errorf("failed to get shared policy config: %w", err)
		}
		rmSvc.config = sharedCfg
		rmSvc.dbClient = policydb.NewClient(rmSvc.dbClient.Client, rmSvc.logger, int32(sharedCfg.ListRequestLimitMax), int32(sharedCfg.ListRequestLimitDefault))

		rmSvc.logger.Info("resource mapping service config reloaded")

		return nil
	}
}

func NewRegistration(ns string, dbRegister serviceregistry.DBRegister) *serviceregistry.Service[resourcemappingconnect.ResourceMappingServiceHandler] {
	rmSvc := new(ResourceMappingService)
	onUpdateConfigHook := OnConfigUpdate(rmSvc)
	return &serviceregistry.Service[resourcemappingconnect.ResourceMappingServiceHandler]{
		ServiceOptions: serviceregistry.ServiceOptions[resourcemappingconnect.ResourceMappingServiceHandler]{
<<<<<<< HEAD
			Namespace:      ns,
			DB:             dbRegister,
			ServiceDesc:    &resourcemapping.ResourceMappingService_ServiceDesc,
			ConnectRPCFunc: resourcemappingconnect.NewResourceMappingServiceHandler,
			GRPCGateayFunc: resourcemapping.RegisterResourceMappingServiceHandlerFromEndpoint,
			OnConfigUpdate: onUpdateConfigHook,
=======
			Namespace:       ns,
			DB:              dbRegister,
			ServiceDesc:     &resourcemapping.ResourceMappingService_ServiceDesc,
			ConnectRPCFunc:  resourcemappingconnect.NewResourceMappingServiceHandler,
			GRPCGatewayFunc: resourcemapping.RegisterResourceMappingServiceHandler,
>>>>>>> 713f17ec
			RegisterFunc: func(srp serviceregistry.RegistrationParams) (resourcemappingconnect.ResourceMappingServiceHandler, serviceregistry.HandlerServer) {
				logger := srp.Logger
				cfg, err := policyconfig.GetSharedPolicyConfig(srp.Config)
				if err != nil {
					logger.Error("error getting attributes service policy config", slog.String("error", err.Error()))
					panic(err)
				}

				rmSvc.logger = logger
				rmSvc.dbClient = policydb.NewClient(srp.DBClient, logger, int32(cfg.ListRequestLimitMax), int32(cfg.ListRequestLimitDefault))
				rmSvc.config = cfg
				return rmSvc, nil
			},
		},
	}
}

/*
	Resource Mapping Groups
*/

func (s ResourceMappingService) ListResourceMappingGroups(ctx context.Context, req *connect.Request[resourcemapping.ListResourceMappingGroupsRequest]) (*connect.Response[resourcemapping.ListResourceMappingGroupsResponse], error) {
	rsp, err := s.dbClient.ListResourceMappingGroups(ctx, req.Msg)
	if err != nil {
		return nil, db.StatusifyError(err, db.ErrTextListRetrievalFailed)
	}

	return connect.NewResponse(rsp), nil
}

func (s ResourceMappingService) GetResourceMappingGroup(ctx context.Context, req *connect.Request[resourcemapping.GetResourceMappingGroupRequest]) (*connect.Response[resourcemapping.GetResourceMappingGroupResponse], error) {
	rsp := &resourcemapping.GetResourceMappingGroupResponse{}

	rmGroup, err := s.dbClient.GetResourceMappingGroup(ctx, req.Msg.GetId())
	if err != nil {
		return nil, db.StatusifyError(err, db.ErrTextGetRetrievalFailed, slog.String("id", req.Msg.GetId()))
	}

	rsp.ResourceMappingGroup = rmGroup

	return connect.NewResponse(rsp), nil
}

func (s ResourceMappingService) CreateResourceMappingGroup(ctx context.Context, req *connect.Request[resourcemapping.CreateResourceMappingGroupRequest]) (*connect.Response[resourcemapping.CreateResourceMappingGroupResponse], error) {
	rsp := &resourcemapping.CreateResourceMappingGroupResponse{}

	auditParams := audit.PolicyEventParams{
		ActionType: audit.ActionTypeCreate,
		ObjectType: audit.ObjectTypeResourceMappingGroup,
	}

	rmGroup, err := s.dbClient.CreateResourceMappingGroup(ctx, req.Msg)
	if err != nil {
		s.logger.Audit.PolicyCRUDFailure(ctx, auditParams)
		return nil, db.StatusifyError(err, db.ErrTextCreationFailed, slog.String("resourceMappingGroup", req.Msg.String()))
	}

	auditParams.ObjectID = rmGroup.GetId()
	auditParams.Original = rmGroup
	s.logger.Audit.PolicyCRUDSuccess(ctx, auditParams)

	rsp.ResourceMappingGroup = rmGroup

	return connect.NewResponse(rsp), nil
}

func (s ResourceMappingService) UpdateResourceMappingGroup(ctx context.Context, req *connect.Request[resourcemapping.UpdateResourceMappingGroupRequest]) (*connect.Response[resourcemapping.UpdateResourceMappingGroupResponse], error) {
	rsp := &resourcemapping.UpdateResourceMappingGroupResponse{}

	id := req.Msg.GetId()

	auditParams := audit.PolicyEventParams{
		ActionType: audit.ActionTypeUpdate,
		ObjectType: audit.ObjectTypeResourceMappingGroup,
		ObjectID:   id,
	}

	originalRmGroup, err := s.dbClient.GetResourceMappingGroup(ctx, id)
	if err != nil {
		s.logger.Audit.PolicyCRUDFailure(ctx, auditParams)
		return nil, db.StatusifyError(err, db.ErrTextGetRetrievalFailed, slog.String("id", id))
	}

	updatedRmGroup, err := s.dbClient.UpdateResourceMappingGroup(ctx, id, req.Msg)
	if err != nil {
		s.logger.Audit.PolicyCRUDFailure(ctx, auditParams)
		return nil, db.StatusifyError(err, db.ErrTextUpdateFailed, slog.String("id", id))
	}

	auditParams.Original = originalRmGroup
	auditParams.Updated = updatedRmGroup

	s.logger.Audit.PolicyCRUDSuccess(ctx, auditParams)

	rsp.ResourceMappingGroup = &policy.ResourceMappingGroup{
		Id: id,
	}

	return connect.NewResponse(rsp), nil
}

func (s ResourceMappingService) DeleteResourceMappingGroup(ctx context.Context, req *connect.Request[resourcemapping.DeleteResourceMappingGroupRequest]) (*connect.Response[resourcemapping.DeleteResourceMappingGroupResponse], error) {
	rsp := &resourcemapping.DeleteResourceMappingGroupResponse{}

	id := req.Msg.GetId()

	auditParams := audit.PolicyEventParams{
		ActionType: audit.ActionTypeDelete,
		ObjectType: audit.ObjectTypeResourceMappingGroup,
		ObjectID:   id,
	}

	_, err := s.dbClient.DeleteResourceMappingGroup(ctx, id)
	if err != nil {
		s.logger.Audit.PolicyCRUDFailure(ctx, auditParams)
		return nil, db.StatusifyError(err, db.ErrTextDeletionFailed, slog.String("id", id))
	}

	s.logger.Audit.PolicyCRUDSuccess(ctx, auditParams)

	rsp.ResourceMappingGroup = &policy.ResourceMappingGroup{
		Id: id,
	}

	return connect.NewResponse(rsp), nil
}

/*
	Resource Mappings
*/

func (s ResourceMappingService) ListResourceMappings(ctx context.Context,
	req *connect.Request[resourcemapping.ListResourceMappingsRequest],
) (*connect.Response[resourcemapping.ListResourceMappingsResponse], error) {
	rsp, err := s.dbClient.ListResourceMappings(ctx, req.Msg)
	if err != nil {
		return nil, db.StatusifyError(err, db.ErrTextListRetrievalFailed)
	}

	return connect.NewResponse(rsp), nil
}

func (s ResourceMappingService) ListResourceMappingsByGroupFqns(ctx context.Context, req *connect.Request[resourcemapping.ListResourceMappingsByGroupFqnsRequest]) (*connect.Response[resourcemapping.ListResourceMappingsByGroupFqnsResponse], error) {
	rsp := &resourcemapping.ListResourceMappingsByGroupFqnsResponse{}

	fqns := req.Msg.GetFqns()

	fqnRmGroupMap, err := s.dbClient.ListResourceMappingsByGroupFqns(ctx, fqns)
	if err != nil {
		return nil, db.StatusifyError(err, db.ErrTextListRetrievalFailed, slog.Any("fqns", fqns))
	}

	rsp.FqnResourceMappingGroups = fqnRmGroupMap

	return connect.NewResponse(rsp), nil
}

func (s ResourceMappingService) GetResourceMapping(ctx context.Context,
	req *connect.Request[resourcemapping.GetResourceMappingRequest],
) (*connect.Response[resourcemapping.GetResourceMappingResponse], error) {
	rsp := &resourcemapping.GetResourceMappingResponse{}

	rm, err := s.dbClient.GetResourceMapping(ctx, req.Msg.GetId())
	if err != nil {
		return nil, db.StatusifyError(err, db.ErrTextGetRetrievalFailed, slog.String("id", req.Msg.GetId()))
	}

	rsp.ResourceMapping = rm

	return connect.NewResponse(rsp), nil
}

func (s ResourceMappingService) CreateResourceMapping(ctx context.Context,
	req *connect.Request[resourcemapping.CreateResourceMappingRequest],
) (*connect.Response[resourcemapping.CreateResourceMappingResponse], error) {
	rsp := &resourcemapping.CreateResourceMappingResponse{}

	s.logger.Debug("creating resource mapping")

	auditParams := audit.PolicyEventParams{
		ActionType: audit.ActionTypeCreate,
		ObjectType: audit.ObjectTypeResourceMapping,
	}

	rm, err := s.dbClient.CreateResourceMapping(ctx, req.Msg)
	if err != nil {
		s.logger.Audit.PolicyCRUDFailure(ctx, auditParams)
		return nil, db.StatusifyError(err, db.ErrTextCreationFailed, slog.String("resourceMapping", req.Msg.String()))
	}

	auditParams.ObjectID = rm.GetId()
	auditParams.Original = rm
	s.logger.Audit.PolicyCRUDSuccess(ctx, auditParams)

	rsp.ResourceMapping = rm

	return connect.NewResponse(rsp), nil
}

func (s ResourceMappingService) UpdateResourceMapping(ctx context.Context,
	req *connect.Request[resourcemapping.UpdateResourceMappingRequest],
) (*connect.Response[resourcemapping.UpdateResourceMappingResponse], error) {
	rsp := &resourcemapping.UpdateResourceMappingResponse{}

	resourceMappingID := req.Msg.GetId()

	auditParams := audit.PolicyEventParams{
		ActionType: audit.ActionTypeUpdate,
		ObjectType: audit.ObjectTypeResourceMapping,
		ObjectID:   resourceMappingID,
	}

	originalRM, err := s.dbClient.GetResourceMapping(ctx, resourceMappingID)
	if err != nil {
		s.logger.Audit.PolicyCRUDFailure(ctx, auditParams)
		return nil, db.StatusifyError(err, db.ErrTextListRetrievalFailed)
	}

	updatedRM, err := s.dbClient.UpdateResourceMapping(ctx, resourceMappingID, req.Msg)
	if err != nil {
		s.logger.Audit.PolicyCRUDFailure(ctx, auditParams)
		return nil, db.StatusifyError(err, db.ErrTextUpdateFailed,
			slog.String("id", req.Msg.GetId()),
			slog.String("resourceMapping", req.Msg.String()),
		)
	}

	auditParams.Original = originalRM
	auditParams.Updated = updatedRM
	s.logger.Audit.PolicyCRUDSuccess(ctx, auditParams)

	rsp.ResourceMapping = &policy.ResourceMapping{
		Id: resourceMappingID,
	}

	return connect.NewResponse(rsp), nil
}

func (s ResourceMappingService) DeleteResourceMapping(ctx context.Context,
	req *connect.Request[resourcemapping.DeleteResourceMappingRequest],
) (*connect.Response[resourcemapping.DeleteResourceMappingResponse], error) {
	rsp := &resourcemapping.DeleteResourceMappingResponse{}

	resourceMappingID := req.Msg.GetId()

	auditParams := audit.PolicyEventParams{
		ActionType: audit.ActionTypeDelete,
		ObjectType: audit.ObjectTypeResourceMapping,
		ObjectID:   resourceMappingID,
	}

	_, err := s.dbClient.DeleteResourceMapping(ctx, resourceMappingID)
	if err != nil {
		s.logger.Audit.PolicyCRUDFailure(ctx, auditParams)
		return nil, db.StatusifyError(err, db.ErrTextDeletionFailed, slog.String("id", resourceMappingID))
	}

	s.logger.Audit.PolicyCRUDSuccess(ctx, auditParams)

	rsp.ResourceMapping = &policy.ResourceMapping{
		Id: resourceMappingID,
	}

	return connect.NewResponse(rsp), nil
}<|MERGE_RESOLUTION|>--- conflicted
+++ resolved
@@ -44,20 +44,12 @@
 	onUpdateConfigHook := OnConfigUpdate(rmSvc)
 	return &serviceregistry.Service[resourcemappingconnect.ResourceMappingServiceHandler]{
 		ServiceOptions: serviceregistry.ServiceOptions[resourcemappingconnect.ResourceMappingServiceHandler]{
-<<<<<<< HEAD
-			Namespace:      ns,
-			DB:             dbRegister,
-			ServiceDesc:    &resourcemapping.ResourceMappingService_ServiceDesc,
-			ConnectRPCFunc: resourcemappingconnect.NewResourceMappingServiceHandler,
-			GRPCGateayFunc: resourcemapping.RegisterResourceMappingServiceHandlerFromEndpoint,
-			OnConfigUpdate: onUpdateConfigHook,
-=======
 			Namespace:       ns,
 			DB:              dbRegister,
 			ServiceDesc:     &resourcemapping.ResourceMappingService_ServiceDesc,
 			ConnectRPCFunc:  resourcemappingconnect.NewResourceMappingServiceHandler,
 			GRPCGatewayFunc: resourcemapping.RegisterResourceMappingServiceHandler,
->>>>>>> 713f17ec
+			OnConfigUpdate:  onUpdateConfigHook,
 			RegisterFunc: func(srp serviceregistry.RegistrationParams) (resourcemappingconnect.ResourceMappingServiceHandler, serviceregistry.HandlerServer) {
 				logger := srp.Logger
 				cfg, err := policyconfig.GetSharedPolicyConfig(srp.Config)
