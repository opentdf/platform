syntax = "proto3";

package policy.resourcemapping;

import "buf/validate/validate.proto";
import "google/api/annotations.proto";

import "common/common.proto";
import "policy/objects.proto";
import "policy/selectors.proto";

/*
   Resource Mapping Groups
*/

// TODO: optional validation below should be through a custom validator, which is too bleeding edge at present without full plugin support

message ListResourceMappingGroupsRequest {
  // Optional
<<<<<<< HEAD
  string namespace_id = 1;

  // Optional
  policy.PageRequest pagination = 2;
=======
  string namespace_id = 1 [(buf.validate.field).cel = {
      id: "optional_uuid_format",
      message: "Optional field must be a valid UUID",
      expression: "size(this) == 0 || this.matches('[0-9a-fA-F]{8}-[0-9a-fA-F]{4}-[0-9a-fA-F]{4}-[0-9a-fA-F]{4}-[0-9a-fA-F]{12}')"
    }];
>>>>>>> a627e021
}

message ListResourceMappingGroupsResponse {
  repeated ResourceMappingGroup resource_mapping_groups = 1;
  policy.PageResponse pagination = 2;
}

message GetResourceMappingGroupRequest {
  // Required
  string id = 1 [
    (buf.validate.field).string.uuid = true
  ];
}

message GetResourceMappingGroupResponse {
  ResourceMappingGroup resource_mapping_group = 1;
}

message CreateResourceMappingGroupRequest {
  // Required
  string namespace_id = 1 [
    (buf.validate.field).string.uuid = true
  ];

  // Required
  string name = 2 [(buf.validate.field).required = true];

  // Common metadata
  common.MetadataMutable metadata = 100;
}

message CreateResourceMappingGroupResponse {
  ResourceMappingGroup resource_mapping_group = 1;
}

message UpdateResourceMappingGroupRequest {
  // Required
  string id = 1 [
    (buf.validate.field).string.uuid = true
  ];

  // Optional
  string namespace_id = 2 [(buf.validate.field).cel = {
     id: "optional_uuid_format",
      message: "Optional field must be a valid UUID",
      expression: "size(this) == 0 || this.matches('[0-9a-fA-F]{8}-[0-9a-fA-F]{4}-[0-9a-fA-F]{4}-[0-9a-fA-F]{4}-[0-9a-fA-F]{12}')"
  }];

  // Optional
  string name = 3 [
    (buf.validate.field).string.max_len = 253,
    (buf.validate.field).cel = {
      id: "optional_name_format",
      message: "Optional field must be an alphanumeric string, allowing hyphens and underscores but not as the first or last character. The stored group name will be normalized to lower case.",
      expression: "size(this) == 0 || this.matches('^[a-zA-Z0-9](?:[a-zA-Z0-9_-]*[a-zA-Z0-9])?$')"
    }
  ];

  // Common metadata
  common.MetadataMutable metadata = 100;
  common.MetadataUpdateEnum metadata_update_behavior = 101;
}

message UpdateResourceMappingGroupResponse {
  ResourceMappingGroup resource_mapping_group = 1;
}

message DeleteResourceMappingGroupRequest {
  // Required
  string id = 1 [
    (buf.validate.field).string.uuid = true
  ];
}

message DeleteResourceMappingGroupResponse {
  ResourceMappingGroup resource_mapping_group = 1;
}

/*
   Resource Mappings
*/

message ListResourceMappingsRequest {
  // Optional
<<<<<<< HEAD
  string group_id = 1;

  // Optional
  policy.PageRequest pagination = 2;
=======
  string group_id = 1 [(buf.validate.field).cel = {
     id: "optional_uuid_format",
      message: "Optional field must be a valid UUID",
      expression: "size(this) == 0 || this.matches('[0-9a-fA-F]{8}-[0-9a-fA-F]{4}-[0-9a-fA-F]{4}-[0-9a-fA-F]{4}-[0-9a-fA-F]{12}')"
  }];
>>>>>>> a627e021
}

message ListResourceMappingsResponse {
  repeated policy.ResourceMapping resource_mappings = 1;
  policy.PageResponse pagination = 2;
}

message ListResourceMappingsByGroupFqnsRequest {
  // Required
  // Structure of the RM Group FQN is 'https://<namespace>/resm/<group name>'
  repeated string fqns = 1 [(buf.validate.field).repeated = {
    min_items: 1,
    items: {
      cel: [
        {
          id: "resourcemappinggroup_fqn",
          message: "Resource Mapping Group FQN must be in the format 'https://<namespace>/resm/<group name>'",
          expression: "this.matches('^https://([a-zA-Z0-9]([a-zA-Z0-9\\\\-]{0,61}[a-zA-Z0-9])?\\\\.)+[a-zA-Z]{2,}/resm/[a-zA-Z0-9](?:[a-zA-Z0-9_-]*[a-zA-Z0-9])?$')"
        }
      ]
    },
  }];
}

message ResourceMappingsByGroup {
  policy.ResourceMappingGroup group = 1;
  repeated policy.ResourceMapping mappings = 2;
}

message ListResourceMappingsByGroupFqnsResponse {
  map<string, ResourceMappingsByGroup> fqn_resource_mapping_groups = 1;
}

message GetResourceMappingRequest {
  // Required
  string id = 1 [
    (buf.validate.field).string.uuid = true
  ];
}

message GetResourceMappingResponse {
  policy.ResourceMapping resource_mapping = 1;
}


message CreateResourceMappingRequest {
  // Required
  string attribute_value_id = 1 [
    (buf.validate.field).string.uuid = true
  ];

  // Required
  repeated string terms = 2 [(buf.validate.field).repeated = {
    min_items: 1,
    max_items: 1000,
  }];

  // Optional
  string group_id = 3 [(buf.validate.field).cel = {
     id: "optional_uuid_format",
      message: "Optional field must be a valid UUID",
      expression: "size(this) == 0 || this.matches('[0-9a-fA-F]{8}-[0-9a-fA-F]{4}-[0-9a-fA-F]{4}-[0-9a-fA-F]{4}-[0-9a-fA-F]{12}')"
  }];

  // Optional
  common.MetadataMutable metadata = 100;
}
message CreateResourceMappingResponse {
  ResourceMapping resource_mapping = 1;
}

message UpdateResourceMappingRequest {
  // Required
  string id = 1 [
    (buf.validate.field).string.uuid = true
  ];

  // Optional
  string attribute_value_id = 4 [(buf.validate.field).cel = {
     id: "optional_uuid_format",
      message: "Optional field must be a valid UUID",
      expression: "size(this) == 0 || this.matches('[0-9a-fA-F]{8}-[0-9a-fA-F]{4}-[0-9a-fA-F]{4}-[0-9a-fA-F]{4}-[0-9a-fA-F]{12}')"
  }];

  // Optional
  repeated string terms = 5 [(buf.validate.field).repeated = {
    max_items: 1000,
  }];

  // Optional
  string group_id = 6 [(buf.validate.field).cel = {
     id: "optional_uuid_format",
      message: "Optional field must be a valid UUID",
      expression: "size(this) == 0 || this.matches('[0-9a-fA-F]{8}-[0-9a-fA-F]{4}-[0-9a-fA-F]{4}-[0-9a-fA-F]{4}-[0-9a-fA-F]{12}')"
  }];

  // Optional
  // Common Metadata
  common.MetadataMutable metadata = 100;
  common.MetadataUpdateEnum metadata_update_behavior = 101;
}
message UpdateResourceMappingResponse {
  ResourceMapping resource_mapping = 1;
}

message DeleteResourceMappingRequest {
  // Required
  string id = 1 [
    (buf.validate.field).string.uuid = true
  ];
}
message DeleteResourceMappingResponse {
  ResourceMapping resource_mapping = 1;
}

service ResourceMappingService {
  /*
     Resource Mapping Groups
  */

  rpc ListResourceMappingGroups(ListResourceMappingGroupsRequest) returns (ListResourceMappingGroupsResponse) {
    option (google.api.http) = {get: "/resource-mapping-groups"};
  }

  rpc GetResourceMappingGroup(GetResourceMappingGroupRequest) returns (GetResourceMappingGroupResponse) {
    option (google.api.http) = {get: "/resource-mapping-groups/{id}"};
  }

  rpc CreateResourceMappingGroup(CreateResourceMappingGroupRequest) returns (CreateResourceMappingGroupResponse) {
    option (google.api.http) = {
      post: "/resource-mapping-groups"
      body: "*"
    };
  }

  rpc UpdateResourceMappingGroup(UpdateResourceMappingGroupRequest) returns (UpdateResourceMappingGroupResponse) {
    option (google.api.http) = {
      patch: "/resource-mapping-groups/{id}"
      body: "*"
    };
  }

  rpc DeleteResourceMappingGroup(DeleteResourceMappingGroupRequest) returns (DeleteResourceMappingGroupResponse) {
    option (google.api.http) = {delete: "/resource-mapping-groups/{id}"};
  }

  /*
     Resource Mappings
  */

  rpc ListResourceMappings(ListResourceMappingsRequest) returns (ListResourceMappingsResponse) {
    option (google.api.http) = {get: "/resource-mappings"};
  }

  rpc ListResourceMappingsByGroupFqns(ListResourceMappingsByGroupFqnsRequest) returns (ListResourceMappingsByGroupFqnsResponse) {
    option (google.api.http) = {get: "/resource-mappings/group-fqns"};
  }

  rpc GetResourceMapping(GetResourceMappingRequest) returns (GetResourceMappingResponse) {
    option (google.api.http) = {get: "/resource-mappings/{id}"};
  }

  rpc CreateResourceMapping(CreateResourceMappingRequest) returns (CreateResourceMappingResponse) {
    option (google.api.http) = {
      post: "/resource-mappings"
      body: "*"
    };
  }
  
  rpc UpdateResourceMapping(UpdateResourceMappingRequest) returns (UpdateResourceMappingResponse) {
    option (google.api.http) = {
      patch: "/resource-mappings/{id}"
      body: "*"
    };
  }

  rpc DeleteResourceMapping(DeleteResourceMappingRequest) returns (DeleteResourceMappingResponse) {
    option (google.api.http) = {delete: "/resource-mappings/{id}"};
  }
}<|MERGE_RESOLUTION|>--- conflicted
+++ resolved
@@ -17,18 +17,14 @@
 
 message ListResourceMappingGroupsRequest {
   // Optional
-<<<<<<< HEAD
-  string namespace_id = 1;
-
-  // Optional
-  policy.PageRequest pagination = 2;
-=======
   string namespace_id = 1 [(buf.validate.field).cel = {
       id: "optional_uuid_format",
       message: "Optional field must be a valid UUID",
       expression: "size(this) == 0 || this.matches('[0-9a-fA-F]{8}-[0-9a-fA-F]{4}-[0-9a-fA-F]{4}-[0-9a-fA-F]{4}-[0-9a-fA-F]{12}')"
     }];
->>>>>>> a627e021
+
+  // Optional
+  policy.PageRequest pagination = 2;
 }
 
 message ListResourceMappingGroupsResponse {
@@ -113,18 +109,14 @@
 
 message ListResourceMappingsRequest {
   // Optional
-<<<<<<< HEAD
-  string group_id = 1;
+  string group_id = 1 [(buf.validate.field).cel = {
+     id: "optional_uuid_format",
+      message: "Optional field must be a valid UUID",
+      expression: "size(this) == 0 || this.matches('[0-9a-fA-F]{8}-[0-9a-fA-F]{4}-[0-9a-fA-F]{4}-[0-9a-fA-F]{4}-[0-9a-fA-F]{12}')"
+  }];
 
   // Optional
   policy.PageRequest pagination = 2;
-=======
-  string group_id = 1 [(buf.validate.field).cel = {
-     id: "optional_uuid_format",
-      message: "Optional field must be a valid UUID",
-      expression: "size(this) == 0 || this.matches('[0-9a-fA-F]{8}-[0-9a-fA-F]{4}-[0-9a-fA-F]{4}-[0-9a-fA-F]{4}-[0-9a-fA-F]{12}')"
-  }];
->>>>>>> a627e021
 }
 
 message ListResourceMappingsResponse {
