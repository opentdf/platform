package subjectmapping

import (
	"context"
	"fmt"
	"log/slog"

	"connectrpc.com/connect"
	"github.com/opentdf/platform/protocol/go/policy"
	sm "github.com/opentdf/platform/protocol/go/policy/subjectmapping"
	"github.com/opentdf/platform/protocol/go/policy/subjectmapping/subjectmappingconnect"
	"github.com/opentdf/platform/service/logger"
	"github.com/opentdf/platform/service/logger/audit"
	"github.com/opentdf/platform/service/pkg/config"
	"github.com/opentdf/platform/service/pkg/db"
	"github.com/opentdf/platform/service/pkg/serviceregistry"
	policyconfig "github.com/opentdf/platform/service/policy/config"
	policydb "github.com/opentdf/platform/service/policy/db"
)

type SubjectMappingService struct { //nolint:revive // SubjectMappingService is a valid name for this struct
	dbClient policydb.PolicyDBClient
	logger   *logger.Logger
	config   *policyconfig.Config
}

func OnConfigUpdate(smSvc *SubjectMappingService) serviceregistry.OnConfigUpdateHook {
	return func(_ context.Context, cfg config.ServiceConfig) error {
		sharedCfg, err := policyconfig.GetSharedPolicyConfig(cfg)
		if err != nil {
			return fmt.Errorf("failed to get shared policy config: %w", err)
		}
		smSvc.config = sharedCfg
		smSvc.dbClient = policydb.NewClient(smSvc.dbClient.Client, smSvc.logger, int32(sharedCfg.ListRequestLimitMax), int32(sharedCfg.ListRequestLimitDefault))

		smSvc.logger.Info("subject mapping service config reloaded")

		return nil
	}
}

func NewRegistration(ns string, dbRegister serviceregistry.DBRegister) *serviceregistry.Service[subjectmappingconnect.SubjectMappingServiceHandler] {
	smSvc := new(SubjectMappingService)
	onUpdateConfigHook := OnConfigUpdate(smSvc)
	return &serviceregistry.Service[subjectmappingconnect.SubjectMappingServiceHandler]{
		ServiceOptions: serviceregistry.ServiceOptions[subjectmappingconnect.SubjectMappingServiceHandler]{
<<<<<<< HEAD
			Namespace:      ns,
			DB:             dbRegister,
			ServiceDesc:    &sm.SubjectMappingService_ServiceDesc,
			ConnectRPCFunc: subjectmappingconnect.NewSubjectMappingServiceHandler,
			GRPCGateayFunc: sm.RegisterSubjectMappingServiceHandlerFromEndpoint,
			OnConfigUpdate: onUpdateConfigHook,
=======
			Namespace:       ns,
			DB:              dbRegister,
			ServiceDesc:     &sm.SubjectMappingService_ServiceDesc,
			ConnectRPCFunc:  subjectmappingconnect.NewSubjectMappingServiceHandler,
			GRPCGatewayFunc: sm.RegisterSubjectMappingServiceHandler,
>>>>>>> 713f17ec
			RegisterFunc: func(srp serviceregistry.RegistrationParams) (subjectmappingconnect.SubjectMappingServiceHandler, serviceregistry.HandlerServer) {
				logger := srp.Logger
				cfg, err := policyconfig.GetSharedPolicyConfig(srp.Config)
				if err != nil {
					logger.Error("error getting subjectmapping service policy config", slog.String("error", err.Error()))
					panic(err)
				}

				smSvc.logger = logger
				smSvc.dbClient = policydb.NewClient(srp.DBClient, logger, int32(cfg.ListRequestLimitMax), int32(cfg.ListRequestLimitDefault))
				smSvc.config = cfg
				return smSvc, nil
			},
		},
	}
}

/* ---------------------------------------------------
 * ----------------- SubjectMappings -----------------
 * --------------------------------------------------*/

func (s SubjectMappingService) CreateSubjectMapping(ctx context.Context,
	req *connect.Request[sm.CreateSubjectMappingRequest],
) (*connect.Response[sm.CreateSubjectMappingResponse], error) {
	rsp := &sm.CreateSubjectMappingResponse{}
	s.logger.Debug("creating subject mapping")

	auditParams := audit.PolicyEventParams{
		ActionType: audit.ActionTypeCreate,
		ObjectType: audit.ObjectTypeSubjectMapping,
	}

	subjectMapping, err := s.dbClient.CreateSubjectMapping(ctx, req.Msg)
	if err != nil {
		s.logger.Audit.PolicyCRUDFailure(ctx, auditParams)
		return nil, db.StatusifyError(err, db.ErrTextCreationFailed, slog.String("subjectMapping", req.Msg.String()))
	}

	auditParams.ObjectID = subjectMapping.GetId()
	auditParams.Original = subjectMapping
	s.logger.Audit.PolicyCRUDSuccess(ctx, auditParams)

	rsp.SubjectMapping = subjectMapping
	return connect.NewResponse(rsp), nil
}

func (s SubjectMappingService) ListSubjectMappings(ctx context.Context,
	req *connect.Request[sm.ListSubjectMappingsRequest],
) (*connect.Response[sm.ListSubjectMappingsResponse], error) {
	s.logger.Debug("listing subject mappings")

	rsp, err := s.dbClient.ListSubjectMappings(ctx, req.Msg)
	if err != nil {
		return nil, db.StatusifyError(err, db.ErrTextListRetrievalFailed)
	}

	return connect.NewResponse(rsp), nil
}

func (s SubjectMappingService) GetSubjectMapping(ctx context.Context,
	req *connect.Request[sm.GetSubjectMappingRequest],
) (*connect.Response[sm.GetSubjectMappingResponse], error) {
	rsp := &sm.GetSubjectMappingResponse{}
	s.logger.Debug("getting subject mapping", slog.String("id", req.Msg.GetId()))

	mapping, err := s.dbClient.GetSubjectMapping(ctx, req.Msg.GetId())
	if err != nil {
		return nil, db.StatusifyError(err, db.ErrTextGetRetrievalFailed, slog.String("id", req.Msg.GetId()))
	}

	rsp.SubjectMapping = mapping
	return connect.NewResponse(rsp), nil
}

func (s SubjectMappingService) UpdateSubjectMapping(ctx context.Context,
	req *connect.Request[sm.UpdateSubjectMappingRequest],
) (*connect.Response[sm.UpdateSubjectMappingResponse], error) {
	rsp := &sm.UpdateSubjectMappingResponse{}
	subjectMappingID := req.Msg.GetId()

	s.logger.Debug("updating subject mapping", slog.String("subjectMapping", req.Msg.String()))

	auditParams := audit.PolicyEventParams{
		ActionType: audit.ActionTypeUpdate,
		ObjectType: audit.ObjectTypeSubjectMapping,
		ObjectID:   subjectMappingID,
	}

	original, err := s.dbClient.GetSubjectMapping(ctx, subjectMappingID)
	if err != nil {
		s.logger.Audit.PolicyCRUDFailure(ctx, auditParams)
		return nil, db.StatusifyError(err, db.ErrTextGetRetrievalFailed, slog.String("id", subjectMappingID))
	}

	updated, err := s.dbClient.UpdateSubjectMapping(ctx, req.Msg)
	if err != nil {
		s.logger.Audit.PolicyCRUDFailure(ctx, auditParams)
		return nil, db.StatusifyError(err, db.ErrTextUpdateFailed, slog.String("id", req.Msg.GetId()), slog.String("subjectMapping fields", req.Msg.String()))
	}

	auditParams.Original = original
	auditParams.Updated = updated
	s.logger.Audit.PolicyCRUDSuccess(ctx, auditParams)

	rsp.SubjectMapping = &policy.SubjectMapping{
		Id: subjectMappingID,
	}
	return connect.NewResponse(rsp), nil
}

func (s SubjectMappingService) DeleteSubjectMapping(ctx context.Context,
	req *connect.Request[sm.DeleteSubjectMappingRequest],
) (*connect.Response[sm.DeleteSubjectMappingResponse], error) {
	rsp := &sm.DeleteSubjectMappingResponse{}
	s.logger.Debug("deleting subject mapping", slog.String("id", req.Msg.GetId()))

	subjectMappingID := req.Msg.GetId()
	auditParams := audit.PolicyEventParams{
		ActionType: audit.ActionTypeDelete,
		ObjectType: audit.ObjectTypeSubjectMapping,
		ObjectID:   subjectMappingID,
	}

	_, err := s.dbClient.DeleteSubjectMapping(ctx, subjectMappingID)
	if err != nil {
		s.logger.Audit.PolicyCRUDFailure(ctx, auditParams)
		return nil, db.StatusifyError(err, db.ErrTextDeletionFailed, slog.String("id", subjectMappingID))
	}

	s.logger.Audit.PolicyCRUDSuccess(ctx, auditParams)

	rsp.SubjectMapping = &policy.SubjectMapping{
		Id: subjectMappingID,
	}
	return connect.NewResponse(rsp), nil
}

func (s SubjectMappingService) MatchSubjectMappings(ctx context.Context,
	req *connect.Request[sm.MatchSubjectMappingsRequest],
) (*connect.Response[sm.MatchSubjectMappingsResponse], error) {
	rsp := &sm.MatchSubjectMappingsResponse{}
	s.logger.Debug("matching subject mappings", slog.Any("subjectProperties", req.Msg.GetSubjectProperties()))

	smList, err := s.dbClient.GetMatchedSubjectMappings(ctx, req.Msg.GetSubjectProperties())
	if err != nil {
		return nil, db.StatusifyError(err, db.ErrTextGetRetrievalFailed, slog.Any("subjectProperties", req.Msg.GetSubjectProperties()))
	}

	rsp.SubjectMappings = smList
	return connect.NewResponse(rsp), nil
}

/* --------------------------------------------------------
 * ----------------- SubjectConditionSets -----------------
 * -------------------------------------------------------*/

func (s SubjectMappingService) GetSubjectConditionSet(ctx context.Context,
	req *connect.Request[sm.GetSubjectConditionSetRequest],
) (*connect.Response[sm.GetSubjectConditionSetResponse], error) {
	rsp := &sm.GetSubjectConditionSetResponse{}
	s.logger.Debug("getting subject condition set", slog.String("id", req.Msg.GetId()))

	conditionSet, err := s.dbClient.GetSubjectConditionSet(ctx, req.Msg.GetId())
	if err != nil {
		return nil, db.StatusifyError(err, db.ErrTextGetRetrievalFailed, slog.String("id", req.Msg.GetId()))
	}

	rsp.SubjectConditionSet = conditionSet
	return connect.NewResponse(rsp), nil
}

func (s SubjectMappingService) ListSubjectConditionSets(ctx context.Context,
	req *connect.Request[sm.ListSubjectConditionSetsRequest],
) (*connect.Response[sm.ListSubjectConditionSetsResponse], error) {
	s.logger.Debug("listing subject condition sets")

	rsp, err := s.dbClient.ListSubjectConditionSets(ctx, req.Msg)
	if err != nil {
		return nil, db.StatusifyError(err, db.ErrTextListRetrievalFailed)
	}

	return connect.NewResponse(rsp), nil
}

func (s SubjectMappingService) CreateSubjectConditionSet(ctx context.Context,
	req *connect.Request[sm.CreateSubjectConditionSetRequest],
) (*connect.Response[sm.CreateSubjectConditionSetResponse], error) {
	rsp := &sm.CreateSubjectConditionSetResponse{}
	s.logger.Debug("creating subject condition set", slog.String("subjectConditionSet", req.Msg.String()))

	auditParams := audit.PolicyEventParams{
		ActionType: audit.ActionTypeCreate,
		ObjectType: audit.ObjectTypeConditionSet,
	}

	conditionSet, err := s.dbClient.CreateSubjectConditionSet(ctx, req.Msg.GetSubjectConditionSet())
	if err != nil {
		s.logger.Audit.PolicyCRUDFailure(ctx, auditParams)
		return nil, db.StatusifyError(err, db.ErrTextCreationFailed, slog.String("subjectConditionSet", req.Msg.String()))
	}

	auditParams.ObjectID = conditionSet.GetId()
	auditParams.Original = conditionSet
	s.logger.Audit.PolicyCRUDSuccess(ctx, auditParams)

	rsp.SubjectConditionSet = conditionSet
	return connect.NewResponse(rsp), nil
}

func (s SubjectMappingService) UpdateSubjectConditionSet(ctx context.Context,
	req *connect.Request[sm.UpdateSubjectConditionSetRequest],
) (*connect.Response[sm.UpdateSubjectConditionSetResponse], error) {
	rsp := &sm.UpdateSubjectConditionSetResponse{}
	s.logger.Debug("updating subject condition set", slog.String("subjectConditionSet", req.Msg.String()))

	subjectConditionSetID := req.Msg.GetId()
	auditParams := audit.PolicyEventParams{
		ActionType: audit.ActionTypeUpdate,
		ObjectType: audit.ObjectTypeConditionSet,
		ObjectID:   subjectConditionSetID,
	}

	original, err := s.dbClient.GetSubjectConditionSet(ctx, subjectConditionSetID)
	if err != nil {
		s.logger.Audit.PolicyCRUDFailure(ctx, auditParams)
		return nil, db.StatusifyError(err, db.ErrTextGetRetrievalFailed, slog.String("id", subjectConditionSetID))
	}

	updated, err := s.dbClient.UpdateSubjectConditionSet(ctx, req.Msg)
	if err != nil {
		s.logger.Audit.PolicyCRUDFailure(ctx, auditParams)
		return nil, db.StatusifyError(err, db.ErrTextUpdateFailed, slog.String("id", req.Msg.GetId()), slog.String("subjectConditionSet fields", req.Msg.String()))
	}

	auditParams.Original = original
	auditParams.Updated = updated
	s.logger.Audit.PolicyCRUDSuccess(ctx, auditParams)

	rsp.SubjectConditionSet = &policy.SubjectConditionSet{
		Id: subjectConditionSetID,
	}
	return connect.NewResponse(rsp), nil
}

func (s SubjectMappingService) DeleteSubjectConditionSet(ctx context.Context,
	req *connect.Request[sm.DeleteSubjectConditionSetRequest],
) (*connect.Response[sm.DeleteSubjectConditionSetResponse], error) {
	rsp := &sm.DeleteSubjectConditionSetResponse{}
	s.logger.Debug("deleting subject condition set", slog.String("id", req.Msg.GetId()))

	conditionSetID := req.Msg.GetId()
	auditParams := audit.PolicyEventParams{
		ActionType: audit.ActionTypeDelete,
		ObjectType: audit.ObjectTypeConditionSet,
		ObjectID:   conditionSetID,
	}

	_, err := s.dbClient.DeleteSubjectConditionSet(ctx, conditionSetID)
	if err != nil {
		s.logger.Audit.PolicyCRUDFailure(ctx, auditParams)
		return nil, db.StatusifyError(err, db.ErrTextDeletionFailed, slog.String("id", conditionSetID))
	}

	s.logger.Audit.PolicyCRUDSuccess(ctx, auditParams)

	rsp.SubjectConditionSet = &policy.SubjectConditionSet{
		Id: conditionSetID,
	}
	return connect.NewResponse(rsp), nil
}

func (s SubjectMappingService) DeleteAllUnmappedSubjectConditionSets(ctx context.Context,
	_ *connect.Request[sm.DeleteAllUnmappedSubjectConditionSetsRequest],
) (*connect.Response[sm.DeleteAllUnmappedSubjectConditionSetsResponse], error) {
	rsp := &sm.DeleteAllUnmappedSubjectConditionSetsResponse{}
	s.logger.Debug("deleting all unmapped subject condition sets")

	auditParams := audit.PolicyEventParams{
		ActionType: audit.ActionTypeDelete,
		ObjectType: audit.ObjectTypeConditionSet,
	}

	deleted, err := s.dbClient.DeleteAllUnmappedSubjectConditionSets(ctx)
	if err != nil {
		s.logger.Audit.PolicyCRUDFailure(ctx, auditParams)
		return nil, db.StatusifyError(err, db.ErrTextDeletionFailed)
	}

	// Log each pruned subject condition set to audit
	for _, scs := range deleted {
		auditParams.ObjectID = scs.GetId()
		s.logger.Audit.PolicyCRUDSuccess(ctx, auditParams)
	}

	rsp.SubjectConditionSets = deleted
	return connect.NewResponse(rsp), nil
}<|MERGE_RESOLUTION|>--- conflicted
+++ resolved
@@ -44,20 +44,12 @@
 	onUpdateConfigHook := OnConfigUpdate(smSvc)
 	return &serviceregistry.Service[subjectmappingconnect.SubjectMappingServiceHandler]{
 		ServiceOptions: serviceregistry.ServiceOptions[subjectmappingconnect.SubjectMappingServiceHandler]{
-<<<<<<< HEAD
-			Namespace:      ns,
-			DB:             dbRegister,
-			ServiceDesc:    &sm.SubjectMappingService_ServiceDesc,
-			ConnectRPCFunc: subjectmappingconnect.NewSubjectMappingServiceHandler,
-			GRPCGateayFunc: sm.RegisterSubjectMappingServiceHandlerFromEndpoint,
-			OnConfigUpdate: onUpdateConfigHook,
-=======
 			Namespace:       ns,
 			DB:              dbRegister,
 			ServiceDesc:     &sm.SubjectMappingService_ServiceDesc,
 			ConnectRPCFunc:  subjectmappingconnect.NewSubjectMappingServiceHandler,
 			GRPCGatewayFunc: sm.RegisterSubjectMappingServiceHandler,
->>>>>>> 713f17ec
+			OnConfigUpdate:  onUpdateConfigHook,
 			RegisterFunc: func(srp serviceregistry.RegistrationParams) (subjectmappingconnect.SubjectMappingServiceHandler, serviceregistry.HandlerServer) {
 				logger := srp.Logger
 				cfg, err := policyconfig.GetSharedPolicyConfig(srp.Config)
