package subjectmapping

import (
	"testing"

	"github.com/bufbuild/protovalidate-go"
	"github.com/opentdf/platform/protocol/go/policy"
	"github.com/opentdf/platform/protocol/go/policy/subjectmapping"
	"github.com/stretchr/testify/require"
)

func getValidator() *protovalidate.Validator {
	v, err := protovalidate.New()
	if err != nil {
		panic(err)
	}
	return v
}

const (
	errMessageUUID         = "string.uuid"
	errMessageOptionalUUID = "optional_uuid_format"
	fakeID                 = "cf75540a-cd58-4c6c-a502-7108be7a6edd"
)

func Test_CreateSubjectMappingRequest_NilActionsArray_Fails(t *testing.T) {
	req := &subjectmapping.CreateSubjectMappingRequest{
		AttributeValueId: fakeID,
	}

	err := getValidator().Validate(req)
	require.Error(t, err)
}

func Test_CreateSubjectMappingRequest_EmptyActionsArray_Fails(t *testing.T) {
	req := &subjectmapping.CreateSubjectMappingRequest{
		AttributeValueId: fakeID,
		Actions:          []*policy.Action{},
	}

	err := getValidator().Validate(req)
	require.Error(t, err)
}

func Test_CreateSubjectMappingRequest_PopulatedArray_BadValueID_Fails(t *testing.T) {
	req := &subjectmapping.CreateSubjectMappingRequest{
		AttributeValueId: "av-test-id",
		Actions: []*policy.Action{
			{
				Value: &policy.Action_Custom{
					Custom: "my custom action",
				},
			},
		},
	}

	err := getValidator().Validate(req)
	require.Error(t, err)
	require.Contains(t, err.Error(), "attribute_value_id")
	require.Contains(t, err.Error(), errMessageUUID)
}

func Test_CreateSubjectMappingRequest_PopulatedArray_Succeeds(t *testing.T) {
	req := &subjectmapping.CreateSubjectMappingRequest{
		AttributeValueId: fakeID,
		Actions: []*policy.Action{
			{
				Value: &policy.Action_Custom{
					Custom: "my custom action",
				},
			},
		},
	}

	err := getValidator().Validate(req)
	require.NoError(t, err)
}

<<<<<<< HEAD
func Test_MatchSubjectMappingsRequest_MissingSelector_Fails(t *testing.T) {
	props := []*policy.SubjectProperty{
		{
			ExternalValue: "some_value",
		},
	}
	req := &subjectmapping.MatchSubjectMappingsRequest{SubjectProperties: props}

	err := getValidator().Validate(req)
	require.Error(t, err)
}

func Test_MatchSubjectMappingsRequest_EmptyArray_Fails(t *testing.T) {
	props := []*policy.SubjectProperty{}
	req := &subjectmapping.MatchSubjectMappingsRequest{SubjectProperties: props}

	err := getValidator().Validate(req)
	require.Error(t, err)
}

func Test_MatchSubjectMappingsRequest_Succeeds(t *testing.T) {
	props := []*policy.SubjectProperty{
		{
			ExternalSelectorValue: ".some_field",
			ExternalValue:         "some_value",
		},
	}
	req := &subjectmapping.MatchSubjectMappingsRequest{SubjectProperties: props}

	err := getValidator().Validate(req)
	require.NoError(t, err)
}

func Test_MatchSubjectMappingsRequest_EmptyExternalValue_Succeeds(t *testing.T) {
	props := []*policy.SubjectProperty{
		{
			ExternalSelectorValue: ".some_field",
		},
	}
	req := &subjectmapping.MatchSubjectMappingsRequest{SubjectProperties: props}

	err := getValidator().Validate(req)
	require.NoError(t, err)
=======
func Test_CreateSubjectMappingRequest_WithExistingSubjectConditionSetID_Succeeds(t *testing.T) {
	v := getValidator()
	req := &subjectmapping.CreateSubjectMappingRequest{
		AttributeValueId: fakeID,
		Actions: []*policy.Action{
			{
				Value: &policy.Action_Standard{
					Standard: policy.Action_STANDARD_ACTION_DECRYPT,
				},
			},
		},
		ExistingSubjectConditionSetId: fakeID,
	}

	err := v.Validate(req)
	require.NoError(t, err)

	req.ExistingSubjectConditionSetId = "bad-scs-id"
	err = v.Validate(req)
	require.Error(t, err)
	require.Contains(t, err.Error(), errMessageOptionalUUID)
}

func Test_UpdateSubjectMappingRequest_Succeeds(t *testing.T) {
	v := getValidator()
	req := &subjectmapping.UpdateSubjectMappingRequest{}

	err := v.Validate(req)
	require.Error(t, err)
	require.Contains(t, err.Error(), errMessageUUID)

	req.Id = fakeID
	err = v.Validate(req)
	require.NoError(t, err, "valid uuid format for ID")

	req.SubjectConditionSetId = "bad-id"
	err = v.Validate(req)
	require.Error(t, err)
	require.Contains(t, err.Error(), errMessageOptionalUUID)

	req.SubjectConditionSetId = fakeID
	err = v.Validate(req)
	require.NoError(t, err, "valid uuid format for subject_condition_set_id")
>>>>>>> a6fea110
}<|MERGE_RESOLUTION|>--- conflicted
+++ resolved
@@ -76,7 +76,51 @@
 	require.NoError(t, err)
 }
 
-<<<<<<< HEAD
+func Test_CreateSubjectMappingRequest_WithExistingSubjectConditionSetID_Succeeds(t *testing.T) {
+	v := getValidator()
+	req := &subjectmapping.CreateSubjectMappingRequest{
+		AttributeValueId: fakeID,
+		Actions: []*policy.Action{
+			{
+				Value: &policy.Action_Standard{
+					Standard: policy.Action_STANDARD_ACTION_DECRYPT,
+				},
+			},
+		},
+		ExistingSubjectConditionSetId: fakeID,
+	}
+
+	err := v.Validate(req)
+	require.NoError(t, err)
+
+	req.ExistingSubjectConditionSetId = "bad-scs-id"
+	err = v.Validate(req)
+	require.Error(t, err)
+	require.Contains(t, err.Error(), errMessageOptionalUUID)
+}
+
+func Test_UpdateSubjectMappingRequest_Succeeds(t *testing.T) {
+	v := getValidator()
+	req := &subjectmapping.UpdateSubjectMappingRequest{}
+
+	err := v.Validate(req)
+	require.Error(t, err)
+	require.Contains(t, err.Error(), errMessageUUID)
+
+	req.Id = fakeID
+	err = v.Validate(req)
+	require.NoError(t, err, "valid uuid format for ID")
+
+	req.SubjectConditionSetId = "bad-id"
+	err = v.Validate(req)
+	require.Error(t, err)
+	require.Contains(t, err.Error(), errMessageOptionalUUID)
+
+	req.SubjectConditionSetId = fakeID
+	err = v.Validate(req)
+	require.NoError(t, err, "valid uuid format for subject_condition_set_id")
+}
+
 func Test_MatchSubjectMappingsRequest_MissingSelector_Fails(t *testing.T) {
 	props := []*policy.SubjectProperty{
 		{
@@ -120,49 +164,4 @@
 
 	err := getValidator().Validate(req)
 	require.NoError(t, err)
-=======
-func Test_CreateSubjectMappingRequest_WithExistingSubjectConditionSetID_Succeeds(t *testing.T) {
-	v := getValidator()
-	req := &subjectmapping.CreateSubjectMappingRequest{
-		AttributeValueId: fakeID,
-		Actions: []*policy.Action{
-			{
-				Value: &policy.Action_Standard{
-					Standard: policy.Action_STANDARD_ACTION_DECRYPT,
-				},
-			},
-		},
-		ExistingSubjectConditionSetId: fakeID,
-	}
-
-	err := v.Validate(req)
-	require.NoError(t, err)
-
-	req.ExistingSubjectConditionSetId = "bad-scs-id"
-	err = v.Validate(req)
-	require.Error(t, err)
-	require.Contains(t, err.Error(), errMessageOptionalUUID)
-}
-
-func Test_UpdateSubjectMappingRequest_Succeeds(t *testing.T) {
-	v := getValidator()
-	req := &subjectmapping.UpdateSubjectMappingRequest{}
-
-	err := v.Validate(req)
-	require.Error(t, err)
-	require.Contains(t, err.Error(), errMessageUUID)
-
-	req.Id = fakeID
-	err = v.Validate(req)
-	require.NoError(t, err, "valid uuid format for ID")
-
-	req.SubjectConditionSetId = "bad-id"
-	err = v.Validate(req)
-	require.Error(t, err)
-	require.Contains(t, err.Error(), errMessageOptionalUUID)
-
-	req.SubjectConditionSetId = fakeID
-	err = v.Validate(req)
-	require.NoError(t, err, "valid uuid format for subject_condition_set_id")
->>>>>>> a6fea110
 }