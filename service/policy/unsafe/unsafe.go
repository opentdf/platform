package unsafe

import (
	"context"
	"fmt"
	"log/slog"

	"github.com/grpc-ecosystem/grpc-gateway/v2/runtime"
	"github.com/opentdf/platform/protocol/go/policy/unsafe"
	"github.com/opentdf/platform/service/internal/logger"
	"github.com/opentdf/platform/service/pkg/db"
	"github.com/opentdf/platform/service/pkg/serviceregistry"
	policydb "github.com/opentdf/platform/service/policy/db"
)

type UnsafeService struct { //nolint:revive // UnsafeService is a valid name for this struct
	unsafe.UnimplementedUnsafeServiceServer
	dbClient policydb.PolicyDBClient
	logger   *logger.Logger
}

func NewRegistration() serviceregistry.Registration {
	return serviceregistry.Registration{
		ServiceDesc: &unsafe.UnsafeService_ServiceDesc,
		RegisterFunc: func(srp serviceregistry.RegistrationParams) (any, serviceregistry.HandlerServer) {
			return &UnsafeService{dbClient: policydb.NewClient(srp.DBClient), logger: srp.Logger}, func(ctx context.Context, mux *runtime.ServeMux, server any) error {
				if srv, ok := server.(unsafe.UnsafeServiceServer); ok {
					return unsafe.RegisterUnsafeServiceHandlerServer(ctx, mux, srv)
				}
				return fmt.Errorf("failed to assert server as unsafe.UnsafeServiceServer")
			}
		},
	}
}

//
// Unsafe Namespace RPCs
//

func (s *UnsafeService) UnsafeUpdateNamespace(ctx context.Context, req *unsafe.UnsafeUpdateNamespaceRequest) (*unsafe.UnsafeUpdateNamespaceResponse, error) {
	rsp := &unsafe.UnsafeUpdateNamespaceResponse{}

	_, err := s.dbClient.GetNamespace(ctx, req.GetId())
	if err != nil {
		return nil, db.StatusifyError(err, db.ErrTextGetRetrievalFailed, slog.String("id", req.GetId()))
	}

	item, err := s.dbClient.UnsafeUpdateNamespace(ctx, req.GetId(), req.GetName())
	if err != nil {
		return nil, db.StatusifyError(err, db.ErrTextUpdateFailed, slog.String("id", req.GetId()), slog.String("namespace", req.GetName()))
	}
	rsp.Namespace = item

	return rsp, nil
}

func (s *UnsafeService) UnsafeReactivateNamespace(ctx context.Context, req *unsafe.UnsafeReactivateNamespaceRequest) (*unsafe.UnsafeReactivateNamespaceResponse, error) {
	rsp := &unsafe.UnsafeReactivateNamespaceResponse{}

	_, err := s.dbClient.GetNamespace(ctx, req.GetId())
	if err != nil {
		return nil, db.StatusifyError(err, db.ErrTextGetRetrievalFailed, slog.String("id", req.GetId()))
	}

	item, err := s.dbClient.UnsafeReactivateNamespace(ctx, req.GetId())
	if err != nil {
		return nil, db.StatusifyError(err, db.ErrTextUpdateFailed, slog.String("id", req.GetId()))
	}
	rsp.Namespace = item

	return rsp, nil
}

func (s *UnsafeService) UnsafeDeleteNamespace(ctx context.Context, req *unsafe.UnsafeDeleteNamespaceRequest) (*unsafe.UnsafeDeleteNamespaceResponse, error) {
	rsp := &unsafe.UnsafeDeleteNamespaceResponse{}

	existing, err := s.dbClient.GetNamespace(ctx, req.GetId())
	if err != nil {
		return nil, db.StatusifyError(err, db.ErrTextGetRetrievalFailed, slog.String("id", req.GetId()))
	}

	deleted, err := s.dbClient.UnsafeDeleteNamespace(ctx, existing, req.GetFqn())
	if err != nil {
		return nil, db.StatusifyError(err, db.ErrTextDeletionFailed, slog.String("id", req.GetId()))
	}

	rsp.Namespace = deleted

	return rsp, nil
}

//
// Unsafe Attribute Definition RPCs
//

func (s *UnsafeService) UnsafeUpdateAttribute(ctx context.Context, req *unsafe.UnsafeUpdateAttributeRequest) (*unsafe.UnsafeUpdateAttributeResponse, error) {
	rsp := &unsafe.UnsafeUpdateAttributeResponse{}

	_, err := s.dbClient.GetAttribute(ctx, req.GetId())
	if err != nil {
		return nil, db.StatusifyError(err, db.ErrTextGetRetrievalFailed, slog.String("id", req.GetId()))
	}

	item, err := s.dbClient.UnsafeUpdateAttribute(ctx, req)
	if err != nil {
		return nil, db.StatusifyError(err, db.ErrTextUpdateFailed, slog.String("id", req.GetId()), slog.String("attribute", req.String()))
	}

	rsp.Attribute = item

	return rsp, nil
}

func (s *UnsafeService) UnsafeReactivateAttribute(ctx context.Context, req *unsafe.UnsafeReactivateAttributeRequest) (*unsafe.UnsafeReactivateAttributeResponse, error) {
	rsp := &unsafe.UnsafeReactivateAttributeResponse{}

	_, err := s.dbClient.GetAttribute(ctx, req.GetId())
	if err != nil {
		return nil, db.StatusifyError(err, db.ErrTextGetRetrievalFailed, slog.String("id", req.GetId()))
	}

	item, err := s.dbClient.UnsafeReactivateAttribute(ctx, req.GetId())
	if err != nil {
		return nil, db.StatusifyError(err, db.ErrTextUpdateFailed, slog.String("id", req.GetId()))
	}

	rsp.Attribute = item

	return rsp, nil
}

func (s *UnsafeService) UnsafeDeleteAttribute(ctx context.Context, req *unsafe.UnsafeDeleteAttributeRequest) (*unsafe.UnsafeDeleteAttributeResponse, error) {
	rsp := &unsafe.UnsafeDeleteAttributeResponse{}

	existing, err := s.dbClient.GetAttribute(ctx, req.GetId())
	if err != nil {
		return nil, db.StatusifyError(err, db.ErrTextGetRetrievalFailed, slog.String("id", req.GetId()))
	}

	deleted, err := s.dbClient.UnsafeDeleteAttribute(ctx, existing, req.GetFqn())
	if err != nil {
		return nil, db.StatusifyError(err, db.ErrTextDeletionFailed, slog.String("id", req.GetId()))
	}

	rsp.Attribute = deleted

	return rsp, nil
}

//
// Unsafe Attribute Value RPCs
//

<<<<<<< HEAD
func (s *UnsafeService) UnsafeUpdateAttributeValue(_ context.Context, req *unsafe.UnsafeUpdateAttributeValueRequest) (*unsafe.UnsafeUpdateAttributeValueResponse, error) {
	// _, err := s.dbClient.GetAttributeValue(ctx, req.GetId())
	// if err != nil {
	// 	return nil, db.StatusifyError(err, db.ErrTextGetRetrievalFailed, slog.String("id", req.GetId()))
	// }
=======
func (s *UnsafeService) UpdateAttributeValue(ctx context.Context, req *unsafe.UpdateAttributeValueRequest) (*unsafe.UpdateAttributeValueResponse, error) {
	rsp := &unsafe.UpdateAttributeValueResponse{}
	_, err := s.dbClient.GetAttributeValue(ctx, req.GetId())
	if err != nil {
		return nil, db.StatusifyError(err, db.ErrTextGetRetrievalFailed, slog.String("id", req.GetId()))
	}
>>>>>>> 4a304262

	item, err := s.dbClient.UnsafeUpdateAttributeValue(ctx, req)
	if err != nil {
		return nil, db.StatusifyError(err, db.ErrTextUpdateFailed, slog.String("id", req.GetId()), slog.String("attribute_value", req.String()))
	}

<<<<<<< HEAD
	return &unsafe.UnsafeUpdateAttributeValueResponse{
		Value: &policy.Value{
			Id: req.GetId(), // stubbed
		},
	}, nil
}

func (s *UnsafeService) UnsafeReactivateAttributeValue(_ context.Context, req *unsafe.UnsafeReactivateAttributeValueRequest) (*unsafe.UnsafeReactivateAttributeValueResponse, error) {
	// _, err := s.dbClient.GetAttributeValue(ctx, req.GetId())
	// if err != nil {
	// 	return nil, db.StatusifyError(err, db.ErrTextGetRetrievalFailed, slog.String("id", req.GetId()))
	// }
=======
	rsp.Value = item
	return rsp, nil
}

func (s *UnsafeService) ReactivateAttributeValue(ctx context.Context, req *unsafe.ReactivateAttributeValueRequest) (*unsafe.ReactivateAttributeValueResponse, error) {
	rsp := &unsafe.ReactivateAttributeValueResponse{}
>>>>>>> 4a304262

	_, err := s.dbClient.GetAttributeValue(ctx, req.GetId())
	if err != nil {
		return nil, db.StatusifyError(err, db.ErrTextGetRetrievalFailed, slog.String("id", req.GetId()))
	}

<<<<<<< HEAD
	return &unsafe.UnsafeReactivateAttributeValueResponse{
		Value: &policy.Value{
			Id: req.GetId(), // stubbed
		},
	}, nil
}

func (s *UnsafeService) UnsafeDeleteAttributeValue(_ context.Context, req *unsafe.UnsafeDeleteAttributeValueRequest) (*unsafe.UnsafeDeleteAttributeValueResponse, error) {
	// _, err := s.dbClient.GetAttributeValue(ctx, req.GetId())
	// if err != nil {
	// 	return nil, db.StatusifyError(err, db.ErrTextGetRetrievalFailed, slog.String("id", req.GetId()))
	// }
=======
	item, err := s.dbClient.UnsafeReactivateAttributeValue(ctx, req.GetId())
	if err != nil {
		return nil, db.StatusifyError(err, db.ErrTextUpdateFailed, slog.String("id", req.GetId()))
	}

	rsp.Value = item
	return rsp, nil
}

func (s *UnsafeService) DeleteAttributeValue(ctx context.Context, req *unsafe.DeleteAttributeValueRequest) (*unsafe.DeleteAttributeValueResponse, error) {
	rsp := &unsafe.DeleteAttributeValueResponse{}
	existing, err := s.dbClient.GetAttributeValue(ctx, req.GetId())
	if err != nil {
		return nil, db.StatusifyError(err, db.ErrTextGetRetrievalFailed, slog.String("id", req.GetId()))
	}
>>>>>>> 4a304262

	deleted, err := s.dbClient.UnsafeDeleteAttributeValue(ctx, existing, req)
	if err != nil {
		return nil, db.StatusifyError(err, db.ErrTextDeletionFailed, slog.String("id", req.GetId()))
	}

<<<<<<< HEAD
	return &unsafe.UnsafeDeleteAttributeValueResponse{
		Value: &policy.Value{
			Id: req.GetId(), // stubbed
		},
	}, nil
=======
	rsp.Value = deleted
	return rsp, nil
>>>>>>> 4a304262
}<|MERGE_RESOLUTION|>--- conflicted
+++ resolved
@@ -151,67 +151,30 @@
 // Unsafe Attribute Value RPCs
 //
 
-<<<<<<< HEAD
-func (s *UnsafeService) UnsafeUpdateAttributeValue(_ context.Context, req *unsafe.UnsafeUpdateAttributeValueRequest) (*unsafe.UnsafeUpdateAttributeValueResponse, error) {
-	// _, err := s.dbClient.GetAttributeValue(ctx, req.GetId())
-	// if err != nil {
-	// 	return nil, db.StatusifyError(err, db.ErrTextGetRetrievalFailed, slog.String("id", req.GetId()))
-	// }
-=======
-func (s *UnsafeService) UpdateAttributeValue(ctx context.Context, req *unsafe.UpdateAttributeValueRequest) (*unsafe.UpdateAttributeValueResponse, error) {
-	rsp := &unsafe.UpdateAttributeValueResponse{}
+func (s *UnsafeService) UnsafeUpdateAttributeValue(ctx context.Context, req *unsafe.UnsafeUpdateAttributeValueRequest) (*unsafe.UnsafeUpdateAttributeValueResponse, error) {
+	rsp := &unsafe.UnsafeUpdateAttributeValueResponse{}
 	_, err := s.dbClient.GetAttributeValue(ctx, req.GetId())
 	if err != nil {
 		return nil, db.StatusifyError(err, db.ErrTextGetRetrievalFailed, slog.String("id", req.GetId()))
 	}
->>>>>>> 4a304262
 
 	item, err := s.dbClient.UnsafeUpdateAttributeValue(ctx, req)
 	if err != nil {
 		return nil, db.StatusifyError(err, db.ErrTextUpdateFailed, slog.String("id", req.GetId()), slog.String("attribute_value", req.String()))
 	}
 
-<<<<<<< HEAD
-	return &unsafe.UnsafeUpdateAttributeValueResponse{
-		Value: &policy.Value{
-			Id: req.GetId(), // stubbed
-		},
-	}, nil
-}
-
-func (s *UnsafeService) UnsafeReactivateAttributeValue(_ context.Context, req *unsafe.UnsafeReactivateAttributeValueRequest) (*unsafe.UnsafeReactivateAttributeValueResponse, error) {
-	// _, err := s.dbClient.GetAttributeValue(ctx, req.GetId())
-	// if err != nil {
-	// 	return nil, db.StatusifyError(err, db.ErrTextGetRetrievalFailed, slog.String("id", req.GetId()))
-	// }
-=======
 	rsp.Value = item
 	return rsp, nil
 }
 
-func (s *UnsafeService) ReactivateAttributeValue(ctx context.Context, req *unsafe.ReactivateAttributeValueRequest) (*unsafe.ReactivateAttributeValueResponse, error) {
-	rsp := &unsafe.ReactivateAttributeValueResponse{}
->>>>>>> 4a304262
+func (s *UnsafeService) UnsafeReactivateAttributeValue(ctx context.Context, req *unsafe.UnsafeReactivateAttributeValueRequest) (*unsafe.UnsafeReactivateAttributeValueResponse, error) {
+	rsp := &unsafe.UnsafeReactivateAttributeValueResponse{}
 
 	_, err := s.dbClient.GetAttributeValue(ctx, req.GetId())
 	if err != nil {
 		return nil, db.StatusifyError(err, db.ErrTextGetRetrievalFailed, slog.String("id", req.GetId()))
 	}
 
-<<<<<<< HEAD
-	return &unsafe.UnsafeReactivateAttributeValueResponse{
-		Value: &policy.Value{
-			Id: req.GetId(), // stubbed
-		},
-	}, nil
-}
-
-func (s *UnsafeService) UnsafeDeleteAttributeValue(_ context.Context, req *unsafe.UnsafeDeleteAttributeValueRequest) (*unsafe.UnsafeDeleteAttributeValueResponse, error) {
-	// _, err := s.dbClient.GetAttributeValue(ctx, req.GetId())
-	// if err != nil {
-	// 	return nil, db.StatusifyError(err, db.ErrTextGetRetrievalFailed, slog.String("id", req.GetId()))
-	// }
-=======
 	item, err := s.dbClient.UnsafeReactivateAttributeValue(ctx, req.GetId())
 	if err != nil {
 		return nil, db.StatusifyError(err, db.ErrTextUpdateFailed, slog.String("id", req.GetId()))
@@ -221,27 +184,18 @@
 	return rsp, nil
 }
 
-func (s *UnsafeService) DeleteAttributeValue(ctx context.Context, req *unsafe.DeleteAttributeValueRequest) (*unsafe.DeleteAttributeValueResponse, error) {
-	rsp := &unsafe.DeleteAttributeValueResponse{}
+func (s *UnsafeService) UnsafeDeleteAttributeValue(ctx context.Context, req *unsafe.UnsafeDeleteAttributeValueRequest) (*unsafe.UnsafeDeleteAttributeValueResponse, error) {
+	rsp := &unsafe.UnsafeDeleteAttributeValueResponse{}
 	existing, err := s.dbClient.GetAttributeValue(ctx, req.GetId())
 	if err != nil {
 		return nil, db.StatusifyError(err, db.ErrTextGetRetrievalFailed, slog.String("id", req.GetId()))
 	}
->>>>>>> 4a304262
 
 	deleted, err := s.dbClient.UnsafeDeleteAttributeValue(ctx, existing, req)
 	if err != nil {
 		return nil, db.StatusifyError(err, db.ErrTextDeletionFailed, slog.String("id", req.GetId()))
 	}
 
-<<<<<<< HEAD
-	return &unsafe.UnsafeDeleteAttributeValueResponse{
-		Value: &policy.Value{
-			Id: req.GetId(), // stubbed
-		},
-	}, nil
-=======
 	rsp.Value = deleted
 	return rsp, nil
->>>>>>> 4a304262
 }