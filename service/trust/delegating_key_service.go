--- conflicted
+++ resolved
@@ -200,22 +200,12 @@
 		d.mutex.Unlock()
 		return managerFromFactory, nil
 	}
-<<<<<<< HEAD
-
-	if name == currentDefaultMode && name != "" {
-		return nil, fmt.Errorf("configured default key manager '%s' not found (no factory/cache entry)", name)
-	}
-
-	d.l.Debug("key manager not found by name, falling back to default",
-		slog.String("requested_name", name),
-		slog.String("configured_default_mode", currentDefaultMode),
-	)
-	return d._defKM()
-=======
 	// Factory for 'name' not found.
 	// If 'name' was the defaultMode, _defKM will error if its factory is also missing.
 	// If 'name' was not the defaultMode, we fall back to the default manager.
-	d.l.Debug("Key manager factory not found for name, attempting to use/load default", "requestedName", name, "configuredDefaultName", currentDefaultMode)
+	d.l.Debug("key manager factory not found for name, attempting to use/load default",
+		slog.String("requestedName", name),
+		slog.String("configuredDefaultName", currentDefaultMode),
+	)
 	return d._defKM() // _defKM handles erroring if the default manager itself cannot be loaded.
->>>>>>> 32630d68
 }