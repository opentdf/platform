package authorization

import (
	"context"
	"encoding/json"
	"fmt"
	"log/slog"
<<<<<<< HEAD
	"os"
	"time"
=======
	"strings"
>>>>>>> c76917bd

	"github.com/grpc-ecosystem/grpc-gateway/v2/runtime"
	"github.com/open-policy-agent/opa/metrics"
	"github.com/open-policy-agent/opa/profiler"
	"github.com/open-policy-agent/opa/sdk"
	"github.com/opentdf/platform/internal/entitlements"
	"github.com/opentdf/platform/internal/opa"
	"github.com/opentdf/platform/protocol/go/authorization"
<<<<<<< HEAD
	"github.com/opentdf/platform/protocol/go/policy/subjectmapping"
=======
	attr "github.com/opentdf/platform/protocol/go/policy/attributes"
	"github.com/opentdf/platform/services"
>>>>>>> c76917bd
	"google.golang.org/grpc"
)

type AuthorizationService struct {
	authorization.UnimplementedAuthorizationServiceServer
<<<<<<< HEAD
	eng *opa.Engine
	cc  *grpc.ClientConn
}

func NewAuthorizationServer(g *grpc.Server, cc *grpc.ClientConn, s *runtime.ServeMux, eng *opa.Engine) error {
	as := &AuthorizationService{
		eng: eng,
		cc:  cc,
=======
	cc *grpc.ClientConn
}

func NewAuthorizationServer(g *grpc.Server, cc *grpc.ClientConn, s *runtime.ServeMux) error {
	as := &AuthorizationService{
		cc: cc,
>>>>>>> c76917bd
	}
	authorization.RegisterAuthorizationServiceServer(g, as)
	err := authorization.RegisterAuthorizationServiceHandlerServer(context.Background(), s, as)
	if err != nil {
		return fmt.Errorf("failed to register authorization service handler: %w", err)
	}
	return nil
}

func (as AuthorizationService) GetDecisions(ctx context.Context, req *authorization.GetDecisionsRequest) (*authorization.GetDecisionsResponse, error) {
	slog.DebugContext(ctx, "getting decisions")

	attrClient := attr.NewAttributesServiceClient(as.cc)

	// Temporary canned echo response with permit decision for all requested decision/entity/ra combos
	rsp := &authorization.GetDecisionsResponse{
		DecisionResponses: make([]*authorization.DecisionResponse, 0),
	}
	for _, dr := range req.DecisionRequests {
		for _, ra := range dr.ResourceAttributes {
			slog.Debug("getting resource attributes", slog.String("FQNs", strings.Join(ra.AttributeFqns, ", ")))

			attrs, err := attrClient.GetAttributesByValueFqns(ctx, &attr.GetAttributesByValueFqnsRequest{
				Fqns: ra.AttributeFqns,
			})
			if err != nil {
				// TODO: should all decisions in a request fail if one FQN lookup fails?
				return nil, services.HandleError(err, services.ErrGetRetrievalFailed, slog.String("fqns", strings.Join(ra.AttributeFqns, ", ")))
			}
			for _, ec := range dr.EntityChains {
				fmt.Printf("\nTODO: make access decision here with these fully qualified attributes: %+v\n", attrs)
				decision := &authorization.DecisionResponse{
					Decision:      authorization.DecisionResponse_DECISION_PERMIT,
					EntityChainId: ec.Id,
					Action: &authorization.Action{
						Value: &authorization.Action_Standard{
							Standard: authorization.Action_STANDARD_ACTION_TRANSMIT,
						},
					},
					ResourceAttributesId: "resourceAttributesId_stub" + ra.String(),
				}
				rsp.DecisionResponses = append(rsp.DecisionResponses, decision)
			}
		}
	}
	return rsp, nil
}

func (as AuthorizationService) GetEntitlements(ctx context.Context, req *authorization.GetEntitlementsRequest) (*authorization.GetEntitlementsResponse, error) {
	slog.Debug("getting entitlements")
	// get subject mappings
	smc := subjectmapping.NewSubjectMappingServiceClient(as.cc)
	ins := subjectmapping.GetSubjectSetRequest{
		Id: "abc",
	}
	out, err := smc.GetSubjectSet(ctx, &ins)
	if err != nil {
		slog.ErrorContext(ctx, err.Error())
		return nil, err
	}
	slog.InfoContext(ctx, out.String())
	// OPA
	in, err := entitlements.OpaInput(req.Entities[0], out.SubjectSet)
	if err != nil {
		return nil, err
	}
	slog.Debug("entitlements", "input", fmt.Sprintf("%+v", in))
	if err := json.NewEncoder(os.Stdout).Encode(in); err != nil {
		panic(err)
	}
	options := sdk.DecisionOptions{
		Now:                 time.Now(),
		Path:                "opentdf/entitlements/entitlements",
		Input:               in,
		NDBCache:            nil,
		StrictBuiltinErrors: false,
		Tracer:              nil,
		Metrics:             metrics.New(),
		Profiler:            profiler.New(),
		Instrument:          true,
		DecisionID:          fmt.Sprintf("%-v", req.String()),
	}
	decision, err := as.eng.Decision(ctx, options)
	if err != nil {
		return nil, err
	}
	slog.DebugContext(ctx, "opa", "result", fmt.Sprintf("%+v", decision.Result))
	results, ok := decision.Result.(map[string]interface{})
	if !ok {
		slog.DebugContext(ctx, "not ok", "decision.Result", fmt.Sprintf("%+v", decision.Result))
		return nil, err
	}
	rsp := &authorization.GetEntitlementsResponse{
		Entitlements: make([]*authorization.EntityEntitlements, 0),
	}
	for k, v := range results {
		va, okk := v.([]interface{})
		if !okk {
			slog.DebugContext(ctx, "not ok", k, fmt.Sprintf("%+v", v))
			continue
		}
		var saa []string
		for _, sv := range va {
			str, okkk := sv.(string)
			if !okkk {
				slog.DebugContext(ctx, "not ok", k, fmt.Sprintf("%+v", sv))
			}
			saa = append(saa, str)
		}
		slog.DebugContext(ctx, "opa", k, fmt.Sprintf("%+v", va))
		rsp.Entitlements = append(rsp.Entitlements, &authorization.EntityEntitlements{
			EntityId:    k,
			AttributeId: saa,
		})
		slog.DebugContext(ctx, "opa", "rsp", fmt.Sprintf("%+v", rsp))
	}
	return rsp, nil
}<|MERGE_RESOLUTION|>--- conflicted
+++ resolved
@@ -5,12 +5,9 @@
 	"encoding/json"
 	"fmt"
 	"log/slog"
-<<<<<<< HEAD
 	"os"
 	"time"
-=======
 	"strings"
->>>>>>> c76917bd
 
 	"github.com/grpc-ecosystem/grpc-gateway/v2/runtime"
 	"github.com/open-policy-agent/opa/metrics"
@@ -19,18 +16,14 @@
 	"github.com/opentdf/platform/internal/entitlements"
 	"github.com/opentdf/platform/internal/opa"
 	"github.com/opentdf/platform/protocol/go/authorization"
-<<<<<<< HEAD
 	"github.com/opentdf/platform/protocol/go/policy/subjectmapping"
-=======
 	attr "github.com/opentdf/platform/protocol/go/policy/attributes"
 	"github.com/opentdf/platform/services"
->>>>>>> c76917bd
 	"google.golang.org/grpc"
 )
 
 type AuthorizationService struct {
 	authorization.UnimplementedAuthorizationServiceServer
-<<<<<<< HEAD
 	eng *opa.Engine
 	cc  *grpc.ClientConn
 }
@@ -39,15 +32,6 @@
 	as := &AuthorizationService{
 		eng: eng,
 		cc:  cc,
-=======
-	cc *grpc.ClientConn
-}
-
-func NewAuthorizationServer(g *grpc.Server, cc *grpc.ClientConn, s *runtime.ServeMux) error {
-	as := &AuthorizationService{
-		cc: cc,
->>>>>>> c76917bd
-	}
 	authorization.RegisterAuthorizationServiceServer(g, as)
 	err := authorization.RegisterAuthorizationServiceHandlerServer(context.Background(), s, as)
 	if err != nil {
