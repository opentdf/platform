package db

import (
	"context"
	"database/sql"
	"log/slog"

	sq "github.com/Masterminds/squirrel"
	"github.com/jackc/pgx/v5"
	"github.com/opentdf/platform/internal/db"
	"github.com/opentdf/platform/protocol/go/common"
	"github.com/opentdf/platform/protocol/go/policy/attributes"
	"google.golang.org/protobuf/encoding/protojson"
	"google.golang.org/protobuf/types/known/wrapperspb"
)

type attributeValueSelectOptions struct {
	withFqn bool
	state   string
}

func attributeValueHydrateItem(row pgx.Row, opts attributeValueSelectOptions) (*attributes.Value, error) {
	var (
		id           string
		value        string
		active       bool
		members      []string
		metadataJson []byte
		attributeId  string
		fqn          sql.NullString
	)

	fields := []interface{}{
		&id,
		&value,
		&active,
		&members,
		&metadataJson,
		&attributeId,
	}
	if opts.withFqn {
		fields = append(fields, &fqn)
	}

	if err := row.Scan(fields...); err != nil {
		return nil, db.WrapIfKnownInvalidQueryErr(err)
	}

	m := &common.Metadata{}
	if metadataJson != nil {
		if err := protojson.Unmarshal(metadataJson, m); err != nil {
			return nil, err
		}
	}

	v := &attributes.Value{
		Id:       id,
		Value:    value,
		Active:   &wrapperspb.BoolValue{Value: active},
		Members:  members,
		Metadata: m,
		// TODO: get & hydrate full attribute
		Fqn: fqn.String,
	}
	return v, nil
}

func attributeValueHydrateItems(rows pgx.Rows, opts attributeValueSelectOptions) ([]*attributes.Value, error) {
	list := make([]*attributes.Value, 0)
	for rows.Next() {
		v, err := attributeValueHydrateItem(rows, opts)
		if err != nil {
			return nil, err
		}
		list = append(list, v)
	}
	return list, nil
}

///
/// CRUD
///

func createAttributeValueSql(
	attribute_id string,
	value string,
	members []string,
	metadata []byte,
) (string, []interface{}, error) {
	t := Tables.AttributeValues
	return db.NewStatementBuilder().
		Insert(t.Name()).
		Columns(
			"attribute_definition_id",
			"value",
			"members",
			"metadata",
		).
		Values(
			attribute_id,
			value,
			members,
			metadata,
		).
		Suffix("RETURNING id").
		ToSql()
}

func (c PolicyDbClient) CreateAttributeValue(ctx context.Context, attributeId string, v *attributes.CreateAttributeValueRequest) (*attributes.Value, error) {
	metadataJson, metadata, err := db.MarshalCreateMetadata(v.Metadata)
	if err != nil {
		return nil, err
	}

	sql, args, err := createAttributeValueSql(
		attributeId,
		v.Value,
		v.Members,
		metadataJson,
	)
	if err != nil {
		return nil, err
	}

	var id string
	if r, err := c.QueryRow(ctx, sql, args, err); err != nil {
		return nil, err
	} else if err := r.Scan(&id); err != nil {
		return nil, db.WrapIfKnownInvalidQueryErr(err)
	}

	// Update FQN
	c.upsertAttrFqn(ctx, attrFqnUpsertOptions{valueId: id})

	rV := &attributes.Value{
		Id:        id,
		Attribute: &attributes.Attribute{Id: attributeId},
		Value:     v.Value,
		Members:   v.Members,
		Metadata:  metadata,
		Active:    &wrapperspb.BoolValue{Value: true},
	}
	return rV, nil
}

func getAttributeValueSql(id string, opts attributeValueSelectOptions) (string, []interface{}, error) {
	t := Tables.AttributeValues
	fields := []string{
		t.Field("id"),
		t.Field("value"),
		t.Field("active"),
		t.Field("members"),
		t.Field("metadata"),
		t.Field("attribute_definition_id"),
	}
	if opts.withFqn {
		fields = append(fields, Tables.AttrFqn.Field("fqn"))
	}

	sb := db.NewStatementBuilder().
		Select(fields...).
		From(t.Name())

	if opts.withFqn {
		fqnT := Tables.AttrFqn
		sb = sb.LeftJoin(fqnT.Name() + " ON " + fqnT.Field("value_id") + " = " + t.Field("id"))
	}

	return sb.Where(sq.Eq{t.Field("id"): id}).
		ToSql()
}

func (c PolicyDbClient) GetAttributeValue(ctx context.Context, id string) (*attributes.Value, error) {
	opts := attributeValueSelectOptions{withFqn: true}
	sql, args, err := getAttributeValueSql(id, opts)
	row, err := c.QueryRow(ctx, sql, args, err)
	if err != nil {
		slog.Error("error getting attribute value", slog.String("id", id), slog.String("sql", sql), slog.String("error", err.Error()))
		return nil, err
	}

	a, err := attributeValueHydrateItem(row, opts)
	if err != nil {
		slog.Error("error hydrating attribute value", slog.String("id", id), slog.String("sql", sql), slog.String("error", err.Error()))
		return nil, err
	}
	return a, nil
}

func listAttributeValuesSql(attribute_id string, opts attributeValueSelectOptions) (string, []interface{}, error) {
	t := Tables.AttributeValues
	fields := []string{
		t.Field("id"),
		t.Field("value"),
		t.Field("active"),
		t.Field("members"),
		t.Field("metadata"),
		t.Field("attribute_definition_id"),
	}
	if opts.withFqn {
		fields = append(fields, "fqn")
	}

	sb := db.NewStatementBuilder().
		Select(fields...)

	if opts.withFqn {
		fqnT := Tables.AttrFqn
		sb = sb.LeftJoin(fqnT.Name() + " ON " + fqnT.Field("value_id") + " = " + t.Field("id"))
	}

	where := sq.Eq{}
	if opts.state != "" && opts.state != StateAny {
		where[t.Field("active")] = opts.state == StateActive
	}
	where[t.Field("attribute_definition_id")] = attribute_id

	return sb.
		From(t.Name()).
		Where(where).
		ToSql()
}

func (c PolicyDbClient) ListAttributeValues(ctx context.Context, attribute_id string, state string) ([]*attributes.Value, error) {
	opts := attributeValueSelectOptions{withFqn: true, state: state}

	sql, args, err := listAttributeValuesSql(attribute_id, opts)
	rows, err := c.Query(ctx, sql, args, err)
	if err != nil {
		return nil, err
	}
	defer rows.Close()
	return attributeValueHydrateItems(rows, opts)
}

func listAllAttributeValuesSql(opts attributeValueSelectOptions) (string, []interface{}, error) {
	t := Tables.AttributeValues
	fields := []string{
		t.Field("id"),
		t.Field("value"),
		t.Field("active"),
		t.Field("members"),
		t.Field("metadata"),
		t.Field("attribute_definition_id"),
	}
	if opts.withFqn {
		fields = append(fields, "fqn")
	}
	sb := db.NewStatementBuilder().
		Select(fields...)

	if opts.withFqn {
		fqnT := Tables.AttrFqn
		sb = sb.LeftJoin(fqnT.Name() + " ON " + fqnT.Field("value_id") + " = " + t.Field("id"))
	}

	return sb.
		From(t.Name()).
		ToSql()
}

func (c PolicyDbClient) ListAllAttributeValues(ctx context.Context, state string) ([]*attributes.Value, error) {
	opts := attributeValueSelectOptions{withFqn: true, state: state}
	sql, args, err := listAllAttributeValuesSql(opts)
	rows, err := c.Query(ctx, sql, args, err)
	if err != nil {
		return nil, err
	}
	defer rows.Close()
	return attributeValueHydrateItems(rows, opts)
}

func updateAttributeValueSql(
	id string,
	members []string,
	metadata []byte,
) (string, []interface{}, error) {
<<<<<<< HEAD
	t := Tables.AttributeValues
	sb := db.NewStatementBuilder().
		Update(t.Name()).
		Set("metadata", metadata)
=======
	t := db.Tables.AttributeValues
	sb := db.NewStatementBuilder().Update(t.Name())
>>>>>>> 9389f3b7

	if metadata != nil {
		sb = sb.Set("metadata", metadata)
	}

	if members != nil {
		sb = sb.Set("members", members)
	}

	return sb.Where(sq.Eq{t.Field("id"): id}).ToSql()
}

func (c PolicyDbClient) UpdateAttributeValue(ctx context.Context, id string, r *attributes.UpdateAttributeValueRequest) (*attributes.Value, error) {
	metadataJson, _, err := db.MarshalUpdateMetadata(r.Metadata, r.MetadataUpdateBehavior, func() (*common.Metadata, error) {
		v, err := c.GetAttributeValue(ctx, id)
		if err != nil {
			return nil, err
		}
		return v.Metadata, nil
	})
	if err != nil {
		return nil, err
	}

	sql, args, err := updateAttributeValueSql(
		id,
		r.Members,
		metadataJson,
	)
	if db.IsQueryBuilderSetClauseError(err) {
		return &attributes.Value{
			Id: id,
		}, nil
	}
	if err != nil {
		return nil, err
	}

	if err := c.Exec(ctx, sql, args); err != nil {
		return nil, err
	}

	// Update FQN
	c.upsertAttrFqn(ctx, attrFqnUpsertOptions{valueId: id})

	return &attributes.Value{
		Id: id,
	}, nil
}

func deactivateAttributeValueSql(id string) (string, []interface{}, error) {
	t := Tables.AttributeValues
	return db.NewStatementBuilder().
		Update(t.Name()).
		Set("active", false).
		Where(sq.Eq{t.Field("id"): id}).
		Suffix("RETURNING \"id\"").
		ToSql()
}

func (c PolicyDbClient) DeactivateAttributeValue(ctx context.Context, id string) (*attributes.Value, error) {
	sql, args, err := deactivateAttributeValueSql(id)
	if err != nil {
		return nil, err
	}

	if err := c.Exec(ctx, sql, args); err != nil {
		return nil, err
	}
	return c.GetAttributeValue(ctx, id)
}

func deleteAttributeValueSql(id string) (string, []interface{}, error) {
	t := Tables.AttributeValues
	return db.NewStatementBuilder().
		Delete(t.Name()).
		Where(sq.Eq{t.Field("id"): id}).
		ToSql()
}

func (c PolicyDbClient) DeleteAttributeValue(ctx context.Context, id string) (*attributes.Value, error) {
	prev, err := c.GetAttributeValue(ctx, id)
	if err != nil {
		return nil, err
	}

	sql, args, err := deleteAttributeValueSql(id)
	if err != nil {
		return nil, err
	}

	if err := c.Exec(ctx, sql, args); err != nil {
		return nil, err
	}

	return prev, nil
}

func assignKeyAccessServerToValueSql(valueID, keyAccessServerID string) (string, []interface{}, error) {
	t := Tables.AttributeValueKeyAccessGrants
	return db.NewStatementBuilder().
		Insert(t.Name()).
		Columns("attribute_value_id", "key_access_server_id").
		Values(valueID, keyAccessServerID).
		ToSql()
}

func (c PolicyDbClient) AssignKeyAccessServerToValue(ctx context.Context, k *attributes.ValueKeyAccessServer) (*attributes.ValueKeyAccessServer, error) {
	sql, args, err := assignKeyAccessServerToValueSql(k.ValueId, k.KeyAccessServerId)
	if err != nil {
		return nil, err
	}

	if err := c.Exec(ctx, sql, args); err != nil {
		return nil, err
	}

	return k, nil
}

func removeKeyAccessServerFromValueSql(valueID, keyAccessServerID string) (string, []interface{}, error) {
	t := Tables.AttributeValueKeyAccessGrants
	return db.NewStatementBuilder().
		Delete(t.Name()).
		Where(sq.Eq{t.Field("attribute_value_id"): valueID, t.Field("key_access_server_id"): keyAccessServerID}).
		Suffix("IS TRUE RETURNING *").
		ToSql()
}

func (c PolicyDbClient) RemoveKeyAccessServerFromValue(ctx context.Context, k *attributes.ValueKeyAccessServer) (*attributes.ValueKeyAccessServer, error) {
	sql, args, err := removeKeyAccessServerFromValueSql(k.ValueId, k.KeyAccessServerId)
	if err != nil {
		return nil, err
	}

	if err := c.Exec(ctx, sql, args); err != nil {
		return nil, err
	}

	return k, nil
}<|MERGE_RESOLUTION|>--- conflicted
+++ resolved
@@ -275,15 +275,8 @@
 	members []string,
 	metadata []byte,
 ) (string, []interface{}, error) {
-<<<<<<< HEAD
-	t := Tables.AttributeValues
-	sb := db.NewStatementBuilder().
-		Update(t.Name()).
-		Set("metadata", metadata)
-=======
-	t := db.Tables.AttributeValues
+	t := Tables.AttributeValues
 	sb := db.NewStatementBuilder().Update(t.Name())
->>>>>>> 9389f3b7
 
 	if metadata != nil {
 		sb = sb.Set("metadata", metadata)
