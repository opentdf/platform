--- conflicted
+++ resolved
@@ -28,11 +28,10 @@
 	// withAttributeNamespace       bool
 }
 
-<<<<<<< HEAD
-func getMembersFromStringArray(c PolicyDbClient, members []string) ([]*attributes.Value, error) {
+func getMembersFromStringArray(c PolicyDbClient, members []string) ([]*policy.Value, error) {
 	// Hydrate members
 	hydratedMemberIds := map[string]bool{}
-	var hydratedMembers []*attributes.Value
+	var hydratedMembers []*policy.Value
 
 	for _, member := range members {
 		var (
@@ -67,10 +66,7 @@
 	return hydratedMembers, nil
 }
 
-func attributeValueHydrateItem(c PolicyDbClient, row pgx.Row, opts attributeValueSelectOptions) (*attributes.Value, error) {
-=======
-func attributeValueHydrateItem(row pgx.Row, opts attributeValueSelectOptions) (*policy.Value, error) {
->>>>>>> e9d9241c
+func attributeValueHydrateItem(c PolicyDbClient, row pgx.Row, opts attributeValueSelectOptions) (*policy.Value, error) {
 	var (
 		id           string
 		value        string
@@ -80,7 +76,7 @@
 		attributeId  string
 		fqn          sql.NullString
 		memberUUIDs  []string
-		members      []*attributes.Value
+		members      []*policy.Value
 	)
 	fields := []interface{}{
 		&id,
@@ -141,13 +137,8 @@
 	return v, nil
 }
 
-<<<<<<< HEAD
-func attributeValueHydrateItems(c PolicyDbClient, rows pgx.Rows, opts attributeValueSelectOptions) ([]*attributes.Value, error) {
-	list := make([]*attributes.Value, 0)
-=======
-func attributeValueHydrateItems(rows pgx.Rows, opts attributeValueSelectOptions) ([]*policy.Value, error) {
+func attributeValueHydrateItems(c PolicyDbClient, rows pgx.Rows, opts attributeValueSelectOptions) ([]*policy.Value, error) {
 	list := make([]*policy.Value, 0)
->>>>>>> e9d9241c
 	for rows.Next() {
 		v, err := attributeValueHydrateItem(c, rows, opts)
 		if err != nil {
@@ -234,7 +225,7 @@
 		return nil, db.WrapIfKnownInvalidQueryErr(err)
 	}
 
-	var members []*attributes.Value
+	var members []*policy.Value
 
 	// Add members
 	for _, member := range v.Members {
@@ -328,7 +319,8 @@
 	}
 
 	return sb.Where(sq.Eq{
-		"av.id": id}).
+		"av.id": id,
+	}).
 		GroupBy(
 			"av.id",
 			// fqnT.Field("fqn"),
@@ -518,7 +510,7 @@
 		}
 	}
 
-	var members []*attributes.Value
+	var members []*policy.Value
 	for _, member := range r.Members {
 		attr, err := c.GetAttributeValue(ctx, member)
 		if err != nil {
