package db

import (
	"context"
	"database/sql"
	"encoding/json"
	"log/slog"
	"strings"

	sq "github.com/Masterminds/squirrel"
	"github.com/jackc/pgx/v5"
	"github.com/opentdf/platform/internal/db"
	"github.com/opentdf/platform/protocol/go/common"
	"github.com/opentdf/platform/protocol/go/kasregistry"
	"github.com/opentdf/platform/protocol/go/policy"
	"github.com/opentdf/platform/protocol/go/policy/attributes"
	kasrDb "github.com/opentdf/platform/services/kasregistry/db"
	"google.golang.org/protobuf/encoding/protojson"
	"google.golang.org/protobuf/types/known/wrapperspb"
)

var AttributeRuleTypeEnumPrefix = "ATTRIBUTE_RULE_TYPE_ENUM_"

func attributesRuleTypeEnumTransformIn(value string) string {
	return strings.TrimPrefix(value, AttributeRuleTypeEnumPrefix)
}

func attributesRuleTypeEnumTransformOut(value string) policy.AttributeRuleTypeEnum {
	return policy.AttributeRuleTypeEnum(policy.AttributeRuleTypeEnum_value[AttributeRuleTypeEnumPrefix+value])
}

<<<<<<< HEAD
func convertJSONToAttrVal(c PolicyDbClient, r json.RawMessage) (*attributes.Value, error) {
	type AttributeValueDBItem struct {
		// generated uuid in database
		Id          string           `protobuf:"bytes,1,opt,name=id,proto3" json:"id,omitempty"`
		Metadata    *common.Metadata `protobuf:"bytes,2,opt,name=metadata,proto3" json:"metadata,omitempty"`
		AttributeId string           `protobuf:"bytes,3,opt,name=attribute_id,json=attributeId,proto3" json:"attribute_id,omitempty"`
		Value       string           `protobuf:"bytes,4,opt,name=value,proto3" json:"value,omitempty"`
		// list of attribute values that this value is related to (attribute group)
		Members []string `protobuf:"bytes,5,rep,name=members,proto3" json:"members,omitempty"`
		// list of key access servers
		Grants []*kasregistry.KeyAccessServer `protobuf:"bytes,6,rep,name=grants,proto3" json:"grants,omitempty"`
		Fqn    string                         `protobuf:"bytes,7,opt,name=fqn,proto3" json:"fqn,omitempty"`
		Active bool                           `protobuf:"bytes,8,opt,name=active,proto3" json:"active,omitempty"`
	}
	var item AttributeValueDBItem
	if err := json.Unmarshal(r, &item); err != nil {
		return nil, err
	}
	if item.Metadata == nil {
		item.Metadata = &common.Metadata{}
	}

	var members []*attributes.Value
	if len(item.Members) > 0 {
		attr, err := c.GetAttributeValue(context.TODO(), item.Id)
		if err != nil {
			return nil, err
		}
		return attr, nil
	}
	return &attributes.Value{
		Id:       item.Id,
		Value:    item.Value,
		Members:  members,
		Metadata: item.Metadata,
		Fqn:      item.Fqn,
		Grants:   item.Grants,
		Active:   &wrapperspb.BoolValue{Value: item.Active},
	}, nil
}

func attributesValuesProtojson(c PolicyDbClient, valuesJson []byte) ([]*attributes.Value, error) {
=======
func attributesValuesProtojson(valuesJson []byte) ([]*policy.Value, error) {
>>>>>>> e9d9241c
	var (
		raw    []json.RawMessage
		values []*policy.Value
	)

	if valuesJson == nil {
		return values, nil
	}

	if err := json.Unmarshal(valuesJson, &raw); err != nil {
		return nil, err
	}

	if len(raw) == 0 {
		return values, nil
	}

	for _, r := range raw {
<<<<<<< HEAD
		value, err := convertJSONToAttrVal(c, r)
		if err != nil {
=======
		value := policy.Value{}
		if err := protojson.Unmarshal(r, &value); err != nil {
>>>>>>> e9d9241c
			return nil, err
		}
		values = append(values, value)
	}
	return values, nil
}

type attributesSelectOptions struct {
	withAttributeValues bool
	withKeyAccessGrants bool
	// withFqn and withOneValueByFqn are mutually exclusive
	withFqn           bool
	withOneValueByFqn string
	state             string
}

func attributesSelect(opts attributesSelectOptions) sq.SelectBuilder {
	if opts.withKeyAccessGrants {
		opts.withAttributeValues = true
	}

	t := Tables.Attributes
	nt := Tables.Namespaces
	avt := Tables.AttributeValues
	fqnt := Tables.AttrFqn
	smT := Tables.SubjectMappings
	scsT := Tables.SubjectConditionSet
	// akt := Tables.AttributeKeyAccessGrants
	// avkt := Tables.AttributeKeyAccessGrants
	selectFields := []string{
		t.Field("id"),
		t.Field("name"),
		t.Field("rule"),
		t.Field("metadata"),
		t.Field("namespace_id"),
		t.Field("active"),
		nt.Field("name"),
	}
	if opts.withAttributeValues || opts.withOneValueByFqn != "" {
		valueSelect := "JSON_AGG(" +
			"JSON_BUILD_OBJECT(" +
			"'id', " + avt.Field("id") + ", " +
			"'value', " + avt.Field("value") + "," +
			"'members', " + avt.Field("members") + "," +
			"'active', " + avt.Field("active")

		// include the subject mapping / subject condition set for each value
		if opts.withOneValueByFqn != "" {
			valueSelect += ", 'fqn', val_sm_fqn_join.fqn, " +
				"'subject_mappings', sub_maps_arr"
		}
		valueSelect += ")) AS values"
		selectFields = append(selectFields, valueSelect)
	}
	if opts.withKeyAccessGrants {
		selectFields = append(selectFields, "JSON_AGG("+
			"JSON_BUILD_OBJECT("+
			"'id', "+avt.Field("id")+", "+
			"'value', "+avt.Field("value")+","+
			"'members', "+avt.Field("members")+","+
			"'grants', ("+
			"SELECT JSON_AGG("+
			"JSON_BUILD_OBJECT("+
			"'id', kas.id, "+
			"'uri', kas.uri, "+
			"'public_key', kas.public_key"+
			")"+
			") "+
			"FROM "+kasrDb.Tables.KeyAccessServerRegistry.Name()+" kas "+
			"JOIN "+Tables.AttributeValueKeyAccessGrants.Name()+" avkag ON avkag.key_access_server_id = kas.id "+
			"WHERE avkag.attribute_value_id = "+avt.Field("id")+
			")"+
			")) AS grants")
	}
	if opts.withFqn {
		selectFields = append(selectFields, fqnt.Field("fqn"))
	}

	sb := db.NewStatementBuilder().Select(selectFields...).
		LeftJoin(nt.Name() + " ON " + nt.Field("id") + " = " + t.Field("namespace_id"))

	if opts.withAttributeValues {
		sb = sb.LeftJoin(avt.Name() + " ON " + avt.Field("attribute_definition_id") + " = " + t.Field("id"))
	}
	if opts.withKeyAccessGrants {
		sb = sb.LeftJoin(Tables.AttributeKeyAccessGrants.Name() + " ON " + Tables.AttributeKeyAccessGrants.WithoutSchema().Name() + ".attribute_definition_id = " + t.Field("id")).
			LeftJoin(kasrDb.Tables.KeyAccessServerRegistry.Name() + " ON " + kasrDb.Tables.KeyAccessServerRegistry.Field("id") + " = " + Tables.AttributeKeyAccessGrants.WithoutSchema().Name() + ".key_access_server_id")
	}
	if opts.withFqn {
		sb = sb.LeftJoin(fqnt.Name() + " ON " + fqnt.Field("attribute_id") + " = " + t.Field("id") +
			" AND " + fqnt.Field("value_id") + " IS NULL")
	}
	if opts.withOneValueByFqn != "" {
		sb = sb.LeftJoin(fqnt.Name() + " ON " + fqnt.Field("attribute_id") + " = " + t.Field("id")).
			LeftJoin("(SELECT " +
				avt.Field("id") + " AS av_id," +
				"JSON_AGG(JSON_BUILD_OBJECT(" +
				"'id', " + smT.Field("id") + "," +
				"'actions', " + smT.Field("actions") + "," +
				"'metadata', " + smT.Field("metadata") + "," +
				"'subject_condition_set', JSON_BUILD_OBJECT(" +
				"'id', " + scsT.Field("id") + "," +
				"'metadata', " + scsT.Field("metadata") + "," +
				"'subject_sets', " + scsT.Field("condition") +
				")" +
				")) AS sub_maps_arr " +
				", inner_fqns.fqn AS fqn " +
				"FROM " + smT.Name() + " " +
				"LEFT JOIN " + avt.Name() + " ON " + smT.Field("attribute_value_id") + " = " + avt.Field("id") + " " +
				"LEFT JOIN " + scsT.Name() + " ON " + smT.Field("subject_condition_set_id") + " = " + scsT.Field("id") + " " +
				"INNER JOIN " + fqnt.Name() + " AS inner_fqns ON " + avt.Field("id") + " = inner_fqns.value_id " +
				"WHERE inner_fqns.fqn = '" + opts.withOneValueByFqn + "' " +
				"GROUP BY " + avt.Field("id") + ", inner_fqns.fqn " +
				") AS val_sm_fqn_join ON " + avt.Field("id") + " = val_sm_fqn_join.av_id " +
				"AND " + avt.Field("id") + " = " + fqnt.Field("value_id"),
			)
	}

	g := []string{t.Field("id"), nt.Field("name")}

	if opts.withFqn {
		g = append(g, fqnt.Field("fqn"))
	}

	return sb.GroupBy(g...)
}

<<<<<<< HEAD
func attributesHydrateItem(c PolicyDbClient, row pgx.Row, opts attributesSelectOptions) (*attributes.Attribute, error) {
=======
func attributesHydrateItem(row pgx.Row, opts attributesSelectOptions) (*policy.Attribute, error) {
>>>>>>> e9d9241c
	if opts.withKeyAccessGrants {
		opts.withAttributeValues = true
	}

	var (
		id            string
		name          string
		rule          string
		metadataJson  []byte
		namespaceId   string
		active        bool
		namespaceName string
		valuesJson    []byte
		grants        []byte
		fqn           sql.NullString
	)

	fields := []interface{}{&id, &name, &rule, &metadataJson, &namespaceId, &active, &namespaceName}
	if opts.withAttributeValues || opts.withOneValueByFqn != "" {
		fields = append(fields, &valuesJson)
	}
	if opts.withKeyAccessGrants {
		fields = append(fields, &grants)
	}
	if opts.withFqn {
		fields = append(fields, &fqn)
	}

	err := row.Scan(fields...)
	if err != nil {
		return nil, db.WrapIfKnownInvalidQueryErr(err)
	}

	m := &common.Metadata{}
	if metadataJson != nil {
		if err := protojson.Unmarshal(metadataJson, m); err != nil {
			slog.Error("could not unmarshal metadata", slog.String("error", err.Error()))
			return nil, err
		}
	}

	var v []*policy.Value
	if valuesJson != nil {
		v, err = attributesValuesProtojson(c, valuesJson)
		if err != nil {
			slog.Error("could not unmarshal values", slog.String("error", err.Error()))
			return nil, err
		}
	}
	var k []*kasregistry.KeyAccessServer
	if grants != nil {
		k, err = db.KeyAccessServerProtoJSON(grants)
		if err != nil {
			slog.Error("could not unmarshal key access grants", slog.String("error", err.Error()))
			return nil, err
		}
	}

	attr := &policy.Attribute{
		Id:        id,
		Name:      name,
		Rule:      attributesRuleTypeEnumTransformOut(rule),
		Active:    &wrapperspb.BoolValue{Value: active},
		Metadata:  m,
		Values:    v,
		Namespace: &policy.Namespace{Id: namespaceId, Name: namespaceName},
		Grants:    k,
		Fqn:       fqn.String,
	}

	return attr, nil
}

<<<<<<< HEAD
func attributesHydrateList(c PolicyDbClient, rows pgx.Rows, opts attributesSelectOptions) ([]*attributes.Attribute, error) {
	list := make([]*attributes.Attribute, 0)
=======
func attributesHydrateList(rows pgx.Rows, opts attributesSelectOptions) ([]*policy.Attribute, error) {
	list := make([]*policy.Attribute, 0)
>>>>>>> e9d9241c
	for rows.Next() {
		attr, err := attributesHydrateItem(c, rows, opts)
		if err != nil {
			return nil, err
		}
		list = append(list, attr)
	}
	return list, nil
}

///
// CRUD operations
///

func listAllAttributesSql(opts attributesSelectOptions) (string, []interface{}, error) {
	t := Tables.Attributes
	sb := attributesSelect(opts).
		From(t.Name())

	if opts.state != "" && opts.state != StateAny {
		sb = sb.Where(sq.Eq{t.Field("active"): opts.state == StateActive})
	}
	return sb.ToSql()
}

func (c PolicyDbClient) ListAllAttributes(ctx context.Context, state string) ([]*policy.Attribute, error) {
	opts := attributesSelectOptions{
		withAttributeValues: true,
		withKeyAccessGrants: false,
		withFqn:             true,
		state:               state,
	}

	sql, args, err := listAllAttributesSql(opts)
	slog.Info("list all attributes", slog.String("sql", sql), slog.Any("args", args))
	rows, err := c.Query(ctx, sql, args, err)
	if err != nil {
		return nil, db.WrapIfKnownInvalidQueryErr(err)
	}
	defer rows.Close()

	list, err := attributesHydrateList(c, rows, opts)
	if err != nil {
		slog.Error("could not hydrate list", slog.String("error", err.Error()))
		return nil, db.WrapIfKnownInvalidQueryErr(err)
	}

	return list, nil
}

func (c PolicyDbClient) ListAllAttributesWithout(ctx context.Context, state string) ([]*policy.Attribute, error) {
	opts := attributesSelectOptions{
		withAttributeValues: false,
		withKeyAccessGrants: false,
		withFqn:             true,
		state:               state,
	}

	sql, args, err := listAllAttributesSql(opts)
	rows, err := c.Query(ctx, sql, args, err)
	if err != nil {
		return nil, db.WrapIfKnownInvalidQueryErr(err)
	}
	defer rows.Close()

	list, err := attributesHydrateList(c, rows, opts)
	if err != nil {
		return nil, db.WrapIfKnownInvalidQueryErr(err)
	}
	slog.Info("list", slog.Any("list", list))

	return list, nil
}

func getAttributeSql(id string, opts attributesSelectOptions) (string, []interface{}, error) {
	t := Tables.Attributes
	return attributesSelect(opts).
		Where(sq.Eq{t.Field("id"): id}).
		From(t.Name()).
		ToSql()
}

func (c PolicyDbClient) GetAttribute(ctx context.Context, id string) (*policy.Attribute, error) {
	opts := attributesSelectOptions{
		withFqn: true,
	}
	sql, args, err := getAttributeSql(id, opts)
	row, err := c.QueryRow(ctx, sql, args, err)
	if err != nil {
		return nil, db.WrapIfKnownInvalidQueryErr(err)
	}

	attribute, err := attributesHydrateItem(c, row, opts)
	if err != nil {
		slog.Error("could not hydrate item", slog.String("attributeId", id), slog.String("error", err.Error()))
		return nil, db.WrapIfKnownInvalidQueryErr(err)
	}

	return attribute, nil
}

// / Get attribute by fqn
func getAttributeByFqnSql(fqn string, opts attributesSelectOptions) (string, []interface{}, error) {
	return attributesSelect(opts).
		Where(sq.Eq{Tables.AttrFqn.Field("fqn"): fqn}).
		From(Tables.Attributes.Name()).
		ToSql()
}

func (c PolicyDbClient) GetAttributeByFqn(ctx context.Context, fqn string) (*policy.Attribute, error) {
	opts := attributesSelectOptions{
		withAttributeValues: true,
		withKeyAccessGrants: false,
	}
	if strings.Contains(fqn, "/value/") {
		opts.withOneValueByFqn = fqn
	} else {
		opts.withFqn = true
	}
	sql, args, err := getAttributeByFqnSql(fqn, opts)
	row, err := c.QueryRow(ctx, sql, args, err)
	if err != nil {
		return nil, db.WrapIfKnownInvalidQueryErr(err)
	}

	attribute, err := attributesHydrateItem(c, row, opts)
	if err != nil {
		slog.Error("could not hydrate item", slog.String("fqn", fqn), slog.String("error", err.Error()))
		return nil, db.WrapIfKnownInvalidQueryErr(err)
	}
	return attribute, nil
}

func getAttributesByNamespaceSql(namespaceId string, opts attributesSelectOptions) (string, []interface{}, error) {
	t := Tables.Attributes
	return attributesSelect(opts).
		Where(sq.Eq{t.Field("namespace_id"): namespaceId}).
		From(t.Name()).
		ToSql()
}

func (c PolicyDbClient) GetAttributesByNamespace(ctx context.Context, namespaceId string) ([]*policy.Attribute, error) {
	opts := attributesSelectOptions{}
	sql, args, err := getAttributesByNamespaceSql(namespaceId, opts)

	rows, err := c.Query(ctx, sql, args, err)
	if err != nil {
		return nil, db.WrapIfKnownInvalidQueryErr(err)
	}
	defer rows.Close()

	list, err := attributesHydrateList(c, rows, opts)
	if err != nil {
		return nil, db.WrapIfKnownInvalidQueryErr(err)
	}

	return list, nil
}

func createAttributeSql(namespaceId string, name string, rule string, metadata []byte) (string, []interface{}, error) {
	t := Tables.Attributes
	return db.NewStatementBuilder().
		Insert(t.Name()).
		Columns("namespace_id", "name", "rule", "metadata").
		Values(namespaceId, name, rule, metadata).
		Suffix("RETURNING \"id\"").
		ToSql()
}

func (c PolicyDbClient) CreateAttribute(ctx context.Context, r *attributes.CreateAttributeRequest) (*policy.Attribute, error) {
	metadataJson, metadata, err := db.MarshalCreateMetadata(r.Metadata)
	if err != nil {
		return nil, err
	}

	sql, args, err := createAttributeSql(r.NamespaceId, r.Name, attributesRuleTypeEnumTransformIn(r.Rule.String()), metadataJson)
	var id string
	if r, err := c.QueryRow(ctx, sql, args, err); err != nil {
		return nil, err
	} else if err := r.Scan(&id); err != nil {
		return nil, db.WrapIfKnownInvalidQueryErr(err)
	}

	// Update the FQN
	c.upsertAttrFqn(ctx, attrFqnUpsertOptions{attributeId: id})

	a := &policy.Attribute{
		Id:       id,
		Name:     r.Name,
		Rule:     r.Rule,
		Metadata: metadata,
		Namespace: &policy.Namespace{
			Id: r.NamespaceId,
		},
		Active: &wrapperspb.BoolValue{Value: true},
	}
	return a, nil
}

func updateAttributeSql(id string, metadata []byte) (string, []interface{}, error) {
	t := Tables.Attributes
	sb := db.NewStatementBuilder().Update(t.Name())

	if metadata != nil {
		sb = sb.Set("metadata", metadata)
	}

	return sb.Where(sq.Eq{t.Field("id"): id}).ToSql()
}

func (c PolicyDbClient) UpdateAttribute(ctx context.Context, id string, r *attributes.UpdateAttributeRequest) (*policy.Attribute, error) {
	// if extend we need to merge the metadata
	metadataJson, _, err := db.MarshalUpdateMetadata(r.Metadata, r.MetadataUpdateBehavior, func() (*common.Metadata, error) {
		a, err := c.GetAttribute(ctx, id)
		if err != nil {
			return nil, err
		}
		return a.Metadata, nil
	})
	if err != nil {
		return nil, err
	}

	sql, args, err := updateAttributeSql(id, metadataJson)
	if db.IsQueryBuilderSetClauseError(err) {
		return &policy.Attribute{
			Id: id,
		}, nil
	}
	if err != nil {
		return nil, err
	}

	if err := c.Exec(ctx, sql, args); err != nil {
		return nil, err
	}

	// Update the FQN
	c.upsertAttrFqn(ctx, attrFqnUpsertOptions{attributeId: id})

	return &policy.Attribute{
		Id: id,
	}, nil
}

func deactivateAttributeSql(id string) (string, []interface{}, error) {
	t := Tables.Attributes
	return db.NewStatementBuilder().
		Update(t.Name()).
		Set("active", false).
		Where(sq.Eq{t.Field("id"): id}).
		Suffix("RETURNING \"id\"").
		ToSql()
}

func (c PolicyDbClient) DeactivateAttribute(ctx context.Context, id string) (*policy.Attribute, error) {
	sql, args, err := deactivateAttributeSql(id)
	if err != nil {
		return nil, db.WrapIfKnownInvalidQueryErr(err)
	}

	if err := c.Exec(ctx, sql, args); err != nil {
		return nil, err
	}
	return c.GetAttribute(ctx, id)
}

func deleteAttributeSql(id string) (string, []interface{}, error) {
	t := Tables.Attributes
	return db.NewStatementBuilder().
		Delete(t.Name()).
		Where(sq.Eq{t.Field("id"): id}).
		ToSql()
}

func (c PolicyDbClient) DeleteAttribute(ctx context.Context, id string) (*policy.Attribute, error) {
	// get attribute before deleting
	a, err := c.GetAttribute(ctx, id)
	if err != nil {
		return nil, db.WrapIfKnownInvalidQueryErr(err)
	}

	sql, args, err := deleteAttributeSql(id)
	if err != nil {
		return nil, db.WrapIfKnownInvalidQueryErr(err)
	}

	if err := c.Exec(ctx, sql, args); err != nil {
		return nil, err
	}

	// return the attribute before deleting
	return a, nil
}

func assignKeyAccessServerToAttributeSql(attributeID, keyAccessServerID string) (string, []interface{}, error) {
	t := Tables.AttributeKeyAccessGrants
	return db.NewStatementBuilder().
		Insert(t.Name()).
		Columns("attribute_definition_id", "key_access_server_id").
		Values(attributeID, keyAccessServerID).
		ToSql()
}

func (c PolicyDbClient) AssignKeyAccessServerToAttribute(ctx context.Context, k *attributes.AttributeKeyAccessServer) (*attributes.AttributeKeyAccessServer, error) {
	sql, args, err := assignKeyAccessServerToAttributeSql(k.AttributeId, k.KeyAccessServerId)
	if err != nil {
		return nil, db.WrapIfKnownInvalidQueryErr(err)
	}

	if err := c.Exec(ctx, sql, args); err != nil {
		return nil, err
	}

	return k, nil
}

func removeKeyAccessServerFromAttributeSql(attributeID, keyAccessServerID string) (string, []interface{}, error) {
	t := Tables.AttributeKeyAccessGrants
	return db.NewStatementBuilder().
		Delete(t.Name()).
		Where(sq.Eq{"attribute_definition_id": attributeID, "key_access_server_id": keyAccessServerID}).
		Suffix("IS TRUE RETURNING *").
		ToSql()
}

func (c PolicyDbClient) RemoveKeyAccessServerFromAttribute(ctx context.Context, k *attributes.AttributeKeyAccessServer) (*attributes.AttributeKeyAccessServer, error) {
	sql, args, err := removeKeyAccessServerFromAttributeSql(k.AttributeId, k.KeyAccessServerId)
	if err != nil {
		return nil, db.WrapIfKnownInvalidQueryErr(err)
	}

	if err := c.Exec(ctx, sql, args); err != nil {
		return nil, err
	}

	return k, nil
}<|MERGE_RESOLUTION|>--- conflicted
+++ resolved
@@ -29,8 +29,7 @@
 	return policy.AttributeRuleTypeEnum(policy.AttributeRuleTypeEnum_value[AttributeRuleTypeEnumPrefix+value])
 }
 
-<<<<<<< HEAD
-func convertJSONToAttrVal(c PolicyDbClient, r json.RawMessage) (*attributes.Value, error) {
+func convertJSONToAttrVal(c PolicyDbClient, r json.RawMessage) (*policy.Value, error) {
 	type AttributeValueDBItem struct {
 		// generated uuid in database
 		Id          string           `protobuf:"bytes,1,opt,name=id,proto3" json:"id,omitempty"`
@@ -52,7 +51,7 @@
 		item.Metadata = &common.Metadata{}
 	}
 
-	var members []*attributes.Value
+	var members []*policy.Value
 	if len(item.Members) > 0 {
 		attr, err := c.GetAttributeValue(context.TODO(), item.Id)
 		if err != nil {
@@ -60,7 +59,7 @@
 		}
 		return attr, nil
 	}
-	return &attributes.Value{
+	return &policy.Value{
 		Id:       item.Id,
 		Value:    item.Value,
 		Members:  members,
@@ -71,10 +70,7 @@
 	}, nil
 }
 
-func attributesValuesProtojson(c PolicyDbClient, valuesJson []byte) ([]*attributes.Value, error) {
-=======
-func attributesValuesProtojson(valuesJson []byte) ([]*policy.Value, error) {
->>>>>>> e9d9241c
+func attributesValuesProtojson(c PolicyDbClient, valuesJson []byte) ([]*policy.Value, error) {
 	var (
 		raw    []json.RawMessage
 		values []*policy.Value
@@ -93,13 +89,8 @@
 	}
 
 	for _, r := range raw {
-<<<<<<< HEAD
 		value, err := convertJSONToAttrVal(c, r)
 		if err != nil {
-=======
-		value := policy.Value{}
-		if err := protojson.Unmarshal(r, &value); err != nil {
->>>>>>> e9d9241c
 			return nil, err
 		}
 		values = append(values, value)
@@ -227,11 +218,7 @@
 	return sb.GroupBy(g...)
 }
 
-<<<<<<< HEAD
-func attributesHydrateItem(c PolicyDbClient, row pgx.Row, opts attributesSelectOptions) (*attributes.Attribute, error) {
-=======
-func attributesHydrateItem(row pgx.Row, opts attributesSelectOptions) (*policy.Attribute, error) {
->>>>>>> e9d9241c
+func attributesHydrateItem(c PolicyDbClient, row pgx.Row, opts attributesSelectOptions) (*policy.Attribute, error) {
 	if opts.withKeyAccessGrants {
 		opts.withAttributeValues = true
 	}
@@ -305,13 +292,8 @@
 	return attr, nil
 }
 
-<<<<<<< HEAD
-func attributesHydrateList(c PolicyDbClient, rows pgx.Rows, opts attributesSelectOptions) ([]*attributes.Attribute, error) {
-	list := make([]*attributes.Attribute, 0)
-=======
-func attributesHydrateList(rows pgx.Rows, opts attributesSelectOptions) ([]*policy.Attribute, error) {
+func attributesHydrateList(c PolicyDbClient, rows pgx.Rows, opts attributesSelectOptions) ([]*policy.Attribute, error) {
 	list := make([]*policy.Attribute, 0)
->>>>>>> e9d9241c
 	for rows.Next() {
 		attr, err := attributesHydrateItem(c, rows, opts)
 		if err != nil {
