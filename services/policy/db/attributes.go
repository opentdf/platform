--- conflicted
+++ resolved
@@ -447,15 +447,11 @@
 		return nil, err
 	}
 
-<<<<<<< HEAD
 	sql, args, err := createAttributeSql(r.GetNamespaceId(), r.GetName(), attributesRuleTypeEnumTransformIn(r.GetRule().String()), metadataJSON)
-=======
-	sql, args, err := createAttributeSql(r.NamespaceId, r.Name, attributesRuleTypeEnumTransformIn(r.Rule.String()), metadataJson)
-	if err != nil {
-		return nil, err
-	}
-
->>>>>>> df2b9ef7
+	if err != nil {
+		return nil, err
+	}
+
 	var id string
 	if r, err := c.QueryRow(ctx, sql, args); err != nil {
 		return nil, err
