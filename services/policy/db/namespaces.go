--- conflicted
+++ resolved
@@ -172,13 +172,8 @@
 	return list, nil
 }
 
-<<<<<<< HEAD
-func createNamespaceSql(name string) (string, []interface{}, error) {
-	t := Tables.Namespaces
-=======
 func createNamespaceSql(name string, metadata []byte) (string, []interface{}, error) {
-	t := db.Tables.Namespaces
->>>>>>> 9389f3b7
+	t := Tables.Namespaces
 	return db.NewStatementBuilder().
 		Insert(t.Name()).
 		Columns("name", "metadata").
@@ -210,17 +205,8 @@
 	}, nil
 }
 
-<<<<<<< HEAD
-func updateNamespaceSql(id string, name string) (string, []interface{}, error) {
-	t := Tables.Namespaces
-	return db.NewStatementBuilder().
-		Update(t.Name()).
-		Set("name", name).
-		Where(sq.Eq{t.Field("id"): id}).
-		ToSql()
-=======
 func updateNamespaceSql(id string, metadata []byte) (string, []interface{}, error) {
-	t := db.Tables.Namespaces
+	t := Tables.Namespaces
 	sb := db.NewStatementBuilder().Update(t.Name())
 
 	if metadata != nil {
@@ -228,7 +214,6 @@
 	}
 
 	return sb.Where(sq.Eq{t.Field("id"): id}).ToSql()
->>>>>>> 9389f3b7
 }
 
 func (c PolicyDbClient) UpdateNamespace(ctx context.Context, id string, r *namespaces.UpdateNamespaceRequest) (*namespaces.Namespace, error) {
