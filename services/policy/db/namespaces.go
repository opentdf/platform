--- conflicted
+++ resolved
@@ -189,15 +189,10 @@
 		return nil, err
 	}
 
-<<<<<<< HEAD
 	sql, args, err := createNamespaceSql(r.GetName(), metadataJSON)
-	var id string
-=======
-	sql, args, err := createNamespaceSql(r.Name, metadataJson)
-	if err != nil {
-		return nil, err
-	}
->>>>>>> df2b9ef7
+	if err != nil {
+		return nil, err
+	}
 
 	var id string
 	if r, e := c.QueryRow(ctx, sql, args); e != nil {
