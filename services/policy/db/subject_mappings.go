package db

import (
	"context"
	"encoding/json"
	"errors"
<<<<<<< HEAD
	"fmt"
=======
>>>>>>> df692eb6
	"log/slog"

	sq "github.com/Masterminds/squirrel"
	"github.com/jackc/pgx/v5"
	"github.com/opentdf/platform/internal/db"
	"github.com/opentdf/platform/protocol/go/authorization"
	"github.com/opentdf/platform/protocol/go/common"
	"github.com/opentdf/platform/protocol/go/policy/attributes"
	"github.com/opentdf/platform/protocol/go/policy/subjectmapping"
	"google.golang.org/protobuf/encoding/protojson"
)

// Helper to marshal SubjectSets into JSON (stored as JSONB in the database column)
func marshalSubjectSetsProto(subjectSet []*subjectmapping.SubjectSet) ([]byte, error) {
	var raw []json.RawMessage
	for _, ss := range subjectSet {
		b, err := protojson.Marshal(ss)
		if err != nil {
			return nil, err
		}
		raw = append(raw, b)
	}
	return json.Marshal(raw)
}

// Helper to unmarshal SubjectSets from JSON (stored as JSONB in the database column)
func unmarshalSubjectSetsProto(conditionJSON []byte) ([]*subjectmapping.SubjectSet, error) {
	var (
		raw []json.RawMessage
		ss  []*subjectmapping.SubjectSet
	)
	if err := json.Unmarshal(conditionJSON, &raw); err != nil {
		slog.Error("failed to unmarshal subject sets", slog.String("error", err.Error()), slog.String("condition JSON", string(conditionJSON)))
		return nil, err
	}

	for _, r := range raw {
		s := subjectmapping.SubjectSet{}
		if err := protojson.Unmarshal(r, &s); err != nil {
			slog.Error("failed to unmarshal subject set", slog.String("error", err.Error()), slog.String("subject set JSON", string(r)))
			return nil, err
		}
		ss = append(ss, &s)
	}

	return ss, nil
}

// Helper to marshal Actions into JSON (stored as JSONB in the database column)
func marshalActionsProto(actions []*authorization.Action) ([]byte, error) {
	var raw []json.RawMessage
	for _, a := range actions {
		b, err := protojson.Marshal(a)
		if err != nil {
			return nil, err
		}
		raw = append(raw, b)
	}
	return json.Marshal(raw)
}

func unmarshalActionsProto(actionsJSON []byte) ([]*authorization.Action, error) {
	var (
		raw     []json.RawMessage
		actions []*authorization.Action
	)
	if err := json.Unmarshal(actionsJSON, &raw); err != nil {
		slog.Error("failed to unmarshal actions", slog.String("error", err.Error()), slog.String("actions JSON", string(actionsJSON)))
		return nil, err
	}

	for _, r := range raw {
		a := authorization.Action{}
		if err := protojson.Unmarshal(r, &a); err != nil {
			slog.Error("failed to unmarshal action", slog.String("error", err.Error()), slog.String("action JSON", string(r)))
			return nil, err
		}
		actions = append(actions, &a)
	}
	return actions, nil
}

func subjectConditionSetSelect() sq.SelectBuilder {
	t := Tables.SubjectConditionSet
	return db.NewStatementBuilder().Select(
		t.Field("id"),
		t.Field("metadata"),
		t.Field("condition"),
	)
}

func subjectConditionSetHydrateItem(row pgx.Row) (*subjectmapping.SubjectConditionSet, error) {
	var (
		id        string
		metadata  []byte
		condition []byte
	)

	err := row.Scan(
		&id,
		&metadata,
		&condition,
	)
	if err != nil {
		return nil, db.WrapIfKnownInvalidQueryErr(err)
	}

	m := &common.Metadata{}
	if metadata != nil {
		if err := protojson.Unmarshal(metadata, m); err != nil {
			slog.Error("failed to unmarshal metadata", slog.String("error", err.Error()), slog.String("metadata JSON", string(metadata)))
			return nil, err
		}
	}

	ss, err := unmarshalSubjectSetsProto(condition)
	if err != nil {
		return nil, err
	}

	return &subjectmapping.SubjectConditionSet{
		Id:          id,
		SubjectSets: ss,
		Metadata:    m,
	}, nil
}

func subjectConditionSetHydrateList(rows pgx.Rows) ([]*subjectmapping.SubjectConditionSet, error) {
	list := make([]*subjectmapping.SubjectConditionSet, 0)
	for rows.Next() {
		s, err := subjectConditionSetHydrateItem(rows)
		if err != nil {
			return nil, err
		}
		list = append(list, s)
	}
	return list, nil
}

func subjectMappingSelect() sq.SelectBuilder {
	t := Tables.SubjectMappings
	avT := Tables.AttributeValues
	scsT := Tables.SubjectConditionSet

	return db.NewStatementBuilder().Select(
		t.Field("id"),
		t.Field("actions"),
		t.Field("metadata"),
		"JSON_BUILD_OBJECT("+
			"'id', "+scsT.Field("id")+", "+
			"'metadata', "+scsT.Field("metadata")+", "+
			"'subject_sets', "+scsT.Field("condition")+
			") AS subject_condition_set",
		"JSON_BUILD_OBJECT("+
			"'id', "+avT.Field("id")+", "+
			"'value', "+avT.Field("value")+", "+
			"'members', "+avT.Field("members")+", "+
			"'active'", avT.Field("active")+
			") AS attribute_value",
	).
		LeftJoin(avT.Name() + " ON " + t.Field("attribute_value_id") + " = " + avT.Field("id")).
		GroupBy(t.Field("id")).
		GroupBy(avT.Field("id")).
		LeftJoin(scsT.Name() + " ON " + scsT.Field("id") + " = " + t.Field("subject_condition_set_id")).
		GroupBy(scsT.Field("id"))
}

func subjectMappingHydrateItem(row pgx.Row) (*subjectmapping.SubjectMapping, error) {
	var (
		id                 string
		actionsJSON        []byte
		metadataJSON       []byte
		scsJSON            []byte
		attributeValueJSON []byte
	)

	err := row.Scan(
		&id,
		&actionsJSON,
		&metadataJSON,
		&scsJSON,
		&attributeValueJSON,
<<<<<<< HEAD
	)
	slog.Debug(
		"subjectMappingHydrateItem",
		slog.Any("row", row),
		slog.String("id", id),
		slog.String("actionsJSON", string(actionsJSON)),
		slog.String("metadataJSON", string(metadataJSON)),
		slog.String("scsJSON", string(scsJSON)),
		slog.String("attributeValueJSON", string(attributeValueJSON)),
=======
>>>>>>> df692eb6
	)
	if err != nil {
		return nil, db.WrapIfKnownInvalidQueryErr(err)
	}

	m := &common.Metadata{}
	if metadataJSON != nil {
		if err := protojson.Unmarshal(metadataJSON, m); err != nil {
			slog.Error("failed to unmarshal metadata", slog.String("error", err.Error()), slog.String("metadata JSON", string(metadataJSON)))
			return nil, err
		}
	}

	av := attributes.Value{}
	if attributeValueJSON != nil {
		if err := protojson.Unmarshal(attributeValueJSON, &av); err != nil {
			slog.Error("failed to unmarshal attribute value", slog.String("error", err.Error()), slog.String("attribute value JSON", string(attributeValueJSON)))
			return nil, err
		}
	}

	a := []*authorization.Action{}
	if actionsJSON != nil {
		if a, err = unmarshalActionsProto(actionsJSON); err != nil {
			slog.Error("could not unmarshal actions", slog.String("error", err.Error()), slog.String("actions JSON", string(actionsJSON)))
			return nil, err
		}
	}

	scs := subjectmapping.SubjectConditionSet{}
	if scsJSON != nil {
		if err := protojson.Unmarshal(scsJSON, &scs); err != nil {
			slog.Error("could not unmarshal subject condition set", slog.String("error", err.Error()), slog.String("subject condition set JSON", string(scsJSON)))
			return nil, err
		}
	}

	return &subjectmapping.SubjectMapping{
		Id:                  id,
		Metadata:            m,
		AttributeValue:      &av,
		SubjectConditionSet: &scs,
		Actions:             a,
	}, nil
}

func subjectMappingHydrateList(rows pgx.Rows) ([]*subjectmapping.SubjectMapping, error) {
	list := make([]*subjectmapping.SubjectMapping, 0)
	for rows.Next() {
		s, err := subjectMappingHydrateItem(rows)
		if err != nil {
			return nil, err
		}
		list = append(list, s)
	}
	return list, nil
}

func createSubjectConditionSetSql(subjectSets []*subjectmapping.SubjectSet, metadataJSON []byte) (string, []interface{}, error) {
	t := Tables.SubjectConditionSet
	conditionJSON, err := marshalSubjectSetsProto(subjectSets)
	if err != nil {
		slog.Error("could not marshal subject sets", slog.String("error", err.Error()))
		return "", nil, err
	}

	columns := []string{"condition", "metadata"}
	values := []interface{}{conditionJSON, metadataJSON}
	return db.NewStatementBuilder().
		Insert(t.Name()).
		Columns(columns...).
		Values(values...).
		Suffix("RETURNING \"id\"").
		ToSql()
}

// Creates a new subject condition set and returns the id of the created
func (c PolicyDbClient) CreateSubjectConditionSet(ctx context.Context, s *subjectmapping.SubjectConditionSetCreate) (*subjectmapping.SubjectConditionSet, error) {
	metadataJSON, m, err := db.MarshalCreateMetadata(s.Metadata)
	if err != nil {
		return nil, err
	}

	sql, args, err := createSubjectConditionSetSql(s.SubjectSets, metadataJSON)
	if err != nil {
		return nil, err
	}

	var id string
	r, err := c.QueryRow(ctx, sql, args, err)
	if err != nil {
		return nil, err
	}
	if err = r.Scan(&id); err != nil {
		return nil, db.WrapIfKnownInvalidQueryErr(err)
	}
	return &subjectmapping.SubjectConditionSet{
		Id:          id,
		SubjectSets: s.SubjectSets,
		Metadata:    m,
	}, nil
}

func getSubjectConditionSetSql(id string) (string, []interface{}, error) {
	t := Tables.SubjectConditionSet
	return subjectConditionSetSelect().
		From(t.Name()).Where(sq.Eq{t.Field("id"): id}).ToSql()
}

func (c PolicyDbClient) GetSubjectConditionSet(ctx context.Context, id string) (*subjectmapping.SubjectConditionSet, error) {
	sql, args, err := getSubjectConditionSetSql(id)
	if err != nil {
		return nil, err
	}

	row, err := c.QueryRow(ctx, sql, args, err)
	if err != nil {
		return nil, err
	}

	return subjectConditionSetHydrateItem(row)
}

func listSubjectConditionSetsSql() (string, []interface{}, error) {
	t := Tables.SubjectConditionSet
	return subjectConditionSetSelect().
		From(t.Name()).
		ToSql()
}

func (c PolicyDbClient) ListSubjectConditionSets(ctx context.Context) ([]*subjectmapping.SubjectConditionSet, error) {
	sql, args, err := listSubjectConditionSetsSql()
	if err != nil {
		return nil, err
	}

	rows, err := c.Query(ctx, sql, args, err)
	if err != nil {
		return nil, err
	}
	defer rows.Close()

	return subjectConditionSetHydrateList(rows)
}

func updateSubjectConditionSetSql(id string, metadata []byte, condition []byte) (string, []interface{}, error) {
	t := Tables.SubjectConditionSet

	sb := db.NewStatementBuilder().
		Update(t.Name())

	if metadata != nil {
		sb = sb.Set("metadata", metadata)
	}

	if condition != nil {
		sb = sb.Set("condition", condition)
	}
	return sb.
		Where(sq.Eq{t.Field("id"): id}).
		ToSql()
}

// Mutates provided fields and returns id of the updated subject condition set
func (c PolicyDbClient) UpdateSubjectConditionSet(ctx context.Context, r *subjectmapping.UpdateSubjectConditionSetRequest) (*subjectmapping.SubjectConditionSet, error) {
	var condition []byte

	// if extend we need to merge the metadata
	metadataJSON, _, err := db.MarshalUpdateMetadata(r.Metadata, r.MetadataUpdateBehavior, func() (*common.Metadata, error) {
		scs, err := c.GetSubjectConditionSet(ctx, r.Id)
		if err != nil {
			return nil, err
		}
		return scs.Metadata, nil
	})
	if err != nil {
		return nil, err
	}

	if r.SubjectSets != nil {
		condition, err = marshalSubjectSetsProto(r.SubjectSets)
		if err != nil {
			slog.Error("failed to marshal subject sets", slog.String("error", err.Error()))
			return nil, err
		}
	}

	sql, args, err := updateSubjectConditionSetSql(
		r.Id,
		metadataJSON,
		condition,
	)
	if db.IsQueryBuilderSetClauseError(err) {
		return &subjectmapping.SubjectConditionSet{
			Id: r.Id,
		}, nil
	}
	if err != nil {
		return nil, err
	}

	if err := c.Exec(ctx, sql, args); err != nil {
		return nil, err
	}

	return &subjectmapping.SubjectConditionSet{
		Id: r.Id,
	}, nil
}

func deleteSubjectConditionSetSql(id string) (string, []interface{}, error) {
	t := Tables.SubjectConditionSet
	return db.NewStatementBuilder().
		Delete(t.Name()).
		Where(sq.Eq{t.Field("id"): id}).
		Suffix("RETURNING \"id\"").
		ToSql()
}

// Deletes specified subject condition set and returns the id of the deleted
func (c PolicyDbClient) DeleteSubjectConditionSet(ctx context.Context, id string) (*subjectmapping.SubjectConditionSet, error) {
	sql, args, err := deleteSubjectConditionSetSql(id)
	if err != nil {
		return nil, err
	}

	if err := c.Exec(ctx, sql, args); err != nil {
		return nil, err
	}

	return &subjectmapping.SubjectConditionSet{
		Id: id,
	}, nil
}

func createSubjectMappingSql(attribute_value_id string, actions []byte, metadata []byte, subject_condition_set_id string) (string, []interface{}, error) {
	t := Tables.SubjectMappings

	columns := []string{
		"attribute_value_id",
		"actions",
		"metadata",
		"subject_condition_set_id",
	}
	values := []interface{}{
		attribute_value_id,
		actions,
		metadata,
		subject_condition_set_id,
	}

	return db.NewStatementBuilder().
		Insert(t.Name()).
		Columns(columns...).
		Values(values...).
		Suffix("RETURNING \"id\"").
		ToSql()
}

// Creates a new subject mapping and returns the id of the created. If an existing subject condition set id is provided, it will be used.
// If a new subject condition set is provided, it will be created. The existing subject condition set id takes precedence.
func (c PolicyDbClient) CreateSubjectMapping(ctx context.Context, s *subjectmapping.CreateSubjectMappingRequest) (*subjectmapping.SubjectMapping, error) {
	var (
		scs *subjectmapping.SubjectConditionSet
		err error
	)

	// Prefer existing id over new creation per documented proto behavior.
	if s.ExistingSubjectConditionSetId != "" {
		scs, err = c.GetSubjectConditionSet(ctx, s.ExistingSubjectConditionSetId)
		if err != nil {
			return nil, err
		}
	} else if s.NewSubjectConditionSet != nil {
		// create the new subject condition set
		scs, err = c.CreateSubjectConditionSet(ctx, s.NewSubjectConditionSet)
		if err != nil {
			return nil, err
		}
	} else {
		return nil, errors.Join(db.ErrMissingValue, errors.New("either an existing Subject Condition Set ID or a new Subject Condition Set is required when creating a subject mapping"))
	}

	metadataJSON, m, err := db.MarshalCreateMetadata(s.Metadata)
<<<<<<< HEAD
	if err != nil {
		return nil, err
	}
	if s.Actions == nil {
		return nil, errors.Join(db.ErrMissingValue, errors.New("actions are required when creating a subject mapping"))
	}
	actionsJSON, err := marshalActionsProto(s.Actions)
	if err != nil {
		return nil, err
	}
=======
	if err != nil {
		return nil, err
	}
	if s.Actions == nil {
		return nil, errors.Join(db.ErrMissingValue, errors.New("actions are required when creating a subject mapping"))
	}
	actionsJSON, err := marshalActionsProto(s.Actions)
	if err != nil {
		return nil, err
	}
>>>>>>> df692eb6

	// Create the subject mapping
	sql, args, err := createSubjectMappingSql(
		s.AttributeValueId,
		actionsJSON,
		metadataJSON,
		scs.Id,
	)

	var id string
	if r, err := c.QueryRow(ctx, sql, args, err); err != nil {
		return nil, err
	} else if err := r.Scan(&id); err != nil {
		return nil, db.WrapIfKnownInvalidQueryErr(err)
	}

	return &subjectmapping.SubjectMapping{
		Id: id,
		AttributeValue: &attributes.Value{
			Id: s.AttributeValueId,
		},
		SubjectConditionSet: scs,
		Actions:             s.Actions,
		Metadata:            m,
	}, nil
}

func getSubjectMappingSql(id string) (string, []interface{}, error) {
	t := Tables.SubjectMappings
	return subjectMappingSelect().
		From(t.Name()).
		Where(sq.Eq{t.Field("id"): id}).
		ToSql()
}

func (c PolicyDbClient) GetSubjectMapping(ctx context.Context, id string) (*subjectmapping.SubjectMapping, error) {
	sql, args, err := getSubjectMappingSql(id)

	row, err := c.QueryRow(ctx, sql, args, err)
	if err != nil {
		return nil, err
	}

	return subjectMappingHydrateItem(row)
}

func listSubjectMappingsSql() (string, []interface{}, error) {
	t := Tables.SubjectMappings
	return subjectMappingSelect().
		From(t.Name()).
		ToSql()
}

func (c PolicyDbClient) ListSubjectMappings(ctx context.Context) ([]*subjectmapping.SubjectMapping, error) {
	sql, args, err := listSubjectMappingsSql()
	if err != nil {
		return nil, err
	}

	rows, err := c.Query(ctx, sql, args, err)
	if err != nil {
		return nil, err
	}
	defer rows.Close()

	subjectMappings, err := subjectMappingHydrateList(rows)
	if err != nil {
		return nil, err
	}

	return subjectMappings, nil
}

func updateSubjectMappingSql(id string, metadataJSON []byte, subject_condition_set_id string, actionsJSON []byte) (string, []interface{}, error) {
	t := Tables.SubjectMappings
	sb := db.NewStatementBuilder().
		Update(t.Name())

	if metadataJSON != nil {
		sb = sb.Set("metadata", metadataJSON)
	}

	if subject_condition_set_id != "" {
		sb = sb.Set("subject_condition_set_id", subject_condition_set_id)
	}

	if actionsJSON != nil {
		sb = sb.Set("actions", actionsJSON)
	}

	return sb.
		Where(sq.Eq{t.Field("id"): id}).
		ToSql()
}

// Mutates provided fields and returns id of the updated subject mapping
func (c PolicyDbClient) UpdateSubjectMapping(ctx context.Context, r *subjectmapping.UpdateSubjectMappingRequest) (*subjectmapping.SubjectMapping, error) {
	// if extend we need to merge the metadata
	metadataJson, _, err := db.MarshalUpdateMetadata(r.Metadata, r.MetadataUpdateBehavior, func() (*common.Metadata, error) {
		a, err := c.GetSubjectMapping(ctx, r.Id)
		if err != nil {
			return nil, err
		}
		return a.Metadata, nil
	})
	if err != nil {
		return nil, err
	}

	var actionsJSON []byte
	if r.Actions != nil {
		actionsJSON, err = marshalActionsProto(r.Actions)
		if err != nil {
			return nil, err
		}
	}

	sql, args, err := updateSubjectMappingSql(
		r.Id,
		metadataJson,
		r.SubjectConditionSetId,
		actionsJSON,
	)
	if db.IsQueryBuilderSetClauseError(err) {
		return &subjectmapping.SubjectMapping{
			Id: r.Id,
		}, nil
	}
	if err != nil {
		return nil, err
	}

	if err := c.Exec(ctx, sql, args); err != nil {
		return nil, err
	}

	return &subjectmapping.SubjectMapping{
		Id: r.Id,
	}, nil
}

func deleteSubjectMappingSql(id string) (string, []interface{}, error) {
	t := Tables.SubjectMappings
	return db.NewStatementBuilder().
		Delete(t.Name()).
		Where(sq.Eq{t.Field("id"): id}).
		Suffix("RETURNING \"id\"").
		ToSql()
}

// Deletes specified subject mapping and returns the id of the deleted
func (c PolicyDbClient) DeleteSubjectMapping(ctx context.Context, id string) (*subjectmapping.SubjectMapping, error) {
	sql, args, err := deleteSubjectMappingSql(id)
<<<<<<< HEAD
	if err != nil {
		return nil, err
	}

	if err := c.Exec(ctx, sql, args); err != nil {
		return nil, err
	}

	return &subjectmapping.SubjectMapping{
		Id: id,
	}, nil
}

// This function generates a SQL select statement for SubjectMappings that based on external Subject property fields & values. This relationship
// is sometimes called Entitlements or Subject Entitlements.
//
// There is complexity in the SQL generation due to the external fields/values being stored in a JSONB column on the subject_condition_set table
// and the JSON structure being SubjectSets -> ConditionGroups -> Conditions.
//
// Unfortunately we must do some slight filtering at the SQL level to avoid extreme and potentially non-rare edge cases. Subject Mappings will
// be returned if there is any condition found among the structures that matches:
// 1. The external field, external value, and an IN operator
// 2. The external field, _no_ external value, and a NOT_IN operator
//
// Without this filtering, if a field was something like 'emailAddress' or 'username', every Subject is probably going to relate to that mapping
// in some way or another. This could theoretically be every attribute in the DB if a policy admin has relied heavily on that field.
//
// NOTE: if you have any issues, set the log level to 'debug' for more comprehensive context.
func selectMatchedSubjectMappingsSql(subjectProperties []*subjectmapping.SubjectProperty) (string, []interface{}, error) {
	var err error
	if len(subjectProperties) == 0 {
		err = errors.Join(db.ErrMissingValue, errors.New("one or more subject properties is required"))
		slog.Error("subject property missing required value", slog.Any("properties provided", subjectProperties), slog.String("error", err.Error()))
		return "", nil, err
	}
	where := "("
	for i, sp := range subjectProperties {
		if sp.ExternalField == "" || sp.ExternalValue == "" {
			err = errors.Join(db.ErrMissingValue, errors.New("all subject properties must include defined external field and value"))
			slog.Error("subject property missing required value", slog.Any("properties provided", subjectProperties), slog.String("error", err.Error()))
			return "", nil, err
		}
		if i > 0 {
			where += " OR "
		}

		hasField := "each_condition->>'subject_external_field' = '" + sp.ExternalField + "'"
		hasValue := "(each_condition->>'subject_external_values')::jsonb @> '[\"" + sp.ExternalValue + "\"]'::jsonb"
		hasInOperator := "each_condition->>'operator' = 'SUBJECT_MAPPING_OPERATOR_ENUM_IN'"
		hasNotInOperator := "each_condition->>'operator' = 'SUBJECT_MAPPING_OPERATOR_ENUM_NOT_IN'"
		// Parses the json and matches the row if either of the following conditions are met:
		where += "((" + hasField + " AND " + hasValue + " AND " + hasInOperator + ")" +
			" OR " +
			"(" + hasField + " AND NOT " + hasValue + " AND " + hasNotInOperator + "))"
		slog.Debug("current condition filter WHERE clause", slog.String("subject_external_field", sp.ExternalField), slog.String("subject_external_value", sp.ExternalValue), slog.String("where", where))
	}
	where += ")"

	t := Tables.SubjectConditionSet
	smT := Tables.SubjectMappings

	whereSubQ, _, err := db.NewStatementBuilder().
		// SELECT 1 is consumed by EXISTS clause, not true selection of data
		Select("1").
		From("jsonb_array_elements(" + t.Field("condition") + ") AS ss" +
			", jsonb_array_elements(ss->'condition_groups') AS cg" +
			", jsonb_array_elements(cg->'conditions') AS each_condition").
		Where(where).
		ToSql()
	if err != nil {
		slog.Error("could not generate SQL for subject entitlements", slog.String("error", err.Error()))
		return "", nil, err
	}
	slog.Debug("checking for existence of any condition in the SubjectSets > ConditionGroups > Conditions that matches the provided subject properties", slog.String("where", whereSubQ))

	return subjectMappingSelect().
		From(smT.Name()).
		Where("EXISTS (" + whereSubQ + ")").
		ToSql()
}

// GetMatchedSubjectMappings liberally returns a list of SubjectMappings based on the provided SubjectProperties. The SubjectMappings are returned
// if there is any single condition found among the structures that matches:
// 1. The external field, external value, and an IN operator
// 2. The external field, _no_ external value, and a NOT_IN operator
//
// Without this filtering, if a field was something like 'emailAddress' or 'username', every Subject is probably going to relate to that mapping
// in some way or another, potentially matching every single attribute in the DB if a policy admin has relied heavily on that field. There is no
// logic applied beyond a single condition within the query to avoid business logic interpreting the supplied conditions beyond the bare minimum
// initial filter.
//
// NOTE: This relationship is sometimes called Entitlements or Subject Entitlements.
// NOTE: if you have any issues, set the log level to 'debug' for more comprehensive context.
func (c PolicyDbClient) GetMatchedSubjectMappings(ctx context.Context, properties []*subjectmapping.SubjectProperty) ([]*subjectmapping.SubjectMapping, error) {
	sql, args, err := selectMatchedSubjectMappingsSql(properties)
	slog.Debug("generated SQL for subject entitlements", slog.Any("properties", properties), slog.String("sql", sql), slog.Any("args", args))
=======
>>>>>>> df692eb6
	if err != nil {
		return nil, err
	}
	fmt.Println("sql", sql)

	rows, err := c.Query(ctx, sql, args, err)
	slog.Debug("executed SQL for subject entitlements", slog.Any("properties", properties), slog.String("sql", sql), slog.Any("args", args), slog.Any("rows", rows), slog.Any("error", err))
	if err != nil {
		return nil, err
	}
	defer rows.Close()

<<<<<<< HEAD
	return subjectMappingHydrateList(rows)
=======
	return &subjectmapping.SubjectMapping{
		Id: id,
	}, nil
>>>>>>> df692eb6
}<|MERGE_RESOLUTION|>--- conflicted
+++ resolved
@@ -4,10 +4,6 @@
 	"context"
 	"encoding/json"
 	"errors"
-<<<<<<< HEAD
-	"fmt"
-=======
->>>>>>> df692eb6
 	"log/slog"
 
 	sq "github.com/Masterminds/squirrel"
@@ -190,7 +186,6 @@
 		&metadataJSON,
 		&scsJSON,
 		&attributeValueJSON,
-<<<<<<< HEAD
 	)
 	slog.Debug(
 		"subjectMappingHydrateItem",
@@ -200,8 +195,6 @@
 		slog.String("metadataJSON", string(metadataJSON)),
 		slog.String("scsJSON", string(scsJSON)),
 		slog.String("attributeValueJSON", string(attributeValueJSON)),
-=======
->>>>>>> df692eb6
 	)
 	if err != nil {
 		return nil, db.WrapIfKnownInvalidQueryErr(err)
@@ -486,7 +479,6 @@
 	}
 
 	metadataJSON, m, err := db.MarshalCreateMetadata(s.Metadata)
-<<<<<<< HEAD
 	if err != nil {
 		return nil, err
 	}
@@ -497,18 +489,6 @@
 	if err != nil {
 		return nil, err
 	}
-=======
-	if err != nil {
-		return nil, err
-	}
-	if s.Actions == nil {
-		return nil, errors.Join(db.ErrMissingValue, errors.New("actions are required when creating a subject mapping"))
-	}
-	actionsJSON, err := marshalActionsProto(s.Actions)
-	if err != nil {
-		return nil, err
-	}
->>>>>>> df692eb6
 
 	// Create the subject mapping
 	sql, args, err := createSubjectMappingSql(
@@ -662,7 +642,6 @@
 // Deletes specified subject mapping and returns the id of the deleted
 func (c PolicyDbClient) DeleteSubjectMapping(ctx context.Context, id string) (*subjectmapping.SubjectMapping, error) {
 	sql, args, err := deleteSubjectMappingSql(id)
-<<<<<<< HEAD
 	if err != nil {
 		return nil, err
 	}
@@ -759,12 +738,9 @@
 func (c PolicyDbClient) GetMatchedSubjectMappings(ctx context.Context, properties []*subjectmapping.SubjectProperty) ([]*subjectmapping.SubjectMapping, error) {
 	sql, args, err := selectMatchedSubjectMappingsSql(properties)
 	slog.Debug("generated SQL for subject entitlements", slog.Any("properties", properties), slog.String("sql", sql), slog.Any("args", args))
-=======
->>>>>>> df692eb6
-	if err != nil {
-		return nil, err
-	}
-	fmt.Println("sql", sql)
+	if err != nil {
+		return nil, err
+	}
 
 	rows, err := c.Query(ctx, sql, args, err)
 	slog.Debug("executed SQL for subject entitlements", slog.Any("properties", properties), slog.String("sql", sql), slog.Any("args", args), slog.Any("rows", rows), slog.Any("error", err))
@@ -773,11 +749,5 @@
 	}
 	defer rows.Close()
 
-<<<<<<< HEAD
 	return subjectMappingHydrateList(rows)
-=======
-	return &subjectmapping.SubjectMapping{
-		Id: id,
-	}, nil
->>>>>>> df692eb6
 }