--- conflicted
+++ resolved
@@ -2,16 +2,11 @@
 
 import (
 	"context"
-<<<<<<< HEAD
 	"database/sql"
 	"encoding/json"
 	"errors"
 	"fmt"
 	"log/slog"
-
-	"github.com/opentdf/platform/protocol/go/authorization"
-=======
->>>>>>> 9a704987
 
 	sq "github.com/Masterminds/squirrel"
 	"github.com/jackc/pgx/v5"
@@ -23,7 +18,6 @@
 	"google.golang.org/protobuf/encoding/protojson"
 )
 
-<<<<<<< HEAD
 // Helper to marshal SubjectSets into JSON (stored as JSONB in the database column)
 func marshalSubjectSetsProto(subjectSet []*subjectmapping.SubjectSet) ([]byte, error) {
 	var raw []json.RawMessage
@@ -154,8 +148,6 @@
 	return list, nil
 }
 
-=======
->>>>>>> 9a704987
 func subjectMappingSelect() sq.SelectBuilder {
 	t := db.Tables.SubjectMappings
 	avT := db.Tables.AttributeValues
