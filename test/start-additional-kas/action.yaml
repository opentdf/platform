name: 'start-additional-kas'

# This action relies on the start-up-with-containers action having already run.
# Things like the working directory and configuration location are controlled by that action as predecessor.

description: 'After start-up-with-containers has run, run an additional KAS instance'

inputs:
  kas-port:
    required: true
    description: 'The port for the additional KAS'
  kas-name:
    required: true
    description: 'The name for the additional KAS'

runs:
  using: 'composite'
  steps:
    - uses: JarvusInnovations/background-action@2428e7b970a846423095c79d43f759abf979a635
      name: Start another KAS server in background
      with:
        run: >
          <opentdf-dev.yaml >opentdf-${{ inputs.kas-name }}.yaml yq e '
            (.server.port = ${{ inputs.kas-port }})
            | (.mode = ["kas"])
<<<<<<< HEAD
            | (.trace.enabled = false)
            | (.sdk_config = {"endpoint":"http://localhost:8080","plaintext":true,"client_id":"opentdf","client_secret":"secret"})
=======
            | (.sdk_config = {"client_id":"opentdf","client_secret":"secret","core":{"endpoint":"http://localhost:8080","plaintext":true}})
>>>>>>> c34251e2
          '
          && .github/scripts/watch.sh opentdf-${{ inputs.kas-name }}.yaml ./opentdf --config-file ./opentdf-${{ inputs.kas-name }}.yaml start
        wait-on: |
          tcp:localhost:${{ inputs.kas-port }}
        log-output-if: true
        wait-for: 90s
        working-directory: otdf-test-platform<|MERGE_RESOLUTION|>--- conflicted
+++ resolved
@@ -23,12 +23,7 @@
           <opentdf-dev.yaml >opentdf-${{ inputs.kas-name }}.yaml yq e '
             (.server.port = ${{ inputs.kas-port }})
             | (.mode = ["kas"])
-<<<<<<< HEAD
-            | (.trace.enabled = false)
-            | (.sdk_config = {"endpoint":"http://localhost:8080","plaintext":true,"client_id":"opentdf","client_secret":"secret"})
-=======
             | (.sdk_config = {"client_id":"opentdf","client_secret":"secret","core":{"endpoint":"http://localhost:8080","plaintext":true}})
->>>>>>> c34251e2
           '
           && .github/scripts/watch.sh opentdf-${{ inputs.kas-name }}.yaml ./opentdf --config-file ./opentdf-${{ inputs.kas-name }}.yaml start
         wait-on: |
