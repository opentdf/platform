--- conflicted
+++ resolved
@@ -90,17 +90,11 @@
 
       working-directory: otdf-test-platform
     - name: Enable ECC wrapping for TDFs
-<<<<<<< HEAD
-      if: ${{ inputs.ec-tdf-enabled }}
-      run: |
-        yq e '.services.kas.ec_tdf_enabled = true' -i opentdf.yaml
-=======
       shell: bash
       if: ${{ inputs.ec-tdf-enabled }}
       run: |
         yq e '.services.kas.ec_tdf_enabled = true' -i opentdf.yaml
       working-directory: otdf-test-platform
->>>>>>> a3d3f2a2
     - name: Trust the generated certs
       shell: bash
       run: |
